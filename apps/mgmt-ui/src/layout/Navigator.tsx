--- conflicted
+++ resolved
@@ -1,6 +1,6 @@
 /* eslint-disable @typescript-eslint/no-floating-promises */
 import ApplicationMenu from '@/components/ApplicationMenu';
-import { useActiveApplication } from '@/hooks/useActiveApplication';
+import { useActiveApplicationId } from '@/hooks/useActiveApplicationId';
 import { Biotech, FindInPage, MenuBook, Tune } from '@mui/icons-material';
 import PeopleIcon from '@mui/icons-material/People';
 import {
@@ -36,7 +36,7 @@
 export default function Navigator(props: DrawerProps) {
   const { ...other } = props;
 
-  const { activeApplication } = useActiveApplication();
+  const applicationId = useActiveApplicationId();
 
   const categories: {
     id: string;
@@ -53,19 +53,19 @@
         // },
         {
           id: 'Customers',
-          to: `/applications/${activeApplication.id}/customers`,
+          to: `/applications/${applicationId}/customers`,
           icon: <PeopleIcon />,
           active: false,
         },
         {
           id: 'Configuration',
-          to: `/applications/${activeApplication.id}/configuration/integrations/crm`,
+          to: `/applications/${applicationId}/configuration/integrations/crm`,
           icon: <Tune />,
           active: false,
         },
         {
           id: 'Sync Logs',
-          to: `/applications/${activeApplication.id}/sync_logs`,
+          to: `/applications/${applicationId}/sync_logs`,
           icon: <FindInPage />,
           active: false,
         },
@@ -103,15 +103,7 @@
             </ListItem>
             {children.map(({ id: childId, icon, active, to }) => (
               <ListItem disablePadding key={childId}>
-<<<<<<< HEAD
-                <MUILink
-                  href={`/applications/${activeApplication?.id}${to}`}
-                  component={NextLink}
-                  sx={{ width: '100%', 'text-decoration': 'none' }}
-                >
-=======
                 <MUILink href={to} component={NextLink} sx={{ width: '100%', 'text-decoration': 'none' }}>
->>>>>>> a9832600
                   <ListItemButton selected={active} sx={item}>
                     <ListItemIcon>{icon}</ListItemIcon>
                     <ListItemText>{childId}</ListItemText>
