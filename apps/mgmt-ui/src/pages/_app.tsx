--- conflicted
+++ resolved
@@ -154,32 +154,18 @@
 
 const drawerWidth = 256;
 
-<<<<<<< HEAD
-export default function App({ Component, pageProps: { session, activeApplication, ...pageProps } }: AppProps) {
-  if (!IS_CLOUD) {
-    if (!activeApplication) {
-=======
 export default function App({ Component, pageProps: { session, signedIn, ...pageProps } }: AppProps) {
   if (!IS_CLOUD) {
     if (!signedIn) {
->>>>>>> f6f5ca82
       return null;
     }
     return (
       <SessionProvider session={session}>
         <StyledEngineProvider injectFirst>
           <ThemeProvider theme={theme}>
-<<<<<<< HEAD
-            <ActiveApplicationManager initialActiveApplication={activeApplication}>
-              <InnerApp signedIn={!!activeApplication}>
-                <Component {...pageProps} />
-              </InnerApp>
-            </ActiveApplicationManager>
-=======
             <InnerApp signedIn={signedIn}>
               <Component {...pageProps} />
             </InnerApp>
->>>>>>> f6f5ca82
           </ThemeProvider>
         </StyledEngineProvider>
       </SessionProvider>
@@ -190,17 +176,9 @@
     <ClerkProvider {...pageProps}>
       <StyledEngineProvider injectFirst>
         <ThemeProvider theme={theme}>
-<<<<<<< HEAD
-          <ActiveApplicationManager initialActiveApplication={activeApplication}>
-            <InnerApp signedIn={!!activeApplication}>
-              <Component {...pageProps} />
-            </InnerApp>
-          </ActiveApplicationManager>
-=======
           <InnerApp signedIn={signedIn}>
             <Component {...pageProps} />
           </InnerApp>
->>>>>>> f6f5ca82
         </ThemeProvider>
       </StyledEngineProvider>
     </ClerkProvider>
