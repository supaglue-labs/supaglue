--- conflicted
+++ resolved
@@ -3,11 +3,7 @@
 import type { NextApiRequest, NextApiResponse } from 'next';
 import { API_HOST } from '../..';
 
-<<<<<<< HEAD
-export default async function handler(req: NextApiRequest, res: NextApiResponse<GetSyncConfigsResponse | object>) {
-=======
 export default async function handler(req: NextApiRequest, res: NextApiResponse<GetSyncConfigsResponse | null>) {
->>>>>>> 237b7533
   switch (req.method) {
     case 'GET': {
       const result = await fetch(`${API_HOST}/internal/sync_configs/${req.query.syncConfigId}`, {
@@ -15,18 +11,10 @@
         headers: getApplicationIdScopedHeaders(req),
       });
 
-<<<<<<< HEAD
       const r = await result.json();
       if (!result.ok) {
         return res.status(result.status).json(r);
       }
-=======
-      if (!result.ok) {
-        return res.status(500).json(null);
-      }
-
-      const r = await result.json();
->>>>>>> 237b7533
 
       return res.status(200).json(r);
     }
@@ -37,17 +25,10 @@
       });
 
       if (!result.ok) {
-<<<<<<< HEAD
         const r = await result.json();
         return res.status(result.status).json(r);
       }
-      return res.status(204).json({});
-=======
-        return res.status(500).json(null);
-      }
-
-      return res.status(204).send(null);
->>>>>>> 237b7533
+      return res.status(204).json(null);
     }
   }
 }