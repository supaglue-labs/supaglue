--- conflicted
+++ resolved
@@ -1,18 +1,8 @@
 import { authOptions } from '@/pages/api/auth/[...nextauth]';
-<<<<<<< HEAD
 import { getAuth } from '@clerk/nextjs/server';
-import { Link, PeopleAltOutlined } from '@mui/icons-material';
-import { Box, Grid } from '@mui/material';
 import { type GetServerSideProps } from 'next';
 import { getServerSession, Session } from 'next-auth';
-import Head from 'next/head';
-import { useState } from 'react';
 import { API_HOST, IS_CLOUD, SG_INTERNAL_TOKEN } from './api';
-=======
-import { type GetServerSideProps } from 'next';
-import { getServerSession } from 'next-auth/next';
-import { API_HOST, SG_INTERNAL_TOKEN } from './api';
->>>>>>> 5cddb01d
 
 export const getServerSideProps: GetServerSideProps = async ({ req, res }) => {
   let session: Session | null = null;
