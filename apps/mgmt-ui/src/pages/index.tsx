import { authOptions } from '@/pages/api/auth/[...nextauth]';
import { getAuth } from '@clerk/nextjs/server';
<<<<<<< HEAD
import { Link, PeopleAltOutlined } from '@mui/icons-material';
import { Box, Grid } from '@mui/material';
import { type GetServerSideProps } from 'next';
import { getServerSession, Session } from 'next-auth';
import Head from 'next/head';
import { useState } from 'react';
import { API_HOST, IS_CLOUD, ORGANIZATION_ID, SG_INTERNAL_TOKEN } from './api';
=======
import { type GetServerSideProps } from 'next';
import { getServerSession, Session } from 'next-auth';
import { API_HOST, IS_CLOUD, SG_INTERNAL_TOKEN } from './api';
>>>>>>> f6f5ca82

export const getServerSideProps: GetServerSideProps = async ({ req, res }) => {
  let session: Session | null = null;

<<<<<<< HEAD
  let orgId: string = ORGANIZATION_ID;

=======
>>>>>>> f6f5ca82
  if (!IS_CLOUD) {
    session = await getServerSession(req, res, authOptions);

    if (!session) {
      return {
        redirect: {
          destination: '/api/auth/signin',
          permanent: false,
        },
      };
    }
  } else {
    const user = getAuth(req);

    if (!user.userId || !user.orgId) {
      return {
<<<<<<< HEAD
        props: { session, activeApplication: null },
      };
    }
    ({ orgId } = user);
=======
        props: { session, signedIn: false },
      };
    }
>>>>>>> f6f5ca82
    // TODO: Get org from user and use that to fetch application
  }

  // This is the same call as in apps/mgmt-ui/src/pages/api/internal/applications/index.ts
  // Get applications to set active application
  const result = await fetch(`${API_HOST}/internal/v1/applications`, {
    method: 'GET',
    headers: {
      'Content-Type': 'application/json',
      'x-sg-internal-token': SG_INTERNAL_TOKEN,
      'x-org-id': orgId,
    },
  });

  if (!result.ok) {
    throw new Error('Errored while fetching applications');
  }

  const applications = await result.json();

  // Pick one application at random
  // TODO: Make it not random
  if (!applications.length) {
    throw new Error('No applications found');
  }

  return {
    redirect: {
      destination: `/applications/${applications[0].id}`,
      permanent: false,
    },
  };
};

export default function Home() {
  return null;
}<|MERGE_RESOLUTION|>--- conflicted
+++ resolved
@@ -1,27 +1,14 @@
 import { authOptions } from '@/pages/api/auth/[...nextauth]';
 import { getAuth } from '@clerk/nextjs/server';
-<<<<<<< HEAD
-import { Link, PeopleAltOutlined } from '@mui/icons-material';
-import { Box, Grid } from '@mui/material';
 import { type GetServerSideProps } from 'next';
 import { getServerSession, Session } from 'next-auth';
-import Head from 'next/head';
-import { useState } from 'react';
 import { API_HOST, IS_CLOUD, ORGANIZATION_ID, SG_INTERNAL_TOKEN } from './api';
-=======
-import { type GetServerSideProps } from 'next';
-import { getServerSession, Session } from 'next-auth';
-import { API_HOST, IS_CLOUD, SG_INTERNAL_TOKEN } from './api';
->>>>>>> f6f5ca82
 
 export const getServerSideProps: GetServerSideProps = async ({ req, res }) => {
   let session: Session | null = null;
 
-<<<<<<< HEAD
-  let orgId: string = ORGANIZATION_ID;
+  let orgId = ORGANIZATION_ID;
 
-=======
->>>>>>> f6f5ca82
   if (!IS_CLOUD) {
     session = await getServerSession(req, res, authOptions);
 
@@ -38,17 +25,10 @@
 
     if (!user.userId || !user.orgId) {
       return {
-<<<<<<< HEAD
-        props: { session, activeApplication: null },
+        props: { session, signedIn: false },
       };
     }
     ({ orgId } = user);
-=======
-        props: { session, signedIn: false },
-      };
-    }
->>>>>>> f6f5ca82
-    // TODO: Get org from user and use that to fetch application
   }
 
   // This is the same call as in apps/mgmt-ui/src/pages/api/internal/applications/index.ts
@@ -68,15 +48,35 @@
 
   const applications = await result.json();
 
-  // Pick one application at random
-  // TODO: Make it not random
-  if (!applications.length) {
-    throw new Error('No applications found');
+  if (applications.length) {
+    // Pick one application at random
+    // TODO: Make it not random
+    return {
+      redirect: {
+        destination: `/applications/${applications[0].id}`,
+        permanent: false,
+      },
+    };
   }
 
+  const createResult = await fetch(`${API_HOST}/internal/v1/applications`, {
+    method: 'POST',
+    headers: {
+      'Content-Type': 'application/json',
+      'x-sg-internal-token': SG_INTERNAL_TOKEN,
+      'x-org-id': orgId,
+    },
+    body: JSON.stringify({
+      name: 'My Application',
+    }),
+  });
+  if (!createResult.ok) {
+    throw new Error('Errored while creating application');
+  }
+  const application = await createResult.json();
   return {
     redirect: {
-      destination: `/applications/${applications[0].id}`,
+      destination: `/applications/${application.id}`,
       permanent: false,
     },
   };
