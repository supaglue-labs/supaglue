--- conflicted
+++ resolved
@@ -4,11 +4,7 @@
 import { IS_CLOUD } from './pages/api';
 
 // Set the paths that don't require the user to be signed in
-<<<<<<< HEAD
 const cloudPublicPaths = ['/sign-in*', '/sign-up*', '/links*'];
-=======
-const cloudPublicPaths = ['/sign-in*', '/sign-up*'];
->>>>>>> 22e8e683
 
 // Paths that are only accessible if `IS_CLOUD` is true
 const cloudOnlyPaths = ['/sign-in*/', '/sign-up*', '/create-organization*', '/switch-organization*'];
