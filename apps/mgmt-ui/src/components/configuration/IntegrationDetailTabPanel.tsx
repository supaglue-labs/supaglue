--- conflicted
+++ resolved
@@ -90,11 +90,7 @@
             variant="outlined"
             type="number"
             onChange={(event: React.ChangeEvent<HTMLInputElement>) => {
-<<<<<<< HEAD
-              setSyncPeriodSecs(parseInt(event.target.value, 3600));
-=======
               setSyncPeriodSecs(parseInt(event.target.value, 10));
->>>>>>> ff71ba99
             }}
           />
         </Stack>
