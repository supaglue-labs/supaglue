import { getDependencyContainer } from '@/dependency_container';
import { stringOrNullOrUndefinedToDate } from '@/lib/date';
import { toSnakecasedKeysEvent } from '@supaglue/core/mappers/event';
import {
  CreateEventPathParams,
  CreateEventQueryParams,
  CreateEventRequest,
  CreateEventResponse,
  UpdateEventPathParams,
  UpdateEventQueryParams,
  UpdateEventRequest,
  UpdateEventResponse,
} from '@supaglue/schemas/crm';
import { camelcaseKeysSansCustomFields } from '@supaglue/utils/camelcase';
import { Request, Response, Router } from 'express';

const { commonModelService } = getDependencyContainer();

export default function init(app: Router): void {
  const router = Router();

  router.post<string, CreateEventPathParams, CreateEventResponse, CreateEventRequest, CreateEventQueryParams>(
    '/',
    async (
      req: Request<CreateEventPathParams, CreateEventResponse, CreateEventRequest>,
      res: Response<CreateEventResponse>
    ) => {
      const { id: connectionId } = req.customerConnection;
      const originalParams = camelcaseKeysSansCustomFields(req.body.model);
      const eventCreateParams = {
        ...originalParams,
        startTime: stringOrNullOrUndefinedToDate(originalParams.startTime),
        endTime: stringOrNullOrUndefinedToDate(originalParams.endTime),
      };
      const event = await commonModelService.create('event', connectionId, eventCreateParams);
      return res.status(200).send({ model: toSnakecasedKeysEvent(event) });
    }
  );

  router.patch<string, UpdateEventPathParams, UpdateEventResponse, UpdateEventRequest, UpdateEventQueryParams>(
    '/:event_id',
    async (
      req: Request<UpdateEventPathParams, UpdateEventResponse, UpdateEventRequest>,
      res: Response<UpdateEventResponse>
    ) => {
      const { id: connectionId } = req.customerConnection;
      const originalParams = camelcaseKeysSansCustomFields(req.body.model);
      const eventUpdateParams = {
        ...originalParams,
        startTime: stringOrNullOrUndefinedToDate(originalParams.startTime),
        endTime: stringOrNullOrUndefinedToDate(originalParams.endTime),
      };
<<<<<<< HEAD
      const event = await eventService.update(customerId, connectionId, {
        id: req.params.event_id,
=======
      const event = await commonModelService.update('event', connectionId, {
        remoteId: req.params.event_id,
>>>>>>> 143d0706
        ...eventUpdateParams,
      });
      return res.status(200).send({ model: toSnakecasedKeysEvent(event) });
    }
  );

  app.use('/events', router);
}<|MERGE_RESOLUTION|>--- conflicted
+++ resolved
@@ -50,13 +50,8 @@
         startTime: stringOrNullOrUndefinedToDate(originalParams.startTime),
         endTime: stringOrNullOrUndefinedToDate(originalParams.endTime),
       };
-<<<<<<< HEAD
-      const event = await eventService.update(customerId, connectionId, {
+      const event = await commonModelService.update('event', connectionId, {
         id: req.params.event_id,
-=======
-      const event = await commonModelService.update('event', connectionId, {
-        remoteId: req.params.event_id,
->>>>>>> 143d0706
         ...eventUpdateParams,
       });
       return res.status(200).send({ model: toSnakecasedKeysEvent(event) });
