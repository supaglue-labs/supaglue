import { getDependencyContainer } from '@/dependency_container';
import { toSnakecasedKeysLead } from '@supaglue/core/mappers';
import {
  CreateLeadPathParams,
  CreateLeadRequest,
  CreateLeadResponse,
  UpdateLeadPathParams,
  UpdateLeadRequest,
  UpdateLeadResponse,
} from '@supaglue/schemas/crm';
import { camelcaseKeysSansCustomFields } from '@supaglue/utils/camelcase';
import { Request, Response, Router } from 'express';

const { commonModelService } = getDependencyContainer();

export default function init(app: Router): void {
  const router = Router();

  router.post(
    '/',
    async (
      req: Request<CreateLeadPathParams, CreateLeadResponse, CreateLeadRequest>,
      res: Response<CreateLeadResponse>
    ) => {
      const { id: connectionId } = req.customerConnection;
      const lead = await commonModelService.create('lead', connectionId, camelcaseKeysSansCustomFields(req.body.model));
      return res.status(200).send({ model: toSnakecasedKeysLead(lead) });
    }
  );

  router.patch(
    '/:lead_id',
    async (
      req: Request<UpdateLeadPathParams, UpdateLeadResponse, UpdateLeadRequest>,
      res: Response<UpdateLeadResponse>
    ) => {
<<<<<<< HEAD
      const { customerId, id: connectionId } = req.customerConnection;
      const lead = await leadService.update(customerId, connectionId, {
        id: req.params.lead_id,
=======
      const { id: connectionId } = req.customerConnection;
      const lead = await commonModelService.update('lead', connectionId, {
        remoteId: req.params.lead_id,
>>>>>>> 143d0706
        ...camelcaseKeysSansCustomFields(req.body.model),
      });
      return res.status(200).send({ model: toSnakecasedKeysLead(lead) });
    }
  );

  app.use('/leads', router);
}<|MERGE_RESOLUTION|>--- conflicted
+++ resolved
@@ -34,15 +34,9 @@
       req: Request<UpdateLeadPathParams, UpdateLeadResponse, UpdateLeadRequest>,
       res: Response<UpdateLeadResponse>
     ) => {
-<<<<<<< HEAD
-      const { customerId, id: connectionId } = req.customerConnection;
-      const lead = await leadService.update(customerId, connectionId, {
-        id: req.params.lead_id,
-=======
       const { id: connectionId } = req.customerConnection;
       const lead = await commonModelService.update('lead', connectionId, {
-        remoteId: req.params.lead_id,
->>>>>>> 143d0706
+        id: req.params.lead_id,
         ...camelcaseKeysSansCustomFields(req.body.model),
       });
       return res.status(200).send({ model: toSnakecasedKeysLead(lead) });
