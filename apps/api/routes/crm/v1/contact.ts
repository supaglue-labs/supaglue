--- conflicted
+++ resolved
@@ -40,15 +40,9 @@
       req: Request<UpdateContactPathParams, UpdateContactResponse, UpdateContactRequest>,
       res: Response<UpdateContactResponse>
     ) => {
-<<<<<<< HEAD
-      const { customerId, id: connectionId } = req.customerConnection;
-      const contact = await contactService.update(customerId, connectionId, {
-        id: req.params.contact_id,
-=======
       const { id: connectionId } = req.customerConnection;
       const contact = await commonModelService.update('contact', connectionId, {
-        remoteId: req.params.contact_id,
->>>>>>> 143d0706
+        id: req.params.contact_id,
         ...camelcaseKeysSansCustomFields(req.body.model),
       });
       return res.status(200).send({ model: toSnakecasedKeysContact(contact) });
