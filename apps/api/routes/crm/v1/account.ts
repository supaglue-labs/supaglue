import { getDependencyContainer } from '@/dependency_container';
import { toSnakecasedKeysAccount } from '@supaglue/core/mappers';
import {
  CreateAccountPathParams,
  CreateAccountRequest,
  CreateAccountResponse,
  UpdateAccountPathParams,
  UpdateAccountRequest,
  UpdateAccountResponse,
} from '@supaglue/schemas/crm';
import { camelcaseKeysSansCustomFields } from '@supaglue/utils/camelcase';
import { Request, Response, Router } from 'express';

const { commonModelService } = getDependencyContainer();

export default function init(app: Router): void {
  const router = Router();

  router.post(
    '/',
    async (
      req: Request<CreateAccountPathParams, CreateAccountResponse, CreateAccountRequest>,
      res: Response<CreateAccountResponse>
    ) => {
      const { id: connectionId } = req.customerConnection;
      const account = await commonModelService.create(
        'account',
        connectionId,
        camelcaseKeysSansCustomFields(req.body.model)
      );
      return res.status(200).send({ model: toSnakecasedKeysAccount(account) });
    }
  );

  router.patch(
    '/:account_id',
    async (
      req: Request<UpdateAccountPathParams, UpdateAccountResponse, UpdateAccountRequest>,
      res: Response<UpdateAccountResponse>
    ) => {
<<<<<<< HEAD
      const { customerId, id: connectionId } = req.customerConnection;
      const account = await accountService.update(customerId, connectionId, {
        id: req.params.account_id,
=======
      const { id: connectionId } = req.customerConnection;
      const account = await commonModelService.update('account', connectionId, {
        remoteId: req.params.account_id,
>>>>>>> 143d0706
        ...camelcaseKeysSansCustomFields(req.body.model),
      });
      return res.status(200).send({ model: toSnakecasedKeysAccount(account) });
    }
  );

  app.use('/accounts', router);
}<|MERGE_RESOLUTION|>--- conflicted
+++ resolved
@@ -38,15 +38,9 @@
       req: Request<UpdateAccountPathParams, UpdateAccountResponse, UpdateAccountRequest>,
       res: Response<UpdateAccountResponse>
     ) => {
-<<<<<<< HEAD
-      const { customerId, id: connectionId } = req.customerConnection;
-      const account = await accountService.update(customerId, connectionId, {
-        id: req.params.account_id,
-=======
       const { id: connectionId } = req.customerConnection;
       const account = await commonModelService.update('account', connectionId, {
-        remoteId: req.params.account_id,
->>>>>>> 143d0706
+        id: req.params.account_id,
         ...camelcaseKeysSansCustomFields(req.body.model),
       });
       return res.status(200).send({ model: toSnakecasedKeysAccount(account) });
