import { getDependencyContainer } from '@/dependency_container';
import { BadRequestError, NotImplementedError } from '@supaglue/core/errors';
import { getCustomerIdPk } from '@supaglue/core/lib';
import type {
  CreateConnectionPathParams,
  CreateConnectionRequest,
  CreateConnectionResponse,
  DeleteConnectionPathParams,
  DeleteConnectionRequest,
  DeleteConnectionResponse,
  GetConnectionPathParams,
  GetConnectionRequest,
  GetConnectionResponse,
  GetConnectionsPathParams,
  GetConnectionsRequest,
  GetConnectionsResponse,
  GetProviderUserIdPathParams,
  GetProvideruserIdQueryParams,
  GetProviderUserIdRequest,
  GetProviderUserIdResponse,
} from '@supaglue/schemas/v2/mgmt';
import { camelcaseKeys } from '@supaglue/utils';
import { snakecaseKeys } from '@supaglue/utils/snakecase';
import type { Request, Response } from 'express';
import { Router } from 'express';

const { connectionService, connectionAndSyncService, remoteService, customerService } = getDependencyContainer();

export default function init(app: Router): void {
  const connectionRouter = Router({ mergeParams: true });

  connectionRouter.get(
    '/',
    async (
      req: Request<GetConnectionsPathParams, GetConnectionsResponse, GetConnectionsRequest>,
      res: Response<GetConnectionsResponse>
    ) => {
      const externalCustomerId = req.params.customer_id;
      const customerId = getCustomerIdPk(req.supaglueApplication.id, externalCustomerId);
      await customerService.getByExternalId(req.supaglueApplication.id, externalCustomerId); // Fetch to ensure it exists since `listSafeByCustomer` returns [] if not found
      const connections = await connectionService.listSafeByCustomer(req.supaglueApplication.id, customerId);
      return res.status(200).send(connections.map(snakecaseKeys));
    }
  );

  connectionRouter.get(
    '/_provider_user_id',
    async (
      req: Request<
        GetProviderUserIdPathParams,
        GetProviderUserIdResponse,
        GetProviderUserIdRequest,
        GetProvideruserIdQueryParams
      >,
      res: Response<GetProviderUserIdResponse>
    ) => {
      const providerName = req.query.provider_name;
      const externalCustomerId = req.params.customer_id;
      const connection = await connectionService.getSafeByExternalCustomerIdProviderNameAndApplicationId(
        externalCustomerId,
        providerName,
        req.supaglueApplication.id
      );
      const client = await remoteService.getRemoteClient(connection.id);
      try {
        // Using "x-sg-minor-version: 1" to migrate customer, then will make it the default (no header) by removing __v2_1() as an interface
        if (req.headers['x-sg-minor-version'] === '1') {
          const { userId, rawDetails, additionalRawDetails } = await client.getUserIdAndDetails__v2_1();
          return res
            .status(200)
            .send({ user_id: userId, raw_details: rawDetails, additional_raw_details: additionalRawDetails });
        } else {
          const { userId, rawDetails, additionalRawDetails } = await client.getUserIdAndDetails();
          return res
            .status(200)
            .send({ user_id: userId, raw_details: rawDetails, additional_raw_details: additionalRawDetails });
        }
      } catch (err) {
        if (err instanceof NotImplementedError) {
          throw new BadRequestError(err.message);
        }
        throw err;
      }
    }
  );

  connectionRouter.post(
    '/',
    async (
      req: Request<CreateConnectionPathParams, CreateConnectionResponse, CreateConnectionRequest>,
      res: Response<CreateConnectionResponse>
    ) => {
      const externalCustomerId = req.params.customer_id;
      const connection = await connectionAndSyncService.createManually(
        req.supaglueApplication.id,
        externalCustomerId,
        camelcaseKeys(req.body)
      );
      return res.status(200).send(snakecaseKeys(connection));
    }
  );

  connectionRouter.get(
    '/:connection_id',
    async (
      req: Request<GetConnectionPathParams, GetConnectionResponse, GetConnectionRequest>,
      res: Response<GetConnectionResponse>
    ) => {
      const externalCustomerId = req.params.customer_id;
      const customerId = getCustomerIdPk(req.supaglueApplication.id, externalCustomerId);
      const connection = await connectionService.getSafeByIdAndApplicationIdAndCustomerId(
        req.params.connection_id,
        req.supaglueApplication.id,
        customerId
      );

      return res.status(200).send(snakecaseKeys(connection));
    }
  );

  connectionRouter.delete(
    '/:connection_id',
    async (
      req: Request<DeleteConnectionPathParams, DeleteConnectionResponse, DeleteConnectionRequest>,
      res: Response<DeleteConnectionResponse>
    ) => {
      const externalCustomerId = req.params.customer_id;
      const customerId = getCustomerIdPk(req.supaglueApplication.id, externalCustomerId);
      // TODO: revoke token from provider?
<<<<<<< HEAD
      const externalCustomerId = req.params.customer_id;
      await connectionAndSyncService.delete(req.params.connection_id, req.supaglueApplication.id, externalCustomerId);
=======
      await connectionAndSyncService.delete(req.params.connection_id, req.supaglueApplication.id, customerId);
>>>>>>> ef3692cb
      return res.status(204).end();
    }
  );

  app.use('/connections', connectionRouter);
}<|MERGE_RESOLUTION|>--- conflicted
+++ resolved
@@ -125,14 +125,8 @@
       res: Response<DeleteConnectionResponse>
     ) => {
       const externalCustomerId = req.params.customer_id;
-      const customerId = getCustomerIdPk(req.supaglueApplication.id, externalCustomerId);
       // TODO: revoke token from provider?
-<<<<<<< HEAD
-      const externalCustomerId = req.params.customer_id;
       await connectionAndSyncService.delete(req.params.connection_id, req.supaglueApplication.id, externalCustomerId);
-=======
-      await connectionAndSyncService.delete(req.params.connection_id, req.supaglueApplication.id, customerId);
->>>>>>> ef3692cb
       return res.status(204).end();
     }
   );
