--- conflicted
+++ resolved
@@ -68,7 +68,6 @@
     ) => {
       const includeRawData = req.query?.include_raw_data?.toString() === 'true';
       if (req.query?.read_from_cache?.toString() !== 'true') {
-<<<<<<< HEAD
         const { pagination, records } = await engagementCommonObjectService.list(
           'sequence_state',
           req.customerConnection,
@@ -85,9 +84,6 @@
             raw_data: includeRawData ? record.rawData : undefined,
           })),
         });
-=======
-        throw new NotImplementedError('Uncached reads not yet implemented for sequence states.');
->>>>>>> 9938d132
       }
       const { pagination, records } = await managedDataService.getEngagementSequenceStateRecords(
         req.supaglueApplication.id,
