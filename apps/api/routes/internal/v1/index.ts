import { getDependencyContainer } from '@/dependency_container';
import { internalMiddleware } from '@/middleware/internal';
import { internalApplicationMiddleware } from '@/middleware/internal_application';
import { orgHeaderMiddleware } from '@/middleware/org';
<<<<<<< HEAD
import { fromConnectionModelToConnectionUnsafe } from '@supaglue/core/mappers';
=======
import { COMMON_MODEL_DB_TABLES } from '@supaglue/db';
>>>>>>> 255e4b62
import { Router } from 'express';
import apiKey from './api_key';
import application from './application';
import auth from './auth';
import customer from './customer';
import integration from './integration';
import syncHistory from './sync_history';
import syncInfo from './sync_info';
import webhook from './webhook';

const { prisma } = getDependencyContainer();

export default function init(app: Router): void {
  // application routes should not require application header
  const v1ApplicationRouter = Router();
  v1ApplicationRouter.use(internalMiddleware);

<<<<<<< HEAD
  v1ApplicationRouter.post('/_backfill_connection_remote_id', async (req, res) => {
    const salesforceConnectionModels = await prisma.connection.findMany({
      where: {
        providerName: 'salesforce',
      },
    });
    const unsafeSalesforceConnections = await Promise.all(
      salesforceConnectionModels.map(fromConnectionModelToConnectionUnsafe)
    );
    let updated = 0;
    unsafeSalesforceConnections.map(async ({ id, remoteId, providerName, credentials }) => {
      if (providerName === 'salesforce' && remoteId !== credentials.instanceUrl) {
        await prisma.connection.update({
          where: { id },
          data: {
            remoteId: credentials.instanceUrl,
          },
        });
        updated += 1;
      }
    });
    res.status(200).send(`Updated ${updated} connections`);
=======
  // TODO: Remove when we're done calling this so we can bring back
  // https://github.com/supaglue-labs/supaglue/pull/634
  v1ApplicationRouter.post('/_backfill_last_modified_at', async (req, res) => {
    for (const table of Object.values(COMMON_MODEL_DB_TABLES)) {
      await prisma.$executeRawUnsafe(`
UPDATE ${table}
SET last_modified_at = GREATEST(
  COALESCE(remote_updated_at, TIMESTAMP 'epoch'),
  COALESCE(detected_or_remote_deleted_at, TIMESTAMP 'epoch')
)
WHERE last_modified_at IS NULL;
`);
    }
>>>>>>> 255e4b62
  });

  v1ApplicationRouter.use(orgHeaderMiddleware);

  application(v1ApplicationRouter);
  auth(v1ApplicationRouter);

  app.use('/v1', v1ApplicationRouter);

  // non-application routes require application header
  const v1Router = Router();
  v1Router.use(internalMiddleware);
  v1Router.use(orgHeaderMiddleware);
  v1Router.use(internalApplicationMiddleware);

  apiKey(v1Router);
  customer(v1Router);
  integration(v1Router);
  webhook(v1Router);
  syncInfo(v1Router);
  syncHistory(v1Router);

  app.use('/v1', v1Router);
}<|MERGE_RESOLUTION|>--- conflicted
+++ resolved
@@ -1,12 +1,6 @@
-import { getDependencyContainer } from '@/dependency_container';
 import { internalMiddleware } from '@/middleware/internal';
 import { internalApplicationMiddleware } from '@/middleware/internal_application';
 import { orgHeaderMiddleware } from '@/middleware/org';
-<<<<<<< HEAD
-import { fromConnectionModelToConnectionUnsafe } from '@supaglue/core/mappers';
-=======
-import { COMMON_MODEL_DB_TABLES } from '@supaglue/db';
->>>>>>> 255e4b62
 import { Router } from 'express';
 import apiKey from './api_key';
 import application from './application';
@@ -17,52 +11,10 @@
 import syncInfo from './sync_info';
 import webhook from './webhook';
 
-const { prisma } = getDependencyContainer();
-
 export default function init(app: Router): void {
   // application routes should not require application header
   const v1ApplicationRouter = Router();
   v1ApplicationRouter.use(internalMiddleware);
-
-<<<<<<< HEAD
-  v1ApplicationRouter.post('/_backfill_connection_remote_id', async (req, res) => {
-    const salesforceConnectionModels = await prisma.connection.findMany({
-      where: {
-        providerName: 'salesforce',
-      },
-    });
-    const unsafeSalesforceConnections = await Promise.all(
-      salesforceConnectionModels.map(fromConnectionModelToConnectionUnsafe)
-    );
-    let updated = 0;
-    unsafeSalesforceConnections.map(async ({ id, remoteId, providerName, credentials }) => {
-      if (providerName === 'salesforce' && remoteId !== credentials.instanceUrl) {
-        await prisma.connection.update({
-          where: { id },
-          data: {
-            remoteId: credentials.instanceUrl,
-          },
-        });
-        updated += 1;
-      }
-    });
-    res.status(200).send(`Updated ${updated} connections`);
-=======
-  // TODO: Remove when we're done calling this so we can bring back
-  // https://github.com/supaglue-labs/supaglue/pull/634
-  v1ApplicationRouter.post('/_backfill_last_modified_at', async (req, res) => {
-    for (const table of Object.values(COMMON_MODEL_DB_TABLES)) {
-      await prisma.$executeRawUnsafe(`
-UPDATE ${table}
-SET last_modified_at = GREATEST(
-  COALESCE(remote_updated_at, TIMESTAMP 'epoch'),
-  COALESCE(detected_or_remote_deleted_at, TIMESTAMP 'epoch')
-)
-WHERE last_modified_at IS NULL;
-`);
-    }
->>>>>>> 255e4b62
-  });
 
   v1ApplicationRouter.use(orgHeaderMiddleware);
 
