--- conflicted
+++ resolved
@@ -243,11 +243,7 @@
           : { ...basePayload, providerName };
 
       try {
-<<<<<<< HEAD
         await connectionAndSyncService.create(payload as ConnectionCreateParamsAny);
-=======
-        await connectionAndSyncService.create('v2', payload as ConnectionCreateParamsAny);
->>>>>>> 9c02c4ba
       } catch (e: any) {
         if (e.code === 'P2002') {
           await connectionAndSyncService.upsert(payload as ConnectionUpsertParamsAny);
