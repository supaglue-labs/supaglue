{
  "name": "api",
  "version": "0.1.1-1",
  "private": true,
  "main": "./index.ts",
  "exports": "./index.ts",
  "publishConfig": {
    "main": "./dist/index.js",
    "exports": "./dist/index.js"
  },
  "devDependencies": {
    "@tsconfig/node18": "^1.0.1",
    "@types/async-retry": "^1",
    "@types/cors": "^2",
    "@types/express": "^4.17.15",
    "@types/node": "^18.11.18",
    "@types/pg": "^8",
    "@types/uuid": "^9",
    "dotenv": "^16.0.3",
    "tsx": "^3.12.2",
    "typescript": "^4.9.4"
  },
  "scripts": {
    "start": "tsx watch --clear-screen=false ./index.ts",
    "build": "tsc -p tsconfig.build.json",
    "lint-staged": "run -T lint-staged --no-stash --quiet",
    "lint": "run -T eslint"
  },
  "dependencies": {
    "@godaddy/terminus": "^4.11.2",
    "@prisma/client": "^4.9.0",
    "@sentry/integrations": "^7.34.0",
    "@sentry/node": "^7.34.0",
<<<<<<< HEAD
    "@supaglue/types": "workspace:*",
=======
    "@supaglue/grpc": "workspace:^",
>>>>>>> 349171f0
    "@swc/core": "^1.3.27",
    "@temporalio/activity": "^1.5.2",
    "@temporalio/client": "^1.5.2",
    "@temporalio/worker": "^1.5.2",
    "@temporalio/workflow": "^1.5.2",
    "async-retry": "^1.3.3",
    "avsc": "^5.7.7",
    "axios": "^1.2.4",
    "cors": "^2.8.5",
    "express": "5.0.0-beta.1",
    "jsforce": "^2.0.0-beta.19",
    "pg": "^8.8.0",
    "pino": "^8.8.0",
    "pino-http": "^8.3.1",
    "pino-pretty": "^9.1.1",
    "posthog-node": "^2.2.3",
    "prisma": "^4.9.0",
    "tslib": "^2.5.0",
    "uuid": "^9.0.0"
  }
}<|MERGE_RESOLUTION|>--- conflicted
+++ resolved
@@ -31,11 +31,8 @@
     "@prisma/client": "^4.9.0",
     "@sentry/integrations": "^7.34.0",
     "@sentry/node": "^7.34.0",
-<<<<<<< HEAD
+    "@supaglue/grpc": "workspace:^",
     "@supaglue/types": "workspace:*",
-=======
-    "@supaglue/grpc": "workspace:^",
->>>>>>> 349171f0
     "@swc/core": "^1.3.27",
     "@temporalio/activity": "^1.5.2",
     "@temporalio/client": "^1.5.2",
