--- conflicted
+++ resolved
@@ -1,10 +1,6 @@
 import { fromConnectionModel } from '@supaglue/core/mappers/connection';
-<<<<<<< HEAD
 import { IntegrationService } from '@supaglue/core/services';
-import {
-=======
 import type {
->>>>>>> d9847466
   Connection,
   ConnectionCreateParams,
   ConnectionStatus,
