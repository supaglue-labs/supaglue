--- conflicted
+++ resolved
@@ -19,11 +19,7 @@
   runSync,
   RUN_SYNC_PREFIX,
 } from '@supaglue/sync-workflows/workflows/run_sync';
-<<<<<<< HEAD
-import { Sync, SyncIdentifier, SyncState, SyncType } from '@supaglue/types';
-=======
-import { CRM_COMMON_MODELS, ProviderName, Sync, SyncIdentifier, SyncState, SyncType } from '@supaglue/types';
->>>>>>> 4433faf9
+import type { ProviderName, Sync, SyncIdentifier, SyncState, SyncType } from '@supaglue/types';
 import type {
   ConnectionCreateParamsAny,
   ConnectionSafeAny,
