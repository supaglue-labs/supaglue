--- conflicted
+++ resolved
@@ -2,11 +2,7 @@
 import { ApplicationFailure } from '@temporalio/client';
 import retry from 'async-retry';
 import axios from 'axios';
-<<<<<<< HEAD
-=======
-import { WebhookDestination } from '../../../developer_config/entities';
 import { getMapping, mapCustomerToInternalRecords } from '../../lib';
->>>>>>> 349171f0
 import { BaseInternalIntegration } from './base';
 
 class WebhookInternalIntegration extends BaseInternalIntegration {
