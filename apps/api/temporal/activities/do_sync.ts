<<<<<<< HEAD
import {
  InboundSyncConfig,
  OutboundSyncConfig,
  PostgresDestination,
  PostgresSource,
  SalesforceCustomerIntegration,
  SyncConfig,
  WebhookDestination,
} from '@supaglue/types';
import { ApplicationFailure } from '@temporalio/common';
import { getDependencyContainer } from '../../dependency_container';
import { InboundSync, OutboundSync, Sync } from '../../syncs/entities';
import { createSupaglue, Supaglue } from '../sdk';
=======
import { ApplicationFailure } from '@temporalio/common';
import { getDependencyContainer } from '../../dependency_container';
import { createSupaglue } from '../sdk';
>>>>>>> 349171f0

type DoSyncArgs = {
  syncId: string;
  syncRunId: string;
};

export async function doSync({ syncId, syncRunId }: DoSyncArgs): Promise<void> {
  const { syncService, developerConfigService } = getDependencyContainer();

  // TODO: Simplify
  // Get sync and developer config
  const sync = await syncService.getSyncById(syncId);

  const developerConfig = await developerConfigService.getDeveloperConfig();
  const syncConfig = developerConfig.getSyncConfig(sync.syncConfigName);

  // Instantiate the SDK and then pass it around
  const sg = createSupaglue(sync, syncConfig, syncRunId);

  // TODO: Do we need `type` on both `Sync` and `SyncConfig`? We should consider
  // only having it on `SyncConfig` for consistency.

  if (sync.type === 'inbound' && syncConfig.type === 'inbound') {
    const records = await sg.customerIntegrations.sources.salesforce.bulkReadSObject();

    if (syncConfig.destination.type === 'postgres') {
      return await sg.internalIntegrations.destinations.postgres.insertRecords(records);
    }

    return await sg.internalIntegrations.destinations.webhook.sendRequests(records);
  }

  if (sync.type === 'outbound' && syncConfig.type === 'outbound') {
    const records = await sg.internalIntegrations.sources.postgres.readAllObjectType();
    return await sg.customerIntegrations.destinations.salesforce.upsertAllRecords(records);
  }

  throw ApplicationFailure.nonRetryable('Sync and SyncConfig types do not match');
}<|MERGE_RESOLUTION|>--- conflicted
+++ resolved
@@ -1,22 +1,6 @@
-<<<<<<< HEAD
-import {
-  InboundSyncConfig,
-  OutboundSyncConfig,
-  PostgresDestination,
-  PostgresSource,
-  SalesforceCustomerIntegration,
-  SyncConfig,
-  WebhookDestination,
-} from '@supaglue/types';
-import { ApplicationFailure } from '@temporalio/common';
-import { getDependencyContainer } from '../../dependency_container';
-import { InboundSync, OutboundSync, Sync } from '../../syncs/entities';
-import { createSupaglue, Supaglue } from '../sdk';
-=======
 import { ApplicationFailure } from '@temporalio/common';
 import { getDependencyContainer } from '../../dependency_container';
 import { createSupaglue } from '../sdk';
->>>>>>> 349171f0
 
 type DoSyncArgs = {
   syncId: string;
