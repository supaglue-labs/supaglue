--- conflicted
+++ resolved
@@ -40,16 +40,11 @@
   ];
 
   return (
-<<<<<<< HEAD
     <SupaglueProvider
-      apiUrl={process.env.NEXT_PUBLIC_API_SERVER_URL ?? 'http://localhost:8080'}
       customerId={customerId}
       // TUTORIAL: Uncomment this
       // theme={darkTheme}
     >
-=======
-    <SupaglueProvider customerId={customerId}>
->>>>>>> aeeea292
       <SWRConfig
         value={{
           fetcher: (resource, init) => fetch(resource, init).then((res) => res.json()),
