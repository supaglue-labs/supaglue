import { FieldMapping, TriggerSyncButton, useSupaglueContext } from '@supaglue/nextjs';
import { useDeveloperConfig, useSalesforceIntegration } from '@supaglue/nextjs/src/hooks/api';
import Head from 'next/head';
import { useRouter } from 'next/router';
import { useEffect, useState } from 'react';
import { PageTabs } from '../../components/PageTabs';
import { useActiveTab } from '../../hooks';
// TUTORIAL: Uncomment this
import { Switch } from '@supaglue/nextjs';

export default function Integration() {
  return (
    <>
      <Head>
        <title>Supaglue</title>
        <meta name="viewport" content="width=device-width, initial-scale=1" />
        <link rel="icon" href="/favicon.ico" />
      </Head>
      <main className="px-6 xl:pr-2 pb-16">
        <IntegrationPage />
      </main>
    </>
  );
}

const IntegrationPage = () => {
  const router = useRouter();
  const { customerId } = useSupaglueContext();
  const { data: integration, isLoading, error } = useSalesforceIntegration(customerId);
  const { data: developerConfig } = useDeveloperConfig();
  const integrationConnected = integration && error?.response?.status !== 404;

  useEffect(() => {
    if (isLoading || error) {
      // TODO: There is an issue here currently:
      // initially the customerId is `anonymousCustomerId`, which results in a 404. Later, it becomes `user1`.
      // Therefore, we don't want to redirect the user from this page immediately for now.
      return;
    }

    if (!integration) {
      router.push('/integrations');
    }
  }, [router, integration, isLoading, error]);

  return (
    <>
      <header>
        <h1 className="text-4xl font-bold my-6">Salesforce Integration</h1>
      </header>
      {integrationConnected && developerConfig && <SyncConfiguration />}
    </>
  );
};

const pageTabs = ['Contacts', 'Leads', 'Accounts', 'Opportunities'];

const SyncConfiguration = () => {
  const syncConfigName = useActiveTab(pageTabs[0]);

  const [timeoutId, setTimeoutId] = useState<number | undefined>();
  const [toastMessage, setToastMessage] = useState<string | undefined>();

  const showToast = (message: string) => {
    if (timeoutId) {
      window.clearTimeout(timeoutId);
    }
    setToastMessage(message);
    setTimeoutId(
      window.setTimeout(() => {
        setTimeoutId(undefined);
      }, 2000)
    );
  };

  useEffect(() => {
    return () => {
      if (timeoutId) {
        window.clearTimeout(timeoutId);
      }
    };
    // eslint-disable-next-line react-hooks/exhaustive-deps
  }, []);

  const getSwitch = (syncConfigName: string) => {
    // TUTORIAL: uncomment this
<<<<<<< HEAD
    return (
      <div className="px-3">
        <div className="py-2">
          <Switch syncConfigName={syncConfigName} />
        </div>
        <p className="text-sm primary">Fully refresh all updated contacts every 15 minutes.</p>
      </div>
    );
=======
    // return (
    //   <div className="px-3">
    //     <div className="py-2">
    //       <Switch includeSyncDescription syncConfigName={syncConfigName} />
    //     </div>
    //   </div>
    // );
>>>>>>> aeeea292
    return null;
  };

  return (
    <>
      <PageTabs className="" tabs={pageTabs} disabled={false} />
      <>
        <div className="flex flex-col gap-4">
          <div className="relative pt-3 px-3">
            <TriggerSyncButton
              syncConfigName={syncConfigName}
              onSuccess={() => showToast('Successfully started sync!')}
              onError={() => showToast('Error encountered.')}
            />
            {timeoutId && (
              <span className="absolute z-10 top-0 left-36 mt-5 block rounded bg-gray-600 py-1 px-2 text-xs text-white">
                {toastMessage}
              </span>
            )}
          </div>

          <div>{getSwitch(syncConfigName)}</div>

          <div className="flex flex-col gap-4">
            <FieldMapping syncConfigName={syncConfigName} key={syncConfigName} />
          </div>
        </div>
      </>
    </>
  );
};<|MERGE_RESOLUTION|>--- conflicted
+++ resolved
@@ -6,7 +6,7 @@
 import { PageTabs } from '../../components/PageTabs';
 import { useActiveTab } from '../../hooks';
 // TUTORIAL: Uncomment this
-import { Switch } from '@supaglue/nextjs';
+// import { Switch } from '@supaglue/nextjs';
 
 export default function Integration() {
   return (
@@ -84,16 +84,6 @@
 
   const getSwitch = (syncConfigName: string) => {
     // TUTORIAL: uncomment this
-<<<<<<< HEAD
-    return (
-      <div className="px-3">
-        <div className="py-2">
-          <Switch syncConfigName={syncConfigName} />
-        </div>
-        <p className="text-sm primary">Fully refresh all updated contacts every 15 minutes.</p>
-      </div>
-    );
-=======
     // return (
     //   <div className="px-3">
     //     <div className="py-2">
@@ -101,7 +91,6 @@
     //     </div>
     //   </div>
     // );
->>>>>>> aeeea292
     return null;
   };
 
