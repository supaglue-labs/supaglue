# NOTE: Using 3.1.0 because we want to document webhooks.
# Other than the `webhooks` key, we should not use 3.1.0 features since the validation middleware doesn't support it yet
openapi: 3.1.0
info:
  version: 0.4.1
  title: Supaglue Management API
  contact:
    name: Supaglue
    email: docs@supaglue.com
    url: 'https://supaglue.com'
  description: |
    # Introduction

    Welcome to the Supaglue Management API documentation. You can use this API to manage customer integrations and connections.

    ### Base API URL

    ```
    http://localhost:8080/mgmt/v1
    ```
externalDocs:
  description: Try out our API in Postman!
  url: 'https://www.postman.com/supaglue/workspace/supaglue-public/overview'
servers:
  - url: 'http://localhost:8080/mgmt/v1'
    description: Local Supaglue API
paths:
  '/customers':
    $ref: paths/customers.yaml
  '/customers/{customer_id}':
    $ref: paths/customers@{customer_id}.yaml
  '/integrations':
    $ref: paths/integrations.yaml
  '/integrations/{integration_id}':
    $ref: paths/integrations@{integration_id}.yaml
  '/customers/{customer_id}/connections':
    $ref: paths/connections.yaml
  '/customers/{customer_id}/connections/{connection_id}':
    $ref: paths/connections@{connection_id}.yaml
  '/webhook':
    $ref: paths/webhook.yaml
  '/sync-history':
    $ref: paths/sync_history.yaml
  '/sync-info':
    $ref: paths/sync_info.yaml
tags: []
components:
  securitySchemes:
    ApiKeyAuth:
      $ref: ../common/components/securitySchemes/x-api-key.yaml
  schemas:
    customer:
      $ref: ./components/schemas/objects/customer.yaml
    integration:
      $ref: ./components/schemas/objects/integration.yaml
    connection:
      $ref: ./components/schemas/objects/connection.yaml
    category:
      $ref: ./components/schemas/objects/category.yaml
    integration_config:
      $ref: ./components/schemas/objects/integration_config.yaml
    provider_name:
      $ref: ./components/schemas/objects/provider_name.yaml
    create_update_customer:
      $ref: ./components/schemas/create_update_customer.yaml
    create_update_integration:
      $ref: ./components/schemas/create_update_integration.yaml
    webhook:
      $ref: ./components/schemas/objects/webhook.yaml
<<<<<<< HEAD
    sync_info: 
      $ref: ./components/schemas/sync_info.yaml
    sync_history: 
      $ref: ./components/schemas/sync_history.yaml
  parameters:
    cursor:
      $ref: ../common/components/parameters/query/cursor.yaml
    page_size:
      $ref: ../common/components/parameters/query/page_size.yaml
    customer_id:
      $ref: ../common/components/parameters/query/customer_id.yaml
    provider_name:
      $ref: ../common/components/parameters/query/provider_name.yaml
=======
    webhook-payload:
      $ref: './components/schemas/webhook-payload.yaml'
webhooks:
  webhook:
    $ref: ./webhooks/webhook.yaml
>>>>>>> 4e7d17c6
<|MERGE_RESOLUTION|>--- conflicted
+++ resolved
@@ -67,11 +67,12 @@
       $ref: ./components/schemas/create_update_integration.yaml
     webhook:
       $ref: ./components/schemas/objects/webhook.yaml
-<<<<<<< HEAD
     sync_info: 
       $ref: ./components/schemas/sync_info.yaml
     sync_history: 
       $ref: ./components/schemas/sync_history.yaml
+    webhook-payload:
+      $ref: './components/schemas/webhook-payload.yaml'
   parameters:
     cursor:
       $ref: ../common/components/parameters/query/cursor.yaml
@@ -81,10 +82,6 @@
       $ref: ../common/components/parameters/query/customer_id.yaml
     provider_name:
       $ref: ../common/components/parameters/query/provider_name.yaml
-=======
-    webhook-payload:
-      $ref: './components/schemas/webhook-payload.yaml'
 webhooks:
   webhook:
-    $ref: ./webhooks/webhook.yaml
->>>>>>> 4e7d17c6
+    $ref: ./webhooks/webhook.yaml