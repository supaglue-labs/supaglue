type: object
properties:
  account_id:
    type: string
    nullable: true
    example: fd089246-09b1-4e3b-a60a-7a76314bbcce
  account: 
    $ref: ./account.yaml
  amount:
    type: integer
    nullable: true
    example: 100000
  close_date:
    type: string
    nullable: true
    format: date-time
    example: '2023-02-27T00:00:00Z'
  description:
    type: string
    nullable: true
    example: Wants to use open source unified API for third-party integrations
  id:
    type: string
    example: e888cedf-e9d0-42c5-9485-2d72984faef2
  remote_id:
    type: string
    example: 54312
  last_activity_at:
    type: string
    nullable: true
    format: date-time
    example: '2023-02-27T00:00:00Z'
  name:
    type: string
    nullable: true
    example: Needs third-party integrations
  owner_id:
    type: string
    nullable: true
    example: d8ceb3ff-8b7f-4fa7-b8de-849292f6ca69
  owner:
    $ref: ./user.yaml
<<<<<<< HEAD
  stage:
    type: string
    nullable: true
    example: 'Closed Won'
  status:
    type: string # TODO: enum
    nullable: true
    example: OPEN
  remote_created_at:
=======
  pipeline:
    type: string
    nullable: true
  created_at:
>>>>>>> d2647913
    type: string
    nullable: true
    format: date-time
    example: '2023-02-27T00:00:00Z'
  remote_updated_at:
    type: string
    nullable: true
    format: date-time
    example: '2023-02-27T00:00:00Z'
  remote_was_deleted:
    type: boolean
    example: false
  last_modified_at:
    type: string
    nullable: true # we should make this required
    format: date-time
    example: '2022-02-27T00:00:00Z'
required:
  - account_id
  - amount
  - description
  - id
  - remote_id
  - last_activity_at
  - name
  - owner_id
  - stage
  - status
  - pipeline<|MERGE_RESOLUTION|>--- conflicted
+++ resolved
@@ -40,7 +40,9 @@
     example: d8ceb3ff-8b7f-4fa7-b8de-849292f6ca69
   owner:
     $ref: ./user.yaml
-<<<<<<< HEAD
+  pipeline:
+    type: string
+    nullable: true
   stage:
     type: string
     nullable: true
@@ -50,12 +52,6 @@
     nullable: true
     example: OPEN
   remote_created_at:
-=======
-  pipeline:
-    type: string
-    nullable: true
-  created_at:
->>>>>>> d2647913
     type: string
     nullable: true
     format: date-time
