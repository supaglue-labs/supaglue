{
  "openapi": "3.0.3",
  "info": {
    "version": "0.3.4",
    "title": "Supaglue CRM API",
    "contact": {
      "name": "Supaglue",
      "email": "docs@supaglue.com",
      "url": "https://supaglue.com"
    },
    "description": "# Introduction\n\nWelcome to the Supaglue unified CRM API documentation. You can use this API to read data that has been synced into Supaglue from third-party providers.\n\n### Base API URL\n\n```\nhttp://localhost:8080/api/crm/v1\n```\n"
  },
  "externalDocs": {
    "description": "Try out our API in Postman!",
    "url": "https://www.postman.com/supaglue/workspace/supaglue-public/overview"
  },
  "servers": [
    {
      "url": "http://localhost:8080/crm/v1",
      "description": "Local Supaglue API"
    }
  ],
  "paths": {
    "/accounts": {
      "get": {
        "operationId": "getAccounts",
        "tags": [
          "Accounts"
        ],
        "security": [
          {
            "ApiKeyAuth": []
          }
        ],
        "summary": "List accounts",
        "description": "Get a list of accounts",
        "parameters": [
          {
            "$ref": "#/components/parameters/created_after"
          },
          {
            "$ref": "#/components/parameters/created_before"
          },
          {
            "$ref": "#/components/parameters/updated_after"
          },
          {
            "$ref": "#/components/parameters/updated_before"
          },
          {
            "$ref": "#/components/parameters/cursor"
          },
          {
            "$ref": "#/components/parameters/expand"
          },
          {
            "$ref": "#/components/parameters/page_size"
          }
        ],
        "responses": {
          "200": {
            "description": "Accounts",
            "content": {
              "application/json": {
                "schema": {
                  "allOf": [
                    {
                      "$ref": "#/components/schemas/pagination"
                    },
                    {
                      "type": "object",
                      "properties": {
                        "results": {
                          "type": "array",
                          "items": {
                            "$ref": "#/components/schemas/account"
                          }
                        }
                      }
                    }
                  ]
                },
                "examples": {
                  "Example": {
                    "value": {
                      "next": "eyJpZCI6IjEyYjU3ZTM0LWZkMjEtNDk1OS04ZGIwLTA5N2EzZGEzODg2YyIsInJldmVyc2UiOmZhbHNlfQ==",
                      "previous": "eyJpZCI6IjBjZDhmYmZkLWU5NmQtNDEwZC05ZjQxLWIwMjU1YjdmNGI4NyIsInJldmVyc2UiOnRydWV9",
                      "results": [
                        {
                          "addresses": [
                            {
                              "address_type": "Shipping",
                              "city": "San Francisco",
                              "country": "US",
                              "postal_code": "94107",
                              "state": "CA",
                              "street_1": "525 Brannan",
                              "street_2": null
                            }
                          ],
                          "description": "Integration API",
                          "id": "9572d08b-f19f-48cc-a992-1eb7031d3f6a",
                          "industry": "APIs",
                          "last_activity_at": "2022-02-10T00:00:00Z",
                          "name": "Sample Customer",
                          "number_of_employees": 276000,
                          "owner_id": "cb40ff24-6587-4b24-82a3-9269a05d5dda",
                          "phone_numbers": [
                            {
                              "phone_number": "+14151234567",
                              "phone_number_type": "Mobile"
                            }
                          ],
                          "created_at": "2021-11-10T00:00:00Z",
                          "updated_at": "2022-01-09T00:00:00Z",
                          "website": "https://supaglue.com/"
                        },
                        {
                          "addresses": [
                            {
                              "address_type": "Shipping",
                              "city": "San Francisco",
                              "country": "US",
                              "postal_code": "94107",
                              "state": "CA",
                              "street_1": "525 Brannan",
                              "street_2": null
                            }
                          ],
                          "description": "Integration API",
                          "id": "9572d08b-f19f-48cc-a992-1eb7031d3f6b",
                          "industry": "APIs",
                          "last_activity_at": "2023-02-27T00:00:00Z",
                          "name": "Sample Customer",
                          "number_of_employees": 276000,
                          "owner_id": "cb40ff24-6587-4b24-82a3-9269a05d5dda",
                          "phone_numbers": [
                            {
                              "phone_number": "+14151234567",
                              "phone_number_type": "Mobile"
                            }
                          ],
                          "created_at": "2023-02-27T00:00:00Z",
                          "updated_at": "2023-02-27T00:00:00Z",
                          "website": "https://supaglue.com/"
                        }
                      ]
                    }
                  }
                }
              }
            }
          }
        }
      },
      "post": {
        "operationId": "createAccount",
        "summary": "Create account",
        "tags": [
          "Accounts"
        ],
        "parameters": [],
        "security": [
          {
            "ApiKeyAuth": []
          }
        ],
        "requestBody": {
          "required": true,
          "content": {
            "application/json": {
              "schema": {
                "type": "object",
                "properties": {
                  "model": {
                    "$ref": "#/components/schemas/create_update_account"
                  }
                },
                "required": [
                  "model"
                ]
              }
            }
          }
        },
        "responses": {
          "201": {
            "description": "Account created",
            "content": {
              "application/json": {
                "schema": {
                  "type": "object",
                  "properties": {
                    "errors": {
                      "$ref": "#/components/schemas/errors"
                    },
                    "logs": {
                      "$ref": "#/components/schemas/logs"
                    },
                    "model": {
                      "$ref": "#/components/schemas/account"
                    },
                    "warnings": {
                      "$ref": "#/components/schemas/warnings"
                    }
                  }
                }
              }
            }
          }
        }
      },
      "parameters": [
        {
          "$ref": "#/components/parameters/x-customer-id"
        },
        {
          "$ref": "#/components/parameters/x-provider-name"
        }
      ]
    },
    "/accounts/{account_id}": {
      "get": {
        "operationId": "getAccount",
        "summary": "Get account",
        "tags": [
          "Accounts"
        ],
        "security": [
          {
            "ApiKeyAuth": []
          }
        ],
        "parameters": [
          {
            "$ref": "#/components/parameters/expand"
          }
        ],
        "responses": {
          "200": {
            "description": "Account",
            "content": {
              "application/json": {
                "schema": {
                  "$ref": "#/components/schemas/account"
                },
                "examples": {
                  "Example": {
                    "value": {
                      "addresses": [
                        {
                          "address_type": "BILLING",
                          "city": "San Francisco",
                          "country": "CX",
                          "postal_code": "94107",
                          "state": "CA",
                          "street_1": "525 Brannan",
                          "street_2": null
                        },
                        {
                          "address_type": "BILLING",
                          "city": "San Francisco",
                          "country": "US",
                          "postal_code": "94107",
                          "state": "CA",
                          "street_1": "525 Brannan",
                          "street_2": null
                        }
                      ],
                      "description": "Integration API",
                      "id": "9572d08b-f19f-48cc-a992-1eb7031d3f6c",
                      "industry": "API's",
                      "last_activity_at": "2022-02-10T00:00:00Z",
                      "name": "Supaglue",
                      "number_of_employees": 276000,
                      "owner_id": "9377fd4d-d420-4e0b-93ea-789078a3eab4",
                      "phone_numbers": [
                        {
                          "phone_number": "+14151234567",
                          "phone_number_type": "Mobile"
                        }
                      ],
                      "created_at": "2023-02-27T00:00:00Z",
                      "updated_at": "2023-02-27T00:00:00Z",
                      "website": "https://supaglue.com/"
                    }
                  }
                }
              }
            }
          }
        }
      },
      "patch": {
        "operationId": "updateAccount",
        "summary": "Update account",
        "tags": [
          "Accounts"
        ],
        "security": [
          {
            "ApiKeyAuth": []
          }
        ],
        "parameters": [],
        "requestBody": {
          "required": true,
          "content": {
            "application/json": {
              "schema": {
                "type": "object",
                "properties": {
                  "model": {
                    "$ref": "#/components/schemas/create_update_account"
                  }
                },
                "required": [
                  "model"
                ]
              }
            }
          }
        },
        "responses": {
          "200": {
            "description": "Account updated",
            "content": {
              "application/json": {
                "schema": {
                  "type": "object",
                  "properties": {
                    "errors": {
                      "$ref": "#/components/schemas/errors"
                    },
                    "logs": {
                      "$ref": "#/components/schemas/logs"
                    },
                    "model": {
                      "$ref": "#/components/schemas/account"
                    },
                    "warnings": {
                      "$ref": "#/components/schemas/warnings"
                    }
                  }
                }
              }
            }
          }
        }
      },
      "parameters": [
        {
          "$ref": "#/components/parameters/x-customer-id"
        },
        {
          "$ref": "#/components/parameters/x-provider-name"
        },
        {
          "name": "account_id",
          "in": "path",
          "required": true,
          "schema": {
            "type": "string",
            "example": "0258cbc6-6020-430a-848e-aafacbadf4ae"
          }
        }
      ]
    },
    "/contacts": {
      "get": {
        "operationId": "getContacts",
        "tags": [
          "Contacts"
        ],
        "security": [
          {
            "ApiKeyAuth": []
          }
        ],
        "summary": "List contacts",
        "description": "Get a list of contacts",
        "parameters": [
          {
            "$ref": "#/components/parameters/created_after"
          },
          {
            "$ref": "#/components/parameters/created_before"
          },
          {
            "$ref": "#/components/parameters/updated_after"
          },
          {
            "$ref": "#/components/parameters/updated_before"
          },
          {
            "$ref": "#/components/parameters/cursor"
          },
          {
            "$ref": "#/components/parameters/expand"
          },
          {
            "$ref": "#/components/parameters/page_size"
          }
        ],
        "responses": {
          "200": {
            "description": "Contacts",
            "content": {
              "application/json": {
                "schema": {
                  "allOf": [
                    {
                      "$ref": "#/components/schemas/pagination"
                    },
                    {
                      "type": "object",
                      "properties": {
                        "results": {
                          "type": "array",
                          "items": {
                            "$ref": "#/components/schemas/contact"
                          }
                        }
                      }
                    }
                  ]
                },
                "examples": {
                  "Example": {
                    "value": {
                      "next": "eyJpZCI6IjEyYjU3ZTM0LWZkMjEtNDk1OS04ZGIwLTA5N2EzZGEzODg2YyIsInJldmVyc2UiOmZhbHNlfQ==",
                      "previous": "eyJpZCI6IjBjZDhmYmZkLWU5NmQtNDEwZC05ZjQxLWIwMjU1YjdmNGI4NyIsInJldmVyc2UiOnRydWV9",
                      "results": [
                        {
                          "account_id": "9377fd4d-d420-4e0b-93ea-789078a3eab4",
                          "addresses": [
                            {
                              "address_type": "Shipping",
                              "city": "San Francisco",
                              "country": "US",
                              "postal_code": "94107",
                              "state": "CA",
                              "street_1": "525 Brannan",
                              "street_2": null
                            }
                          ],
                          "email_addresses": [
                            {
                              "email_address": "hello@supaglue.com",
                              "email_address_type": "Work"
                            }
                          ],
                          "first_name": "George",
                          "id": "43a45011-c55e-42f3-81a1-99158c956775",
                          "last_activity_at": "2023-02-27T00:00:00Z",
                          "last_name": "Xing",
                          "phone_numbers": [
                            {
                              "phone_number": "+14151234567",
                              "phone_number_type": "Mobile"
                            }
                          ],
                          "created_at": "2023-02-27T00:00:00Z"
                        },
                        {
                          "account": "9377fd4d-d420-4e0b-93ea-789078a3eab4",
                          "addresses": [
                            {
                              "address_type": "Shipping",
                              "city": "San Francisco",
                              "country": "US",
                              "postal_code": "94107",
                              "state": "CA",
                              "street_1": "525 Brannan",
                              "street_2": null
                            }
                          ],
                          "email_addresses": [
                            {
                              "email_address": "hello@supaglue.com",
                              "email_address_type": "Work"
                            }
                          ],
                          "first_name": "George",
                          "id": "5733a8b6-472d-45fa-8f10-e0b00727cced",
                          "last_activity_at": "2023-02-27T00:00:00Z",
                          "last_name": "Xing",
                          "phone_numbers": [
                            {
                              "phone_number": "+14151234567",
                              "phone_number_type": "Mobile"
                            }
                          ],
                          "created_at": "2023-02-27T00:00:00Z"
                        }
                      ]
                    }
                  }
                }
              }
            }
          }
        }
      },
      "post": {
        "operationId": "createContact",
        "summary": "Create contact",
        "tags": [
          "Contacts"
        ],
        "security": [
          {
            "ApiKeyAuth": []
          }
        ],
        "parameters": [],
        "requestBody": {
          "required": true,
          "content": {
            "application/json": {
              "schema": {
                "type": "object",
                "properties": {
                  "model": {
                    "$ref": "#/components/schemas/create_update_contact"
                  }
                },
                "required": [
                  "model"
                ]
              },
              "example": {
                "model": {
                  "first_name": "George",
                  "last_activity_at": "2022-02-10T00:00:00Z",
                  "last_name": "Xing",
                  "account_id": "64571bff-48ea-4469-9fa0-ee1a0bab38bd"
                }
              }
            }
          }
        },
        "responses": {
          "201": {
            "description": "Contact created",
            "content": {
              "application/json": {
                "schema": {
                  "type": "object",
                  "properties": {
                    "errors": {
                      "$ref": "#/components/schemas/errors"
                    },
                    "logs": {
                      "$ref": "#/components/schemas/logs"
                    },
                    "model": {
                      "$ref": "#/components/schemas/contact"
                    },
                    "warnings": {
                      "$ref": "#/components/schemas/warnings"
                    }
                  }
                }
              }
            }
          }
        }
      },
      "parameters": [
        {
          "$ref": "#/components/parameters/x-customer-id"
        },
        {
          "$ref": "#/components/parameters/x-provider-name"
        }
      ]
    },
    "/contacts/{contact_id}": {
      "get": {
        "operationId": "getContact",
        "summary": "Get contact",
        "tags": [
          "Contacts"
        ],
        "security": [
          {
            "ApiKeyAuth": []
          }
        ],
        "parameters": [
          {
            "$ref": "#/components/parameters/expand"
          }
        ],
        "responses": {
          "200": {
            "description": "Contact",
            "content": {
              "application/json": {
                "schema": {
                  "$ref": "#/components/schemas/contact"
                }
              }
            }
          }
        }
      },
      "patch": {
        "operationId": "updateContact",
        "summary": "Update contact",
        "tags": [
          "Contacts"
        ],
        "security": [
          {
            "ApiKeyAuth": []
          }
        ],
        "parameters": [],
        "requestBody": {
          "required": true,
          "content": {
            "application/json": {
              "schema": {
                "type": "object",
                "properties": {
                  "model": {
                    "$ref": "#/components/schemas/create_update_contact"
                  }
                },
                "required": [
                  "model"
                ]
              },
              "examples": {
                "Example": {
                  "value": {
                    "model": {
                      "first_name": "George",
                      "last_name": "Xing",
                      "account_id": "0ce05511-adbc-4144-a049-6631c7ea3b04"
                    }
                  }
                }
              }
            }
          }
        },
        "responses": {
          "200": {
            "description": "Contact updated",
            "content": {
              "application/json": {
                "schema": {
                  "type": "object",
                  "properties": {
                    "errors": {
                      "$ref": "#/components/schemas/errors"
                    },
                    "logs": {
                      "$ref": "#/components/schemas/logs"
                    },
                    "model": {
                      "$ref": "#/components/schemas/contact"
                    },
                    "warnings": {
                      "$ref": "#/components/schemas/warnings"
                    }
                  }
                }
              }
            }
          }
        }
      },
      "parameters": [
        {
          "$ref": "#/components/parameters/x-customer-id"
        },
        {
          "$ref": "#/components/parameters/x-provider-name"
        },
        {
          "name": "contact_id",
          "in": "path",
          "required": true,
          "schema": {
            "type": "string",
            "example": "0258cbc6-6020-430a-848e-aafacbadf4ae"
          }
        }
      ]
    },
    "/leads": {
      "get": {
        "operationId": "getLeads",
        "tags": [
          "Leads"
        ],
        "security": [
          {
            "ApiKeyAuth": []
          }
        ],
        "summary": "List leads",
        "description": "Get a list of leads",
        "parameters": [
          {
            "$ref": "#/components/parameters/created_after"
          },
          {
            "$ref": "#/components/parameters/created_before"
          },
          {
            "$ref": "#/components/parameters/updated_after"
          },
          {
            "$ref": "#/components/parameters/updated_before"
          },
          {
            "$ref": "#/components/parameters/cursor"
          },
          {
            "$ref": "#/components/parameters/expand"
          },
          {
            "$ref": "#/components/parameters/page_size"
          }
        ],
        "responses": {
          "200": {
            "description": "Leads",
            "content": {
              "application/json": {
                "schema": {
                  "allOf": [
                    {
                      "$ref": "#/components/schemas/pagination"
                    },
                    {
                      "type": "object",
                      "properties": {
                        "results": {
                          "type": "array",
                          "items": {
                            "$ref": "#/components/schemas/lead"
                          }
                        }
                      }
                    }
                  ]
                },
                "examples": {
                  "Example": {
                    "value": {
                      "next": "eyJpZCI6IjEyYjU3ZTM0LWZkMjEtNDk1OS04ZGIwLTA5N2EzZGEzODg2YyIsInJldmVyc2UiOmZhbHNlfQ==",
                      "previous": "eyJpZCI6IjBjZDhmYmZkLWU5NmQtNDEwZC05ZjQxLWIwMjU1YjdmNGI4NyIsInJldmVyc2UiOnRydWV9",
                      "results": [
                        {
                          "addresses": [
                            {
                              "address_type": "Shipping",
                              "city": "San Francisco",
                              "country": "US",
                              "postal_code": "94107",
                              "state": "CA",
                              "street_1": "525 Brannan",
                              "street_2": null
                            }
                          ],
                          "company": "Supaglue",
                          "converted_account_id": "5733a8b6-472d-45fa-8f10-e0b00727cced",
                          "converted_contact_id": "7f65f33c-e645-40f8-b87c-6148899caa8e",
                          "converted_date": "2023-02-27T00:00:00Z",
                          "email_addresses": [
                            {
                              "email_address": "hello@supaglue.com",
                              "email_address_type": "Work"
                            }
                          ],
                          "first_name": "George",
                          "id": "62bd34b8-54fa-4628-ae75-5fd6be59e4b7",
                          "last_name": "Xing",
                          "lead_source": "API Blogger",
                          "owner_id": "04363f99-e807-4f69-b233-3d31b92f9bb2",
                          "phone_numbers": [
                            {
                              "phone_number": "+14151234567",
                              "phone_number_type": "Mobile"
                            }
                          ],
                          "created_at": "2023-02-27T00:00:00Z",
                          "updated_at": "2023-02-27T00:00:00Z",
                          "title": "Co-Founder"
                        },
                        {
                          "addresses": [
                            {
                              "address_type": "Shipping",
                              "city": "San Francisco",
                              "country": "US",
                              "postal_code": "94107",
                              "state": "CA",
                              "street_1": "525 Brannan",
                              "street_2": null
                            }
                          ],
                          "company": "Supaglue",
                          "converted_account_id": "c300123d-91e0-4519-b514-ff6d308eab47",
                          "converted_contact_id": "762b1d20-374b-41c9-a006-f6ed188a3e54",
                          "converted_date": "2022-03-10T00:00:00Z",
                          "email_addresses": [
                            {
                              "email_address": "hello@supaglue.com",
                              "email_address_type": "Work"
                            }
                          ],
                          "first_name": "George",
                          "id": "29b3e861-b1da-4f74-885a-e151c5759acf",
                          "last_name": "Xing",
                          "lead_source": "API Blogger",
                          "owner_id": "71e01ac4-5f21-46e2-b021-46555ade976d",
                          "phone_numbers": [
                            {
                              "phone_number": "+14151234567",
                              "phone_number_type": "Mobile"
                            }
                          ],
                          "created_at": "2023-02-27T00:00:00Z",
                          "updated_at": "2023-02-27T00:00:00Z",
                          "title": "Co-Founder"
                        }
                      ]
                    }
                  }
                }
              }
            }
          }
        }
      },
      "post": {
        "operationId": "createLead",
        "summary": "Create lead",
        "tags": [
          "Leads"
        ],
        "security": [
          {
            "ApiKeyAuth": []
          }
        ],
        "parameters": [],
        "requestBody": {
          "required": true,
          "content": {
            "application/json": {
              "schema": {
                "type": "object",
                "properties": {
                  "model": {
                    "$ref": "#/components/schemas/create_update_lead"
                  }
                },
                "required": [
                  "model"
                ]
              },
              "example": {
                "model": {
                  "company": "Supaglue",
                  "first_name": "George",
                  "last_name": "Xing",
                  "lead_source": "API Blogger",
                  "title": "Co-Founder"
                }
              }
            }
          }
        },
        "responses": {
          "201": {
            "description": "Lead created",
            "content": {
              "application/json": {
                "schema": {
                  "type": "object",
                  "properties": {
                    "errors": {
                      "$ref": "#/components/schemas/errors"
                    },
                    "logs": {
                      "$ref": "#/components/schemas/logs"
                    },
                    "model": {
                      "$ref": "#/components/schemas/lead"
                    },
                    "warnings": {
                      "$ref": "#/components/schemas/warnings"
                    }
                  }
                }
              }
            }
          }
        }
      },
      "parameters": [
        {
          "$ref": "#/components/parameters/x-customer-id"
        },
        {
          "$ref": "#/components/parameters/x-provider-name"
        }
      ]
    },
    "/leads/{lead_id}": {
      "get": {
        "operationId": "getLead",
        "summary": "Get lead",
        "tags": [
          "Leads"
        ],
        "security": [
          {
            "ApiKeyAuth": []
          }
        ],
        "parameters": [
          {
            "$ref": "#/components/parameters/expand"
          }
        ],
        "responses": {
          "200": {
            "description": "Lead",
            "content": {
              "application/json": {
                "schema": {
                  "$ref": "#/components/schemas/lead"
                }
              }
            }
          }
        }
      },
      "patch": {
        "operationId": "updateLead",
        "summary": "Update lead",
        "tags": [
          "Leads"
        ],
        "security": [
          {
            "ApiKeyAuth": []
          }
        ],
        "parameters": [],
        "requestBody": {
          "required": true,
          "content": {
            "application/json": {
              "schema": {
                "type": "object",
                "properties": {
                  "model": {
                    "$ref": "#/components/schemas/create_update_lead"
                  }
                },
                "required": [
                  "model"
                ]
              },
              "examples": {
                "Example": {
                  "value": {
                    "model": {
                      "company": "Supaglue",
                      "first_name": "George",
                      "last_name": "Xing",
                      "lead_source": "API Blogger",
                      "title": "Co-Founder"
                    }
                  }
                }
              }
            }
          }
        },
        "responses": {
          "200": {
            "description": "Lead updated",
            "content": {
              "application/json": {
                "schema": {
                  "type": "object",
                  "properties": {
                    "errors": {
                      "$ref": "#/components/schemas/errors"
                    },
                    "logs": {
                      "$ref": "#/components/schemas/logs"
                    },
                    "model": {
                      "$ref": "#/components/schemas/lead"
                    },
                    "warnings": {
                      "$ref": "#/components/schemas/warnings"
                    }
                  }
                }
              }
            }
          }
        }
      },
      "parameters": [
        {
          "$ref": "#/components/parameters/x-customer-id"
        },
        {
          "$ref": "#/components/parameters/x-provider-name"
        },
        {
          "name": "lead_id",
          "in": "path",
          "required": true,
          "schema": {
            "type": "string",
            "example": "82de27cb-6f8c-4278-b783-82d1d916eddc"
          }
        }
      ]
    },
    "/opportunities": {
      "get": {
        "operationId": "getOpportunities",
        "tags": [
          "Opportunities"
        ],
        "security": [
          {
            "ApiKeyAuth": []
          }
        ],
        "summary": "List opportunities",
        "description": "Get a list of opportunities",
        "parameters": [
          {
            "$ref": "#/components/parameters/created_after"
          },
          {
            "$ref": "#/components/parameters/created_before"
          },
          {
            "$ref": "#/components/parameters/updated_after"
          },
          {
            "$ref": "#/components/parameters/updated_before"
          },
          {
            "$ref": "#/components/parameters/cursor"
          },
          {
            "$ref": "#/components/parameters/expand"
          },
          {
            "$ref": "#/components/parameters/page_size"
          }
        ],
        "responses": {
          "200": {
            "description": "Opportunities",
            "content": {
              "application/json": {
                "schema": {
                  "allOf": [
                    {
                      "$ref": "#/components/schemas/pagination"
                    },
                    {
                      "type": "object",
                      "properties": {
                        "results": {
                          "type": "array",
                          "items": {
                            "$ref": "#/components/schemas/opportunity"
                          }
                        }
                      }
                    }
                  ]
                },
                "examples": {
                  "Example": {
                    "value": {
                      "next": "eyJpZCI6IjEyYjU3ZTM0LWZkMjEtNDk1OS04ZGIwLTA5N2EzZGEzODg2YyIsInJldmVyc2UiOmZhbHNlfQ==",
                      "previous": "eyJpZCI6IjBjZDhmYmZkLWU5NmQtNDEwZC05ZjQxLWIwMjU1YjdmNGI4NyIsInJldmVyc2UiOnRydWV9",
                      "results": [
                        {
                          "account": {
                            "id": "82de27cb-6f8c-4278-b783-82d1d916eddc"
                          },
                          "amount": 100000,
                          "close_date": "2023-02-27T00:00:00Z",
                          "description": "Wants to use open source unified API for third-party integrations",
                          "id": "700eaee7-0b1d-40d3-90a9-1ebf77943a2e",
                          "last_activity_at": "2023-02-27T00:00:00Z",
                          "name": "Needs third-party integrations",
                          "owner_id": "475789f9-0df9-4a09-959e-c9f5eb7a541c",
                          "created_at": "2023-02-27T00:00:00Z",
                          "updated_at": "2023-02-27T00:00:00Z",
                          "stage": "Closed Won"
                        },
                        {
                          "account": {
                            "id": "0958cbc6-6040-430a-848e-aafacbadf4ae"
                          },
                          "amount": 100000,
                          "close_date": "2023-02-27T00:00:00Z",
                          "description": "Wants to use open source unified API for third-party integrations",
                          "id": "1e68260b-f250-427b-88f1-26ccc34c62d6",
                          "last_activity_at": "2023-02-27T00:00:00Z",
                          "name": "Needs third-party integrations",
                          "owner_id": "64761ae1-8c42-461c-8778-9671f9d39997",
                          "created_at": "2023-02-27T00:00:00Z",
                          "updated_at": "2023-02-27T00:00:00Z",
                          "stage": "Closed Lost"
                        }
                      ]
                    }
                  }
                }
              }
            }
          }
        }
      },
      "post": {
        "operationId": "createOpportunity",
        "summary": "Create opportunity",
        "tags": [
          "Opportunities"
        ],
        "security": [
          {
            "ApiKeyAuth": []
          }
        ],
        "parameters": [],
        "requestBody": {
          "required": true,
          "content": {
            "application/json": {
              "schema": {
                "type": "object",
                "properties": {
                  "model": {
                    "$ref": "#/components/schemas/create_update_opportunity"
                  }
                },
                "required": [
                  "model"
                ]
              },
              "example": {
                "model": {
                  "amount": 100000,
                  "close_date": "2023-02-27T00:00:00Z",
                  "description": "Wants to use open source unified API for third-party integrations",
                  "name": "Needs Integrations",
                  "stage": "Closed Won",
                  "account_id": "109c88c0-7bf4-4cd8-afbc-b51f9432ca0b"
                }
              }
            }
          }
        },
        "responses": {
          "201": {
            "description": "Opportunity created",
            "content": {
              "application/json": {
                "schema": {
                  "type": "object",
                  "properties": {
                    "errors": {
                      "$ref": "#/components/schemas/errors"
                    },
                    "logs": {
                      "$ref": "#/components/schemas/logs"
                    },
                    "model": {
                      "$ref": "#/components/schemas/opportunity"
                    },
                    "warnings": {
                      "$ref": "#/components/schemas/warnings"
                    }
                  }
                }
              }
            }
          }
        }
      },
      "parameters": [
        {
          "$ref": "#/components/parameters/x-customer-id"
        },
        {
          "$ref": "#/components/parameters/x-provider-name"
        }
      ]
    },
    "/opportunities/{opportunity_id}": {
      "get": {
        "operationId": "getOpportunity",
        "summary": "Get opportunity",
        "tags": [
          "Opportunities"
        ],
        "security": [
          {
            "ApiKeyAuth": []
          }
        ],
        "parameters": [
          {
            "$ref": "#/components/parameters/expand"
          }
        ],
        "responses": {
          "200": {
            "description": "Opportunity",
            "content": {
              "application/json": {
                "schema": {
                  "$ref": "#/components/schemas/opportunity"
                },
                "examples": {
                  "Example": {
                    "value": {
                      "account": {
                        "id": "a329053d-bf86-4b82-8356-9e897aa7dacc"
                      },
                      "amount": 100000,
                      "close_date": "2023-02-27T00:00:00Z",
                      "description": "Wants to use open source unified API for third-party integrations",
                      "id": "3bde961a-90da-4daa-ab2e-cc4498c460f9",
                      "last_activity_at": "2023-02-27T00:00:00Z",
                      "name": "Needs third-party integrations",
                      "owner": "93b0c2b5-26a8-4b92-b4e5-05d764eb1119",
                      "created_at": "2023-02-27T00:00:00Z",
                      "updated_at": "2023-02-27T00:00:00Z",
                      "stage": "Closed Won"
                    }
                  }
                }
              }
            }
          }
        }
      },
      "patch": {
        "operationId": "updateOpportunity",
        "summary": "Update opportunity",
        "tags": [
          "Opportunities"
        ],
        "security": [
          {
            "ApiKeyAuth": []
          }
        ],
        "parameters": [],
        "requestBody": {
          "required": true,
          "content": {
            "application/json": {
              "schema": {
                "type": "object",
                "properties": {
                  "model": {
                    "$ref": "#/components/schemas/create_update_opportunity"
                  }
                },
                "required": [
                  "model"
                ]
              }
            }
          }
        },
        "responses": {
          "200": {
            "description": "Opportunity updated",
            "content": {
              "application/json": {
                "schema": {
                  "type": "object",
                  "properties": {
                    "errors": {
                      "$ref": "#/components/schemas/errors"
                    },
                    "logs": {
                      "$ref": "#/components/schemas/logs"
                    },
                    "model": {
                      "$ref": "#/components/schemas/opportunity"
                    },
                    "warnings": {
                      "$ref": "#/components/schemas/warnings"
                    }
                  }
                }
              }
            }
          }
        }
      },
      "parameters": [
        {
          "$ref": "#/components/parameters/x-customer-id"
        },
        {
          "$ref": "#/components/parameters/x-provider-name"
        },
        {
          "name": "opportunity_id",
          "in": "path",
          "required": true,
          "schema": {
            "type": "string",
            "example": "c9f58083-a370-47b5-ad02-99160ea20372"
          }
        }
      ]
    },
    "/users": {
      "get": {
        "operationId": "getUsers",
        "tags": [
          "Users"
        ],
        "security": [
          {
            "ApiKeyAuth": []
          }
        ],
        "summary": "List users",
        "description": "Get a list of users",
        "parameters": [
          {
            "$ref": "#/components/parameters/created_after"
          },
          {
            "$ref": "#/components/parameters/created_before"
          },
          {
            "$ref": "#/components/parameters/updated_after"
          },
          {
            "$ref": "#/components/parameters/updated_before"
          },
          {
            "$ref": "#/components/parameters/cursor"
          },
          {
            "$ref": "#/components/parameters/expand"
          },
          {
            "$ref": "#/components/parameters/page_size"
          }
        ],
        "responses": {
          "200": {
            "description": "Users",
            "content": {
              "application/json": {
                "schema": {
                  "allOf": [
                    {
                      "$ref": "#/components/schemas/pagination"
                    },
                    {
                      "type": "object",
                      "properties": {
                        "results": {
                          "type": "array",
                          "items": {
                            "$ref": "#/components/schemas/user"
                          }
                        }
                      }
                    }
                  ]
                },
                "examples": {
                  "Example": {
                    "value": {
                      "next": "eyJpZCI6IjEyYjU3ZTM0LWZkMjEtNDk1OS04ZGIwLTA5N2EzZGEzODg2YyIsInJldmVyc2UiOmZhbHNlfQ==",
                      "previous": "eyJpZCI6IjBjZDhmYmZkLWU5NmQtNDEwZC05ZjQxLWIwMjU1YjdmNGI4NyIsInJldmVyc2UiOnRydWV9",
                      "results": [
                        {
                          "id": "9572d08b-f19f-48cc-a992-1eb7031d3f6a",
                          "name": "George Xing",
                          "email": "george@supaglue.com",
                          "is_active": true,
                          "created_at": "2021-11-10T00:00:00Z",
                          "updated_at": "2022-01-09T00:00:00Z"
                        },
                        {
                          "id": "a0f8385c-4947-41d2-a276-740f792bb0e6",
                          "name": "Thomas Chen",
                          "email": "tom@supaglue.com",
                          "is_active": true,
                          "created_at": "2021-11-10T00:00:00Z",
                          "updated_at": "2022-01-09T00:00:00Z"
                        }
                      ]
                    }
                  }
                }
              }
            }
          }
        }
      },
      "parameters": [
        {
          "$ref": "#/components/parameters/x-customer-id"
        },
        {
          "$ref": "#/components/parameters/x-provider-name"
        }
      ]
    },
    "/users/{user_id}": {
      "get": {
        "operationId": "getUser",
        "summary": "Get user",
        "tags": [
          "Users"
        ],
        "security": [
          {
            "ApiKeyAuth": []
          }
        ],
        "responses": {
          "200": {
            "description": "User",
            "content": {
              "application/json": {
                "schema": {
                  "$ref": "#/components/schemas/user"
                }
              }
            }
          }
        }
      },
      "parameters": [
        {
          "$ref": "#/components/parameters/x-customer-id"
        },
        {
          "$ref": "#/components/parameters/x-provider-name"
        },
        {
          "name": "user_id",
          "in": "path",
          "required": true,
          "schema": {
            "type": "string",
            "example": "0258cbc6-6020-430a-848e-aafacbadf4ae"
          }
        }
      ]
    },
    "/passthrough": {
      "post": {
        "operationId": "sendPassthroughRequest",
        "tags": [
          "Passthrough"
        ],
        "summary": "Send passthrough request",
        "description": "Send request directly to a provider",
        "requestBody": {
          "required": true,
          "content": {
            "application/json": {
              "schema": {
                "$ref": "#/components/schemas/passthrough_request"
              }
            }
          }
        },
        "responses": {
          "200": {
            "description": "Passthrough response",
            "content": {
              "application/json": {
                "schema": {
                  "$ref": "#/components/schemas/passthrough_response"
                },
                "examples": {
                  "Example": {
                    "value": {
                      "url": "https://customcrm.com/api/cars",
                      "status": 200,
                      "headers": {
                        "x-requests-limit": 96
                      },
                      "body": []
                    }
                  }
                }
              }
            }
          }
        }
      },
      "parameters": [
        {
          "$ref": "#/components/parameters/x-customer-id"
        },
        {
          "$ref": "#/components/parameters/x-provider-name"
        }
      ]
    },
    "/sync-history": {
      "get": {
        "operationId": "getSyncHistory",
        "tags": [
          "Sync"
        ],
        "security": [
          {
            "ApiKeyAuth": []
          }
        ],
        "summary": "Get Sync History",
        "description": "Get a list of Sync History objects.",
        "parameters": [
          {
            "$ref": "#/components/parameters/cursor"
          },
          {
            "$ref": "#/components/parameters/page_size"
          },
          {
            "name": "model",
            "in": "query",
            "schema": {
              "type": "string",
              "example": "contact"
            },
            "description": "The model name to filter by"
          }
        ],
        "responses": {
          "200": {
            "description": "Sync History",
            "content": {
              "application/json": {
                "schema": {
                  "allOf": [
                    {
                      "$ref": "#/components/schemas/pagination"
                    },
                    {
                      "type": "object",
                      "properties": {
                        "results": {
                          "type": "array",
                          "items": {
                            "type": "object",
                            "properties": {
                              "model_name": {
                                "type": "string",
                                "example": "Account"
                              },
                              "error_message": {
                                "type": "string",
                                "nullable": true
                              },
                              "start_timestamp": {
                                "type": "string",
                                "example": "2023-02-22T19:55:17.559Z"
                              },
                              "end_timestamp": {
                                "type": "string",
                                "nullable": true,
                                "example": "2023-02-22T20:55:17.559Z"
                              },
                              "status": {
                                "type": "string",
                                "example": "IN_PROGRESS"
                              }
                            }
                          }
                        }
                      }
                    }
                  ]
                },
                "examples": {
                  "Example": {
                    "value": {
                      "next": "sjkflwbajkbbkajwbcs",
                      "previous": null,
                      "results": [
                        {
                          "model_name": "account",
                          "start_timestamp": "2023-02-22T19:55:17.559Z",
                          "status": "IN_PROGRESS"
                        },
                        {
                          "model_name": "contact",
                          "start_timestamp": "2023-02-22T19:50:17.559Z",
                          "end_timestamp": "2023-02-22T20:50:17.559Z",
                          "status": "ERROR",
                          "error_message": "Error: Something went wrong"
                        }
                      ]
                    }
                  }
                }
              }
            }
          }
        }
      },
      "parameters": [
        {
          "$ref": "#/components/parameters/x-customer-id"
        },
        {
          "$ref": "#/components/parameters/x-provider-name"
        }
      ]
    },
    "/sync-info": {
      "get": {
        "operationId": "getSyncInfos",
        "tags": [
          "Sync"
        ],
        "security": [
          {
            "ApiKeyAuth": []
          }
        ],
        "summary": "Get Sync Info",
        "description": "Get a list of Sync Info",
        "responses": {
          "200": {
            "description": "Sync Info List",
            "content": {
              "application/json": {
                "schema": {
                  "type": "array",
                  "items": {
                    "type": "object",
                    "properties": {
                      "model_name": {
                        "type": "string",
                        "example": "Account"
                      },
                      "last_sync_start": {
                        "type": "string",
                        "nullable": true,
                        "example": "2023-02-22T19:55:17.559Z"
                      },
                      "next_sync_start": {
                        "type": "string",
                        "nullable": true,
                        "example": "2023-02-22T20:55:17.559Z"
                      },
                      "status": {
                        "type": "string",
                        "nullable": true,
                        "example": "SYNCING"
                      }
                    }
                  }
                },
                "examples": {
                  "Example": {
                    "value": [
                      {
                        "model_name": "account",
                        "last_sync_start": "2023-02-22T19:55:17.559Z",
                        "next_sync_start": "2023-02-22T20:55:17.559Z",
                        "status": "SYNCING"
                      },
                      {
                        "model_name": "contact",
                        "last_sync_start": "2023-02-22T19:50:17.559Z",
                        "next_sync_start": "2023-02-22T20:50:17.559Z",
                        "status": "DONE"
                      }
                    ]
                  }
                }
              }
            }
          }
        }
      },
      "parameters": [
        {
          "$ref": "#/components/parameters/x-customer-id"
        },
        {
          "$ref": "#/components/parameters/x-provider-name"
        }
      ]
    }
  },
  "tags": [
    {
      "name": "Accounts",
      "description": "The `Account` Common Model is used to represent a \"company\" in CRMs."
    },
    {
      "name": "Contacts",
      "description": "The `Contact` Common Model is used to represent a \"contact\" in CRMs."
    },
    {
      "name": "Leads",
      "description": "The `Lead` Common Model is used to represent a \"potential customer\" in CRMs."
    },
    {
      "name": "Opportunities",
      "description": "The `Opportunity` Common Model is used to represent a \"deal opportunity\" in CRMs."
    },
    {
      "name": "Users",
      "description": "The `User` Common Model is used to represent a \"user\" that can login to CRMs."
    },
    {
      "name": "Sync",
      "description": "Get information and history for the sync process."
    },
    {
      "name": "Passthrough",
      "description": "Passthrough operations to underlying providers."
    }
  ],
  "components": {
    "securitySchemes": {
      "ApiKeyAuth": {
        "type": "apiKey",
        "name": "x-api-key",
        "in": "header",
        "description": "API key to allow developers to access the API"
      }
    },
    "schemas": {
      "account": {
        "type": "object",
        "properties": {
          "addresses": {
            "$ref": "#/components/schemas/addresses"
          },
          "description": {
            "type": "string",
            "nullable": true,
            "example": "Integration API"
          },
          "id": {
            "type": "string",
            "example": "e888cedf-e9d0-42c5-9485-2d72984faef2"
          },
          "industry": {
            "type": "string",
            "nullable": true,
            "example": "API's"
          },
          "last_activity_at": {
            "type": "string",
            "nullable": true,
            "format": "date-time",
            "example": "2022-02-27T00:00:00Z"
          },
          "name": {
            "type": "string",
            "nullable": true,
            "example": "Sample Customer"
          },
          "number_of_employees": {
            "type": "integer",
            "nullable": true,
            "example": 276000
          },
          "owner_id": {
            "type": "string",
            "nullable": true,
            "example": "d8ceb3ff-8b7f-4fa7-b8de-849292f6ca69"
          },
          "owner": {
            "$ref": "#/components/schemas/user"
          },
          "phone_numbers": {
            "$ref": "#/components/schemas/phone_numbers"
          },
          "created_at": {
            "type": "string",
            "nullable": true,
            "format": "date-time",
            "example": "2022-02-27T00:00:00Z"
          },
          "updated_at": {
            "type": "string",
            "nullable": true,
            "format": "date-time",
            "example": "2022-02-27T00:00:00Z"
          },
          "website": {
            "type": "string",
            "nullable": true,
            "example": "https://supaglue.com/"
          }
        }
      },
      "create_update_account": {
        "type": "object",
        "properties": {
          "description": {
            "type": "string",
            "nullable": true,
            "example": "Integration API"
          },
          "industry": {
            "type": "string",
            "nullable": true,
            "example": "API's"
          },
          "name": {
            "type": "string",
            "nullable": true,
            "example": "Sample Customer"
          },
          "number_of_employees": {
            "type": "integer",
            "nullable": true,
            "example": 276000
          },
          "website": {
            "type": "string",
            "nullable": true,
            "example": "https://supaglue.com/"
          },
          "custom_fields": {
            "$ref": "#/components/schemas/custom_fields"
          }
        },
        "example": {
          "description": "Integration API",
          "industry": "API's",
          "last_activity_at": "2022-02-10T00:00:00Z",
          "name": "Sample Customer",
          "number_of_employees": 276000,
          "website": "https://supaglue.com/"
        }
      },
      "contact": {
        "type": "object",
        "properties": {
          "account_id": {
            "type": "string",
            "nullable": true,
            "example": "fd089246-09b1-4e3b-a60a-7a76314bbcce"
          },
          "account": {
            "$ref": "#/components/schemas/account"
          },
          "owner_id": {
            "type": "string",
            "nullable": true,
            "example": "23e640fe-6105-4a11-a636-3aa6b6c6e762"
          },
          "owner": {
            "$ref": "#/components/schemas/user"
          },
          "addresses": {
            "$ref": "#/components/schemas/addresses"
          },
          "email_addresses": {
            "$ref": "#/components/schemas/email_addresses"
          },
          "first_name": {
            "type": "string",
            "nullable": true,
            "example": "George"
          },
          "id": {
            "type": "string",
            "example": "88cc44ca-7a34-4e8b-b0da-51c3aae34daf"
          },
          "last_activity_at": {
            "type": "string",
            "nullable": true,
            "format": "date-time",
            "example": "2022-02-27T00:00:00Z"
          },
          "last_name": {
            "type": "string",
            "nullable": true,
            "example": "Xing"
          },
          "phone_numbers": {
            "$ref": "#/components/schemas/phone_numbers"
          },
          "created_at": {
            "type": "string",
            "nullable": true,
            "format": "date-time",
            "example": "2022-02-27T00:00:00Z"
          },
          "updated_at": {
            "type": "string",
            "nullable": true,
            "format": "date-time",
            "example": "2022-02-27T00:00:00Z"
          }
        }
      },
      "create_update_contact": {
        "type": "object",
        "properties": {
          "first_name": {
            "type": "string",
            "nullable": true,
            "example": "George"
          },
          "last_name": {
            "type": "string",
            "nullable": true,
            "example": "Xing"
          },
          "account_id": {
            "type": "string",
            "nullable": true,
            "example": "64571bff-48ea-4469-9fa0-ee1a0bab38bd"
          },
          "custom_fields": {
            "$ref": "#/components/schemas/custom_fields"
          }
        }
      },
      "lead": {
        "type": "object",
        "properties": {
          "addresses": {
            "$ref": "#/components/schemas/addresses"
          },
          "company": {
            "type": "string",
            "nullable": true,
            "example": "Supaglue"
          },
          "converted_account_id": {
            "type": "string",
            "nullable": true,
            "example": "88cc44ca-7a34-4e8b-b0da-51c3aae34daf"
          },
          "converted_account": {
            "$ref": "#/components/schemas/account"
          },
          "converted_contact_id": {
            "type": "string",
            "nullable": true,
            "example": "8c8de778-a219-4d6c-848c-1d57b52149f6"
          },
          "converted_contact": {
            "$ref": "#/components/schemas/contact"
          },
          "converted_date": {
            "type": "string",
            "nullable": true,
            "format": "date-time",
            "example": "2023-02-27T00:00:00Z"
          },
          "email_addresses": {
            "$ref": "#/components/schemas/email_addresses"
          },
          "first_name": {
            "type": "string",
            "nullable": true,
            "example": "George"
          },
          "id": {
            "type": "string",
            "example": "e774484c-4ff2-421f-adfa-12f66ed75b91"
          },
          "last_name": {
            "type": "string",
            "nullable": true,
            "example": "Xing"
          },
          "lead_source": {
            "type": "string",
            "nullable": true,
            "example": "API Blogger"
          },
          "owner_id": {
            "type": "string",
            "nullable": true,
            "example": "62e5e0f7-becd-4ae2-be82-8b4e1d5ed8a2"
          },
          "owner": {
            "$ref": "#/components/schemas/user"
          },
          "phone_numbers": {
            "$ref": "#/components/schemas/phone_numbers"
          },
          "created_at": {
            "type": "string",
            "nullable": true,
            "format": "date-time",
            "example": "2023-02-10T00:00:00Z"
          },
          "updated_at": {
            "type": "string",
            "nullable": true,
            "format": "date-time",
            "example": "2023-02-10T00:00:00Z"
          },
          "title": {
            "type": "string",
            "nullable": true,
            "example": "Co-Founder"
          }
        }
      },
      "create_update_lead": {
        "type": "object",
        "properties": {
          "company": {
            "type": "string",
            "nullable": true,
            "example": "Supaglue"
          },
          "first_name": {
            "type": "string",
            "nullable": true,
            "example": "George"
          },
          "last_name": {
            "type": "string",
            "nullable": true,
            "example": "Xing"
          },
          "lead_source": {
            "type": "string",
            "nullable": true,
            "example": "API Blogger"
          },
          "title": {
            "type": "string",
            "example": "Co-Founder"
          },
          "converted_account_id": {
            "type": "string",
            "nullable": true,
            "example": "ab849b1c-c36b-4d8b-9e45-679b48fc4de7"
          },
          "converted_contact_id": {
            "type": "string",
            "nullable": true,
            "example": "64571bff-48ea-4469-9fa0-ee1a0bab38bd"
          },
          "custom_fields": {
            "$ref": "#/components/schemas/custom_fields"
          }
        }
      },
      "opportunity": {
        "type": "object",
        "properties": {
          "account_id": {
            "type": "string",
            "nullable": true,
            "example": "fd089246-09b1-4e3b-a60a-7a76314bbcce"
          },
          "account": {
            "$ref": "#/components/schemas/account"
          },
          "amount": {
            "type": "integer",
            "nullable": true,
            "example": 100000
          },
          "close_date": {
            "type": "string",
            "nullable": true,
            "format": "date-time",
            "example": "2023-02-27T00:00:00Z"
          },
          "description": {
            "type": "string",
            "nullable": true,
            "example": "Wants to use open source unified API for third-party integrations"
          },
          "id": {
            "type": "string",
            "example": "e888cedf-e9d0-42c5-9485-2d72984faef2"
          },
          "last_activity_at": {
            "type": "string",
            "nullable": true,
            "format": "date-time",
            "example": "2023-02-27T00:00:00Z"
          },
          "name": {
            "type": "string",
            "nullable": true,
            "example": "Needs third-party integrations"
          },
          "owner_id": {
            "type": "string",
            "nullable": true,
            "example": "d8ceb3ff-8b7f-4fa7-b8de-849292f6ca69"
          },
          "owner": {
            "$ref": "#/components/schemas/user"
          },
          "created_at": {
            "type": "string",
            "nullable": true,
            "format": "date-time",
            "example": "2023-02-27T00:00:00Z"
          },
          "updated_at": {
            "type": "string",
            "nullable": true,
            "format": "date-time",
            "example": "2023-02-27T00:00:00Z"
          },
          "stage": {
            "type": "string",
            "nullable": true,
            "example": "Closed Won"
          },
          "status": {
            "type": "string",
            "nullable": true,
            "example": "OPEN"
          }
        }
      },
      "user": {
        "type": "object",
        "properties": {
          "name": {
            "type": "string",
            "nullable": true,
            "example": "George Xing"
          },
          "email": {
            "type": "string",
            "nullable": true,
            "example": "george@supaglue.com"
          },
          "is_active": {
            "type": "boolean",
            "nullable": true
          },
          "created_at": {
            "type": "string",
            "nullable": true,
            "format": "date-time",
            "example": "2022-02-27T00:00:00Z"
          },
          "updated_at": {
            "type": "string",
            "nullable": true,
            "format": "date-time",
            "example": "2022-02-27T00:00:00Z"
          }
        }
      },
      "create_update_opportunity": {
        "type": "object",
        "properties": {
          "amount": {
            "type": "integer",
            "nullable": true,
            "example": 100000
          },
          "close_date": {
            "type": "string",
            "nullable": true,
            "example": "2022-02-10T00:00:00Z"
          },
          "description": {
            "type": "string",
            "nullable": true,
            "example": "Wants to use open source unified API for third-party integrations"
          },
          "name": {
            "type": "string",
            "nullable": true,
            "example": "Needs Integrations"
          },
          "stage": {
            "type": "string",
            "example": "Closed Won"
          },
          "account_id": {
            "type": "string",
            "nullable": true,
            "example": "64571bff-48ea-4469-9fa0-ee1a0bab38bd"
          },
          "custom_fields": {
            "$ref": "#/components/schemas/custom_fields"
          }
        }
      },
      "logs": {
        "type": "array",
        "items": {
          "type": "object",
          "properties": {
            "dashboard_view": {
              "type": "string",
              "example": "https://api.supaglue.com/logs/99433219-8017-4acd-bb3c-ceb23d663832"
            },
            "log_id": {
              "type": "string",
              "example": "99433219-8017-4acd-bb3c-ceb23d663832"
            },
            "log_summary": {
              "type": "object",
              "properties": {
                "method": {
                  "type": "string",
                  "example": "POST"
                },
                "status_code": {
                  "type": "number",
                  "example": 200
                },
                "url": {
                  "type": "string",
                  "example": "https://harvest.greenhouse.io/v1/candidates/"
                }
              }
            }
          }
        },
        "example": [
          {
            "dashboard_view": "https://api.supaglue.com/logs/99433219-8017-4acd-bb3c-ceb23d663832",
            "log_id": "99433219-8017-4acd-bb3c-ceb23d663832",
            "log_summary": {
              "method": "POST",
              "status_code": 200,
              "url": "https://harvest.greenhouse.io/v1/candidates/"
            }
          },
          {
            "dashboard_view": "https://api.supaglue.com/logs/99433219-8017-4acd-bb3c-ceb23d663832",
            "log_id": "99433219-8017-4acd-bb3c-ceb23d663832",
            "log_summary": {
              "method": "POST",
              "status_code": 200,
              "url": "https://harvest.greenhouse.io/v1/candidates/"
            }
          }
        ]
      },
      "errors": {
        "type": "array",
        "items": {
          "type": "object",
          "properties": {
            "detail": {
              "type": "string",
              "example": "name is a required field on model."
            },
            "problem_type": {
              "type": "string",
              "example": "MISSING_REQUIRED_FIELD"
            },
            "source": {
              "type": "object",
              "properties": {
                "pointer": {
                  "type": "string",
                  "example": "irure consectetur"
                }
              }
            },
            "title": {
              "type": "string",
              "example": "Missing Required Field"
            }
          },
          "example": [
            {
              "detail": "name is a required field on model.",
              "problem_type": "MISSING_REQUIRED_FIELD",
              "source": {
                "pointer": "irure consectetur"
              },
              "title": "Missing Required Field"
            },
            {
              "detail": "name is a required field on model.",
              "problem_type": "MISSING_REQUIRED_FIELD",
              "source": {
                "pointer": "et"
              },
              "title": "Missing Required Field"
            }
          ]
        }
      },
      "warnings": {
        "type": "array",
        "items": {
          "type": "object",
          "properties": {
            "detail": {
              "type": "string",
              "example": "An unrecognized field, age, was passed in with request data."
            },
            "problem_type": {
              "type": "string",
              "example": "UNRECOGNIZED_FIELD"
            },
            "source": {
              "type": "object",
              "properties": {
                "pointer": {
                  "type": "string",
                  "example": "Lorem ipsum"
                }
              }
            },
            "title": {
              "type": "string",
              "example": "Unrecognized Field"
            }
          }
        },
        "example": [
          {
            "detail": "An unrecognized field, age, was passed in with request data.",
            "problem_type": "UNRECOGNIZED_FIELD",
            "source": {
              "pointer": "Lorem ipsum"
            },
            "title": "Unrecognized Field"
          },
          {
            "detail": "An unrecognized field, age, was passed in with request data.",
            "problem_type": "UNRECOGNIZED_FIELD",
            "source": {
              "pointer": "in"
            },
            "title": "Unrecognized Field"
          }
        ]
      },
      "addresses": {
        "type": "array",
        "items": {
          "type": "object",
          "properties": {
            "address_type": {
              "type": "string",
              "nullable": true,
              "example": "Shipping"
            },
            "city": {
              "type": "string",
              "nullable": true,
              "example": "San Francisco"
            },
            "country": {
              "type": "string",
              "nullable": true,
              "example": "USA"
            },
            "postal_code": {
              "type": "string",
              "nullable": true,
              "example": "94107"
            },
            "state": {
              "type": "string",
              "nullable": true,
              "example": "CA"
            },
            "street_1": {
              "type": "string",
              "nullable": true,
              "example": "525 Brannan"
            },
            "street_2": {
              "type": "string",
              "nullable": true,
              "example": null
            }
          }
        },
        "example": [
          {
            "address_type": "Shipping",
            "city": "San Francisco",
            "country": "US",
            "postal_code": "94107",
            "state": "CA",
            "street_1": "525 Brannan",
            "street_2": null
          }
        ]
      },
      "email_addresses": {
        "type": "array",
        "items": {
          "type": "object",
          "properties": {
            "email_address": {
              "type": "string",
              "example": "hello@supaglue.com"
            },
            "email_address_type": {
              "type": "string",
              "nullable": true,
              "example": "Work"
            }
          }
        },
        "example": [
          {
            "email_address": "hello@supaglue.com",
            "email_address_type": "Work"
          }
        ]
      },
      "phone_numbers": {
        "type": "array",
        "items": {
          "type": "object",
          "properties": {
            "phone_number": {
              "type": "string",
              "nullable": true,
              "example": "+14151234567"
            },
            "phone_number_type": {
              "type": "string",
              "nullable": true,
              "example": "Mobile"
            }
          }
        },
        "example": [
          {
            "phone_number": "+14151234567",
            "phone_number_type": "Mobile"
          }
        ]
      },
      "pagination": {
        "type": "object",
        "properties": {
          "next": {
            "type": "string",
            "nullable": true,
            "example": "eyJpZCI6IjQyNTc5ZjczLTg1MjQtNDU3MC05YjY3LWVjYmQ3MDJjNmIxNCIsInJldmVyc2UiOmZhbHNlfQ=="
          },
          "previous": {
            "type": "string",
            "nullable": true,
            "example": "eyJpZCI6IjBjZDhmYmZkLWU5NmQtNDEwZC05ZjQxLWIwMjU1YjdmNGI4NyIsInJldmVyc2UiOnRydWV9"
          }
        }
      },
<<<<<<< HEAD
      "passthrough_request": {
        "type": "object",
        "properties": {
          "path": {
            "type": "string",
            "description": "The path to send the request to (do not pass the domain)"
          },
          "method": {
            "type": "string",
            "enum": [
              "GET",
              "POST",
              "PUT",
              "PATCH",
              "DELETE"
            ],
            "example": "GET"
          },
          "headers": {
            "type": "object",
            "description": "Headers to pass to downstream",
            "additionalProperties": {
              "type": "string"
            }
          },
          "query": {
            "type": "object",
            "description": "Query parameters to pass to downstream",
            "additionalProperties": {
              "type": "string"
            }
          },
          "body": {
            "type": "string",
            "description": "Body to pass to downstream"
          }
        },
        "required": [
          "path",
          "method"
        ]
      },
      "passthrough_response": {
        "type": "object",
        "properties": {
          "url": {
            "type": "string",
            "description": "The full URL the request was went to",
            "example": "https://customcrm.com/api/cars"
          },
          "status": {
            "type": "number",
            "description": "Status code from the downstream",
            "example": 200
          },
          "headers": {
            "type": "object",
            "description": "The response headers from the downstream",
            "additionalProperties": {
              "type": "string"
            }
          },
          "body": {
            "anyOf": [
              {
                "type": "string"
              },
              {
                "type": "number"
              },
              {
                "type": "integer"
              },
              {
                "type": "boolean"
              },
              {
                "type": "array",
                "items": {
                  "additionalProperties": true
                }
              },
              {
                "type": "object",
                "additionalProperties": true
              }
            ],
            "description": "The body from the downstream"
          }
        },
        "required": [
          "url",
          "status",
          "headers"
        ]
=======
      "custom_fields": {
        "type": "object",
        "additionalProperties": true,
        "description": "Custom properties to be inserted that are not covered by the common model. Object keys must match exactly to the corresponding provider API."
>>>>>>> 06aad1c8
      }
    },
    "parameters": {
      "created_after": {
        "name": "created_after",
        "in": "query",
        "schema": {
          "type": "string",
          "format": "date-time",
          "example": "2023-02-23T00:00:00.000Z"
        },
        "description": "If provided, will only return objects created after this datetime"
      },
      "created_before": {
        "name": "created_before",
        "in": "query",
        "schema": {
          "type": "string",
          "format": "date-time",
          "example": "2023-02-23T00:00:00.000Z"
        },
        "description": "If provided, will only return objects created before this datetime"
      },
      "updated_after": {
        "name": "updated_after",
        "in": "query",
        "schema": {
          "type": "string",
          "format": "date-time",
          "example": "2023-02-23T00:00:00.000Z"
        },
        "description": "If provided, will only return objects modified after this datetime"
      },
      "updated_before": {
        "name": "updated_before",
        "in": "query",
        "schema": {
          "type": "string",
          "format": "date-time",
          "example": "2023-02-23T00:00:00.000Z"
        },
        "description": "If provided, will only return objects modified before this datetime"
      },
      "cursor": {
        "name": "cursor",
        "in": "query",
        "schema": {
          "type": "string",
          "example": "cD0yMDIxLTAxLTA2KzAzJTNBMjQlM0E1My40MzQzMjYlMkIwMCUzQTAw"
        },
        "description": "The pagination cursor value"
      },
      "expand": {
        "name": "expand",
        "in": "query",
        "schema": {
          "type": "string",
          "example": "owner"
        },
        "description": "Which relations should be returned in expanded form. Multiple relation names should be comma separated without spaces"
      },
      "page_size": {
        "name": "page_size",
        "in": "query",
        "schema": {
          "type": "string",
          "example": "3804695"
        },
        "description": "Number of results to return per page"
      },
      "x-customer-id": {
        "name": "x-customer-id",
        "in": "header",
        "schema": {
          "type": "string",
          "example": "E85AC5CD-BFEE-47C9-B7E8-6112F6CDC51A"
        },
        "description": "The customer ID",
        "required": true
      },
      "x-provider-name": {
        "name": "x-provider-name",
        "in": "header",
        "schema": {
          "type": "string",
          "example": "salesforce"
        },
        "description": "The provider name",
        "required": true
      }
    }
  }
}<|MERGE_RESOLUTION|>--- conflicted
+++ resolved
@@ -1492,7 +1492,46 @@
           "content": {
             "application/json": {
               "schema": {
-                "$ref": "#/components/schemas/passthrough_request"
+                "type": "object",
+                "properties": {
+                  "path": {
+                    "type": "string",
+                    "description": "The path to send the request to (do not pass the domain)"
+                  },
+                  "method": {
+                    "type": "string",
+                    "enum": [
+                      "GET",
+                      "POST",
+                      "PUT",
+                      "PATCH",
+                      "DELETE"
+                    ],
+                    "example": "GET"
+                  },
+                  "headers": {
+                    "type": "object",
+                    "description": "Headers to pass to downstream",
+                    "additionalProperties": {
+                      "type": "string"
+                    }
+                  },
+                  "query": {
+                    "type": "object",
+                    "description": "Query parameters to pass to downstream",
+                    "additionalProperties": {
+                      "type": "string"
+                    }
+                  },
+                  "body": {
+                    "type": "string",
+                    "description": "Body to pass to downstream"
+                  }
+                },
+                "required": [
+                  "path",
+                  "method"
+                ]
               }
             }
           }
@@ -1503,7 +1542,58 @@
             "content": {
               "application/json": {
                 "schema": {
-                  "$ref": "#/components/schemas/passthrough_response"
+                  "type": "object",
+                  "properties": {
+                    "url": {
+                      "type": "string",
+                      "description": "The full URL the request was went to",
+                      "example": "https://customcrm.com/api/cars"
+                    },
+                    "status": {
+                      "type": "number",
+                      "description": "Status code from the downstream",
+                      "example": 200
+                    },
+                    "headers": {
+                      "type": "object",
+                      "description": "The response headers from the downstream",
+                      "additionalProperties": {
+                        "type": "string"
+                      }
+                    },
+                    "body": {
+                      "anyOf": [
+                        {
+                          "type": "string"
+                        },
+                        {
+                          "type": "number"
+                        },
+                        {
+                          "type": "integer"
+                        },
+                        {
+                          "type": "boolean"
+                        },
+                        {
+                          "type": "array",
+                          "items": {
+                            "additionalProperties": true
+                          }
+                        },
+                        {
+                          "type": "object",
+                          "additionalProperties": true
+                        }
+                      ],
+                      "description": "The body from the downstream"
+                    }
+                  },
+                  "required": [
+                    "url",
+                    "status",
+                    "headers"
+                  ]
                 },
                 "examples": {
                   "Example": {
@@ -2485,108 +2575,10 @@
           }
         }
       },
-<<<<<<< HEAD
-      "passthrough_request": {
-        "type": "object",
-        "properties": {
-          "path": {
-            "type": "string",
-            "description": "The path to send the request to (do not pass the domain)"
-          },
-          "method": {
-            "type": "string",
-            "enum": [
-              "GET",
-              "POST",
-              "PUT",
-              "PATCH",
-              "DELETE"
-            ],
-            "example": "GET"
-          },
-          "headers": {
-            "type": "object",
-            "description": "Headers to pass to downstream",
-            "additionalProperties": {
-              "type": "string"
-            }
-          },
-          "query": {
-            "type": "object",
-            "description": "Query parameters to pass to downstream",
-            "additionalProperties": {
-              "type": "string"
-            }
-          },
-          "body": {
-            "type": "string",
-            "description": "Body to pass to downstream"
-          }
-        },
-        "required": [
-          "path",
-          "method"
-        ]
-      },
-      "passthrough_response": {
-        "type": "object",
-        "properties": {
-          "url": {
-            "type": "string",
-            "description": "The full URL the request was went to",
-            "example": "https://customcrm.com/api/cars"
-          },
-          "status": {
-            "type": "number",
-            "description": "Status code from the downstream",
-            "example": 200
-          },
-          "headers": {
-            "type": "object",
-            "description": "The response headers from the downstream",
-            "additionalProperties": {
-              "type": "string"
-            }
-          },
-          "body": {
-            "anyOf": [
-              {
-                "type": "string"
-              },
-              {
-                "type": "number"
-              },
-              {
-                "type": "integer"
-              },
-              {
-                "type": "boolean"
-              },
-              {
-                "type": "array",
-                "items": {
-                  "additionalProperties": true
-                }
-              },
-              {
-                "type": "object",
-                "additionalProperties": true
-              }
-            ],
-            "description": "The body from the downstream"
-          }
-        },
-        "required": [
-          "url",
-          "status",
-          "headers"
-        ]
-=======
       "custom_fields": {
         "type": "object",
         "additionalProperties": true,
         "description": "Custom properties to be inserted that are not covered by the common model. Object keys must match exactly to the corresponding provider API."
->>>>>>> 06aad1c8
       }
     },
     "parameters": {
