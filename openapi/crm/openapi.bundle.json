--- conflicted
+++ resolved
@@ -2587,15 +2587,11 @@
           "owner": {
             "$ref": "#/components/schemas/user"
           },
-<<<<<<< HEAD
+          "pipeline": {
+            "type": "string",
+            "nullable": true
+          },
           "stage": {
-=======
-          "pipeline": {
-            "type": "string",
-            "nullable": true
-          },
-          "created_at": {
->>>>>>> d2647913
             "type": "string",
             "nullable": true,
             "example": "Closed Won"
