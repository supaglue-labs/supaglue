--- conflicted
+++ resolved
@@ -97,18 +97,8 @@
       $ref: ./components/schemas/objects/phone_numbers.yaml
     pagination:
       $ref: ../common/components/schemas/pagination.yaml
-<<<<<<< HEAD
     custom_fields:
       $ref: ./components/schemas/objects/custom_fields.yaml
-  # TODO: uncomment when we implement API authentication
-  # securitySchemes:
-  #   api_key:
-  #     type: apiKey
-  #     name: X-Account-Token
-  #     in: header
-  #     description: Token identifying the end user
-=======
->>>>>>> aa3a9031
   parameters:
     created_after:
       $ref: ../common/components/parameters/created_after.yaml
