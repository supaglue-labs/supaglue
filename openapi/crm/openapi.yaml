openapi: 3.0.3
info:
  version: 0.3.4
  title: Supaglue CRM API
  contact:
    name: Supaglue
    email: docs@supaglue.com
    url: 'https://supaglue.com'
  description: |
    # Introduction

    Welcome to the Supaglue unified CRM API documentation. You can use this API to read data that has been synced into Supaglue from third-party providers.

    ### Base API URL

    ```
    http://localhost:8080/api/crm/v1
    ```
externalDocs:
  description: Try out our API in Postman!
  url: 'https://www.postman.com/supaglue/workspace/supaglue-public/overview'
servers:
  - url: 'http://localhost:8080/crm/v1'
    description: Local Supaglue API
paths:
  '/accounts':
    $ref: paths/accounts.yaml
  '/accounts/{account_id}':
    $ref: paths/accounts@{account_id}.yaml
  '/contacts':
    $ref: paths/contacts.yaml
  '/contacts/{contact_id}':
    $ref: paths/contacts@{contact_id}.yaml
  '/leads':
    $ref: paths/leads.yaml
  '/leads/{lead_id}':
    $ref: paths/leads@{lead_id}.yaml
  '/opportunities':
    $ref: paths/opportunities.yaml
  '/opportunities/{opportunity_id}':
    $ref: paths/opportunities@{opportunity_id}.yaml
  '/users':
    $ref: paths/users.yaml
  '/users/{user_id}':
    $ref: paths/users@{user_id}.yaml
  '/passthrough':
    $ref: paths/passthrough.yaml
  '/sync-history':
    $ref: paths/sync-history.yaml
  '/sync-info':
    $ref: paths/sync-info.yaml
tags:
  - name: Accounts
    description: The `Account` Common Model is used to represent a "company" in CRMs.
  - name: Contacts
    description: The `Contact` Common Model is used to represent a "contact" in CRMs.
  - name: Leads
    description: The `Lead` Common Model is used to represent a "potential customer" in CRMs.
  - name: Opportunities
    description: The `Opportunity` Common Model is used to represent a "deal opportunity" in CRMs.
  - name: Users
    description: The `User` Common Model is used to represent a "user" that can login to CRMs.
  - name: Sync
    description: Get information and history for the sync process.
  - name: Passthrough
    description: Passthrough operations to underlying providers.
components:
  securitySchemes:
    ApiKeyAuth:
      $ref: ../common/components/securitySchemes/x-api-key.yaml
  schemas:
    account:
      $ref: ./components/schemas/objects/account.yaml
    create_update_account:
      $ref: ./components/schemas/create_update_account.yaml
    contact:
      $ref: ./components/schemas/objects/contact.yaml
    create_update_contact:
      $ref: ./components/schemas/create_update_contact.yaml
    lead:
      $ref: ./components/schemas/objects/lead.yaml
    create_update_lead:
      $ref: ./components/schemas/create_update_lead.yaml
    opportunity:
      $ref: ./components/schemas/objects/opportunity.yaml
    user:
      $ref: ./components/schemas/objects/user.yaml
    create_update_opportunity:
      $ref: ./components/schemas/create_update_opportunity.yaml
    logs:
      $ref: ../common/components/schemas/logs.yaml
    errors:
      $ref: ../common/components/schemas/errors.yaml
    warnings:
      $ref: ../common/components/schemas/warnings.yaml
    addresses:
      $ref: ./components/schemas/objects/addresses.yaml
    email_addresses:
      $ref: ./components/schemas/objects/email_addresses.yaml
    phone_numbers:
      $ref: ./components/schemas/objects/phone_numbers.yaml
    pagination:
      $ref: ../common/components/schemas/pagination.yaml
<<<<<<< HEAD
    passthrough_request:
      $ref: ./components/schemas/passthrough_request.yaml
    passthrough_response:
      $ref: ./components/schemas/passthrough_response.yaml
=======
    custom_fields:
      $ref: ./components/schemas/objects/custom_fields.yaml
>>>>>>> 06aad1c8
  parameters:
    created_after:
      $ref: ../common/components/parameters/created_after.yaml
    created_before:
      $ref: ../common/components/parameters/created_before.yaml
    updated_after:
      $ref: ../common/components/parameters/updated_after.yaml
    updated_before:
      $ref: ../common/components/parameters/updated_before.yaml
    cursor:
      $ref: ../common/components/parameters/cursor.yaml
    expand:
      $ref: ../common/components/parameters/expand.yaml
    page_size:
      $ref: ../common/components/parameters/page_size.yaml
    x-customer-id:
      $ref: ../common/components/parameters/x-customer-id.yaml
    x-provider-name:
      $ref: ../common/components/parameters/x-provider-name.yaml<|MERGE_RESOLUTION|>--- conflicted
+++ resolved
@@ -101,15 +101,8 @@
       $ref: ./components/schemas/objects/phone_numbers.yaml
     pagination:
       $ref: ../common/components/schemas/pagination.yaml
-<<<<<<< HEAD
-    passthrough_request:
-      $ref: ./components/schemas/passthrough_request.yaml
-    passthrough_response:
-      $ref: ./components/schemas/passthrough_response.yaml
-=======
     custom_fields:
       $ref: ./components/schemas/objects/custom_fields.yaml
->>>>>>> 06aad1c8
   parameters:
     created_after:
       $ref: ../common/components/parameters/created_after.yaml
