--- conflicted
+++ resolved
@@ -27,20 +27,4 @@
           type: string
           example: 777ea826-5776-4347-9ece-47bbb17ccdd4
       required:
-<<<<<<< HEAD
-=======
-        - name
-  custom:
-    type: array
-    items:
-      type: object
-      properties:
-        name:
-          type: string
-          example: BattleCard
-        schema_id:
-          type: string
-          example: f234d5ed-fa8c-487c-b495-5acd730436a3
-      required:
->>>>>>> 436a35b5
         - name