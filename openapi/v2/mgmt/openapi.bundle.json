--- conflicted
+++ resolved
@@ -1953,13 +1953,6 @@
       "description": "A `Provider` is a third-party SaaS tool we can connect to (e.g. Salesforce)."
     },
     {
-<<<<<<< HEAD
-=======
-      "name": "Properties",
-      "description": "A `Property` is a field in a Provider object, e.g., `FirstName` on a Salesforce `Contact` object."
-    },
-    {
->>>>>>> 436a35b5
       "name": "Schemas",
       "description": "A [`Schema`](https://docs.supaglue.com/platform/objects/overview#schemas) allows you to normalize fields for customers across a single Provider object. Supaglue uses Schemas for Managed Syncs and Actions API."
     },
@@ -2263,28 +2256,6 @@
           }
         ]
       },
-<<<<<<< HEAD
-=======
-      "property": {
-        "type": "object",
-        "properties": {
-          "id": {
-            "type": "string",
-            "description": "The machine name of the property as it appears in the third-party Provider.",
-            "example": "FirstName"
-          },
-          "label": {
-            "type": "string",
-            "description": "The human-readable name of the property as provided by the third-party Provider.",
-            "example": "First Name"
-          }
-        },
-        "required": [
-          "id",
-          "label"
-        ]
-      },
->>>>>>> 436a35b5
       "s3_config_safe": {
         "type": "object",
         "properties": {
@@ -2796,28 +2767,6 @@
                 "name"
               ]
             }
-<<<<<<< HEAD
-=======
-          },
-          "custom": {
-            "type": "array",
-            "items": {
-              "type": "object",
-              "properties": {
-                "name": {
-                  "type": "string",
-                  "example": "BattleCard"
-                },
-                "schema_id": {
-                  "type": "string",
-                  "example": "f234d5ed-fa8c-487c-b495-5acd730436a3"
-                }
-              },
-              "required": [
-                "name"
-              ]
-            }
->>>>>>> 436a35b5
           }
         }
       },
@@ -2832,8 +2781,7 @@
             "type": "string",
             "enum": [
               "common",
-              "standard",
-              "custom"
+              "standard"
             ]
           },
           "allow_additional_field_mappings": {
@@ -2896,8 +2844,7 @@
             "type": "string",
             "enum": [
               "common",
-              "standard",
-              "custom"
+              "standard"
             ]
           },
           "field_mappings": {
@@ -4273,59 +4220,6 @@
           "destination_id",
           "provider_id",
           "config"
-        ]
-      },
-<<<<<<< HEAD
-      "webhook": {
-        "type": "object",
-        "properties": {
-          "url": {
-            "type": "string"
-          },
-          "notify_on_sync_success": {
-            "type": "boolean"
-          },
-          "notify_on_sync_error": {
-            "type": "boolean"
-          },
-          "notify_on_connection_success": {
-            "type": "boolean"
-          },
-          "notify_on_connection_error": {
-            "type": "boolean"
-          },
-          "headers": {
-            "type": "object",
-            "additionalProperties": true
-          }
-        },
-        "required": [
-          "url",
-          "notify_on_sync_success",
-          "notify_on_sync_error",
-          "notify_on_connection_success",
-          "notify_on_connection_error"
-=======
-      "list_properties": {
-        "type": "object",
-        "properties": {
-          "type": {
-            "type": "string",
-            "enum": [
-              "common",
-              "standard",
-              "custom"
-            ]
-          },
-          "name": {
-            "type": "string",
-            "example": "object_name"
-          }
-        },
-        "required": [
-          "type",
-          "name"
->>>>>>> 436a35b5
         ]
       },
       "webhook-payload": {
