--- conflicted
+++ resolved
@@ -382,26 +382,6 @@
                   "items": {
                     "$ref": "#/components/schemas/magic_link"
                   }
-<<<<<<< HEAD
-                },
-                "examples": {
-                  "Example": {
-                    "value": [
-                      {
-                        "id": "49231b23-9b58-490a-89da-0efa607e876c",
-                        "application_id": "d8ceb3ff-8b7f-4fa7-b8de-849292f6ca69",
-                        "auth_type": "oauth2",
-                        "customer_id": "my-customer-1",
-                        "status": "created",
-                        "provider_id": "9572d08b-f19f-48cc-a992-1eb7031d3f6a",
-                        "provider_name": "salesforce",
-                        "url": "https://app.supaglue.io/links/49231b23-9b58-490a-89da-0efa607e876c",
-                        "returnUrl": "https://myapp.com"
-                      }
-                    ]
-                  }
-=======
->>>>>>> fab48c51
                 }
               }
             }
