{
  "openapi": "3.1.0",
  "info": {
    "version": "0.21.6",
    "title": "Management API",
    "contact": {
      "name": "Supaglue",
      "email": "docs@supaglue.com",
      "url": "https://supaglue.com"
    },
    "description": "#### Introduction\n\nWelcome to the Management API documentation. You can use this API to manage customer integrations and connections.\n\n#### Base API URL\n\n```\nhttps://api.supaglue.io/mgmt/v2\n```\n"
  },
  "servers": [
    {
      "url": "https://api.supaglue.io/mgmt/v2",
      "description": "Supaglue API"
    }
  ],
  "paths": {
    "/customers": {
      "get": {
        "operationId": "getCustomers",
        "tags": [
          "Customers"
        ],
        "security": [
          {
            "x-api-key": []
          }
        ],
        "summary": "List customers",
        "description": "Get a list of customers",
        "responses": {
          "200": {
            "description": "Customers",
            "content": {
              "application/json": {
                "schema": {
                  "type": "array",
                  "items": {
                    "$ref": "#/components/schemas/simple_customer"
                  }
                }
              }
            }
          }
        }
      },
      "put": {
        "operationId": "upsertCustomer",
        "summary": "Upsert customer",
        "tags": [
          "Customers"
        ],
        "security": [
          {
            "x-api-key": []
          }
        ],
        "parameters": [],
        "requestBody": {
          "required": true,
          "content": {
            "application/json": {
              "schema": {
                "$ref": "#/components/schemas/create_update_customer"
              }
            }
          }
        },
        "responses": {
          "200": {
            "description": "Customer upserted",
            "content": {
              "application/json": {
                "schema": {
                  "$ref": "#/components/schemas/customer"
                }
              }
            }
          }
        }
      }
    },
    "/customers/{customer_id}": {
      "get": {
        "operationId": "getCustomer",
        "summary": "Get customer",
        "tags": [
          "Customers"
        ],
        "security": [
          {
            "x-api-key": []
          }
        ],
        "responses": {
          "200": {
            "description": "Customer",
            "content": {
              "application/json": {
                "schema": {
                  "$ref": "#/components/schemas/simple_customer"
                }
              }
            }
          }
        }
      },
      "delete": {
        "operationId": "deleteCustomer",
        "summary": "Delete customer",
        "tags": [
          "Customers"
        ],
        "security": [
          {
            "x-api-key": []
          }
        ],
        "responses": {
          "200": {
            "description": "Customer",
            "content": {
              "application/json": {
                "schema": {
                  "$ref": "#/components/schemas/simple_customer"
                }
              }
            }
          }
        }
      },
      "parameters": [
        {
          "name": "customer_id",
          "in": "path",
          "required": true,
          "schema": {
            "type": "string"
          },
          "example": "your-customers-unique-application-id"
        }
      ]
    },
    "/destinations": {
      "get": {
        "operationId": "getDestinations",
        "tags": [
          "Destinations"
        ],
        "security": [
          {
            "x-api-key": []
          }
        ],
        "summary": "List destinations",
        "description": "Get a list of destinations",
        "responses": {
          "200": {
            "description": "Destinations",
            "content": {
              "application/json": {
                "schema": {
                  "type": "array",
                  "items": {
                    "$ref": "#/components/schemas/destination"
                  },
                  "example": [
                    {
                      "id": "92bc3460-a301-4116-8d1f-6e5f8252c2e2",
                      "application_id": "9b9a31bb-9fe4-4fa5-ba84-4c035a27f258",
                      "name": "My Postgres Destination",
                      "type": "postgres",
                      "config": {
                        "host": "production-db-new.cluster-cdhnnutnlctj.us-west-2.rds.amazonaws.com",
                        "port": 5432,
                        "database": "my_database",
                        "schema": "public",
                        "user": "user",
                        "password": "password"
                      }
                    }
                  ]
                }
              }
            }
          }
        }
      },
      "post": {
        "operationId": "createDestination",
        "summary": "Create destination",
        "tags": [
          "Destinations"
        ],
        "security": [
          {
            "x-api-key": []
          }
        ],
        "parameters": [],
        "requestBody": {
          "required": true,
          "content": {
            "application/json": {
              "schema": {
                "$ref": "#/components/schemas/create_destination"
              }
            }
          }
        },
        "responses": {
          "201": {
            "description": "Destination created",
            "content": {
              "application/json": {
                "schema": {
                  "$ref": "#/components/schemas/destination"
                }
              }
            }
          }
        }
      }
    },
    "/destinations/{destination_id}": {
      "get": {
        "operationId": "getDestination",
        "summary": "Get destination",
        "tags": [
          "Destinations"
        ],
        "security": [
          {
            "x-api-key": []
          }
        ],
        "responses": {
          "200": {
            "description": "Destination",
            "content": {
              "application/json": {
                "schema": {
                  "$ref": "#/components/schemas/destination"
                }
              }
            }
          }
        }
      },
      "put": {
        "operationId": "updateDestination",
        "summary": "Update destination",
        "tags": [
          "Destinations"
        ],
        "parameters": [],
        "requestBody": {
          "required": true,
          "content": {
            "application/json": {
              "schema": {
                "$ref": "#/components/schemas/update_destination"
              }
            }
          }
        },
        "responses": {
          "200": {
            "description": "Destination",
            "content": {
              "application/json": {
                "schema": {
                  "$ref": "#/components/schemas/destination"
                }
              }
            }
          }
        }
      },
      "parameters": [
        {
          "name": "destination_id",
          "in": "path",
          "required": true,
          "schema": {
            "type": "string"
          }
        }
      ]
    },
    "/magic_links": {
      "get": {
        "operationId": "getMagicLinks",
        "tags": [
          "Magic Links"
        ],
        "security": [
          {
            "x-api-key": []
          }
        ],
        "summary": "List magic links",
        "description": "Get a list of magic links",
        "responses": {
          "200": {
            "description": "Magic Links",
            "content": {
              "application/json": {
                "schema": {
                  "type": "array",
                  "items": {
                    "$ref": "#/components/schemas/magic_link"
                  }
                }
              }
            }
          }
        }
      },
      "post": {
        "operationId": "createMagicLink",
        "summary": "Create magic link",
        "tags": [
          "Magic Links"
        ],
        "security": [
          {
            "x-api-key": []
          }
        ],
        "parameters": [],
        "requestBody": {
          "required": true,
          "content": {
            "application/json": {
              "schema": {
                "$ref": "#/components/schemas/create_magic_link"
              }
            }
          }
        },
        "responses": {
          "201": {
            "description": "Entity created",
            "content": {
              "application/json": {
                "schema": {
                  "$ref": "#/components/schemas/magic_link"
                }
              }
            }
          }
        }
      }
    },
    "/magic_links/{magic_link_id}": {
      "delete": {
        "operationId": "deleteMagicLink",
        "summary": "Delete magic link",
        "tags": [
          "Magic Links"
        ],
        "security": [
          {
            "x-api-key": []
          }
        ],
        "responses": {
          "204": {
            "description": "Magic Link deleted"
          }
        }
      },
      "parameters": [
        {
          "name": "magic_link_id",
          "in": "path",
          "required": true,
          "schema": {
            "type": "string"
          },
          "example": "6bf954f9-dba3-4c34-9275-3830dccb0030"
        }
      ]
    },
    "/field_mappings": {
      "get": {
        "deprecated": true,
        "operationId": "listFieldMappings",
        "summary": "List schema mappings",
        "tags": [
          "SchemaMappings"
        ],
        "security": [
          {
            "x-api-key": []
          }
        ],
        "parameters": [],
        "responses": {
          "200": {
            "description": "List of objects and their field mappings (if set)",
            "content": {
              "application/json": {
                "schema": {
                  "type": "array",
                  "items": {
                    "$ref": "#/components/schemas/object_field_mappings"
                  }
                }
              }
            }
          }
        }
      },
      "parameters": [
        {
          "$ref": "#/components/parameters/x-customer-id"
        },
        {
          "$ref": "#/components/parameters/x-provider-name"
        }
      ]
    },
    "/field_mappings/_update_object": {
      "put": {
        "deprecated": true,
        "operationId": "updateObjectFieldMappings",
        "summary": "Update schema mappings",
        "tags": [
          "SchemaMappings"
        ],
        "security": [
          {
            "x-api-key": []
          }
        ],
        "parameters": [],
        "requestBody": {
          "required": true,
          "content": {
            "application/json": {
              "schema": {
                "$ref": "#/components/schemas/update_object_field_mapping"
              }
            }
          }
        },
        "responses": {
          "200": {
            "description": "List of objects and their field mappings (if set)",
            "content": {
              "application/json": {
                "schema": {
                  "$ref": "#/components/schemas/object_field_mappings"
                }
              }
            }
          }
        }
      },
      "parameters": [
        {
          "$ref": "#/components/parameters/x-customer-id"
        },
        {
          "$ref": "#/components/parameters/x-provider-name"
        }
      ]
    },
    "/entity_mappings": {
      "get": {
        "deprecated": true,
        "operationId": "listEntityMappings",
        "summary": "List entity mappings.",
        "tags": [
          "EntityMappings"
        ],
        "security": [
          {
            "x-api-key": []
          }
        ],
        "parameters": [],
        "responses": {
          "200": {
            "description": "List of entity mappings",
            "content": {
              "application/json": {
                "schema": {
                  "type": "array",
                  "items": {
                    "$ref": "#/components/schemas/merged_entity_mapping"
                  }
                }
              }
            }
          }
        }
      },
      "parameters": [
        {
          "$ref": "#/components/parameters/x-customer-id"
        },
        {
          "$ref": "#/components/parameters/x-provider-name"
        }
      ]
    },
    "/entity_mappings/{entity_id}": {
      "put": {
        "deprecated": true,
        "operationId": "upsertEntityMapping",
        "summary": "Upsert entity mapping",
        "tags": [
          "EntityMappings"
        ],
        "parameters": [],
        "requestBody": {
          "required": true,
          "content": {
            "application/json": {
              "schema": {
                "$ref": "#/components/schemas/connection_entity_mapping"
              }
            }
          }
        },
        "responses": {
          "200": {
            "description": "Entity Mapping"
          }
        }
      },
      "delete": {
        "deprecated": true,
        "operationId": "deleteEntityMapping",
        "summary": "Delete entity mapping",
        "tags": [
          "EntityMappings"
        ],
        "security": [
          {
            "x-api-key": []
          }
        ],
        "responses": {
          "204": {
            "description": "Entity Mapping"
          }
        }
      },
      "parameters": [
        {
          "$ref": "#/components/parameters/x-customer-id"
        },
        {
          "$ref": "#/components/parameters/x-provider-name"
        },
        {
          "name": "entity_id",
          "in": "path",
          "required": true,
          "schema": {
            "type": "string"
          },
          "example": "0258cbc6-6020-430a-848e-aafacbadf4ae"
        }
      ]
    },
    "/schemas": {
      "get": {
        "deprecated": true,
        "operationId": "getSchemas",
        "tags": [
          "Schemas"
        ],
        "security": [
          {
            "x-api-key": []
          }
        ],
        "summary": "List schemas",
        "description": "Get a list of schemas",
        "responses": {
          "200": {
            "description": "Schemas",
            "content": {
              "application/json": {
                "schema": {
                  "type": "array",
                  "items": {
                    "$ref": "#/components/schemas/schema"
                  }
                }
              }
            }
          }
        }
      },
      "post": {
        "deprecated": true,
        "operationId": "createSchema",
        "summary": "Create schema",
        "tags": [
          "Schemas"
        ],
        "security": [
          {
            "x-api-key": []
          }
        ],
        "parameters": [],
        "requestBody": {
          "required": true,
          "content": {
            "application/json": {
              "schema": {
                "$ref": "#/components/schemas/create_update_schema"
              }
            }
          }
        },
        "responses": {
          "201": {
            "description": "Schema created",
            "content": {
              "application/json": {
                "schema": {
                  "$ref": "#/components/schemas/schema"
                }
              }
            }
          }
        }
      }
    },
    "/schemas/{schema_id}": {
      "get": {
        "deprecated": true,
        "operationId": "getSchema",
        "summary": "Get schema",
        "tags": [
          "Schemas"
        ],
        "security": [
          {
            "x-api-key": []
          }
        ],
        "responses": {
          "200": {
            "description": "Schema",
            "content": {
              "application/json": {
                "schema": {
                  "$ref": "#/components/schemas/schema"
                }
              }
            }
          }
        }
      },
      "put": {
        "deprecated": true,
        "operationId": "updateSchema",
        "summary": "Update schema",
        "tags": [
          "Schemas"
        ],
        "parameters": [],
        "requestBody": {
          "required": true,
          "content": {
            "application/json": {
              "schema": {
                "$ref": "#/components/schemas/create_update_schema"
              }
            }
          }
        },
        "responses": {
          "200": {
            "description": "Schema",
            "content": {
              "application/json": {
                "schema": {
                  "$ref": "#/components/schemas/schema"
                }
              }
            }
          }
        }
      },
      "delete": {
        "deprecated": true,
        "operationId": "deleteSchema",
        "summary": "Delete schema",
        "tags": [
          "Schemas"
        ],
        "security": [
          {
            "x-api-key": []
          }
        ],
        "responses": {
          "204": {
            "description": "Schema",
            "content": {
              "application/json": {
                "schema": {
                  "$ref": "#/components/schemas/schema"
                }
              }
            }
          }
        }
      },
      "parameters": [
        {
          "name": "schema_id",
          "in": "path",
          "required": true,
          "schema": {
            "type": "string"
          },
          "example": "a821d59d-8b4c-4ad9-aeec-1292d2e28701"
        }
      ]
    },
    "/entities": {
      "get": {
        "deprecated": true,
        "operationId": "getEntities",
        "tags": [
          "Entities"
        ],
        "security": [
          {
            "x-api-key": []
          }
        ],
        "summary": "List entities",
        "description": "Get a list of entities",
        "responses": {
          "200": {
            "description": "Entities",
            "content": {
              "application/json": {
                "schema": {
                  "type": "array",
                  "items": {
                    "$ref": "#/components/schemas/entity"
                  }
                }
              }
            }
          }
        }
      },
      "post": {
        "deprecated": true,
        "operationId": "createEntity",
        "summary": "Create entity",
        "tags": [
          "Entities"
        ],
        "security": [
          {
            "x-api-key": []
          }
        ],
        "parameters": [],
        "requestBody": {
          "required": true,
          "content": {
            "application/json": {
              "schema": {
                "$ref": "#/components/schemas/create_update_entity"
              }
            }
          }
        },
        "responses": {
          "201": {
            "description": "Entity created",
            "content": {
              "application/json": {
                "schema": {
                  "$ref": "#/components/schemas/entity"
                }
              }
            }
          }
        }
      }
    },
    "/entities/{entity_id}": {
      "get": {
        "deprecated": true,
        "operationId": "getEntity",
        "summary": "Get entity",
        "tags": [
          "Entities"
        ],
        "security": [
          {
            "x-api-key": []
          }
        ],
        "responses": {
          "200": {
            "description": "Entity",
            "content": {
              "application/json": {
                "schema": {
                  "$ref": "#/components/schemas/entity"
                }
              }
            }
          }
        }
      },
      "put": {
        "deprecated": true,
        "operationId": "updateEntity",
        "summary": "Update entity",
        "tags": [
          "Entities"
        ],
        "parameters": [],
        "requestBody": {
          "required": true,
          "content": {
            "application/json": {
              "schema": {
                "$ref": "#/components/schemas/create_update_entity"
              }
            }
          }
        },
        "responses": {
          "200": {
            "description": "Entity",
            "content": {
              "application/json": {
                "schema": {
                  "$ref": "#/components/schemas/entity"
                }
              }
            }
          }
        }
      },
      "delete": {
        "deprecated": true,
        "operationId": "deleteEntity",
        "summary": "Delete entity",
        "tags": [
          "Entities"
        ],
        "security": [
          {
            "x-api-key": []
          }
        ],
        "responses": {
          "204": {
            "description": "Entity",
            "content": {
              "application/json": {
                "schema": {
                  "$ref": "#/components/schemas/entity"
                }
              }
            }
          }
        }
      },
      "parameters": [
        {
          "name": "entity_id",
          "in": "path",
          "required": true,
          "schema": {
            "type": "string"
          }
        }
      ]
    },
    "/providers": {
      "get": {
        "operationId": "getProviders",
        "tags": [
          "Providers"
        ],
        "security": [
          {
            "x-api-key": []
          }
        ],
        "summary": "List providers",
        "description": "Get a list of providers",
        "responses": {
          "200": {
            "description": "Providers",
            "content": {
              "application/json": {
                "schema": {
                  "type": "array",
                  "items": {
                    "$ref": "#/components/schemas/provider"
                  }
                }
              }
            }
          }
        }
      },
      "post": {
        "operationId": "createProvider",
        "summary": "Create provider",
        "tags": [
          "Providers"
        ],
        "security": [
          {
            "x-api-key": []
          }
        ],
        "parameters": [],
        "requestBody": {
          "required": true,
          "content": {
            "application/json": {
              "schema": {
                "$ref": "#/components/schemas/create_provider"
              }
            }
          }
        },
        "responses": {
          "201": {
            "description": "Provider created",
            "content": {
              "application/json": {
                "schema": {
                  "$ref": "#/components/schemas/provider"
                }
              }
            }
          }
        }
      }
    },
    "/providers/{provider_id}": {
      "get": {
        "operationId": "getProvider",
        "summary": "Get provider",
        "tags": [
          "Providers"
        ],
        "security": [
          {
            "x-api-key": []
          }
        ],
        "responses": {
          "200": {
            "description": "Provider",
            "content": {
              "application/json": {
                "schema": {
                  "$ref": "#/components/schemas/provider"
                }
              }
            }
          }
        }
      },
      "put": {
        "operationId": "updateProvider",
        "summary": "Update provider",
        "tags": [
          "Providers"
        ],
        "parameters": [],
        "requestBody": {
          "required": true,
          "content": {
            "application/json": {
              "schema": {
                "$ref": "#/components/schemas/update_provider"
              }
            }
          }
        },
        "responses": {
          "200": {
            "description": "Provider",
            "content": {
              "application/json": {
                "schema": {
                  "$ref": "#/components/schemas/provider"
                }
              }
            }
          }
        }
      },
      "delete": {
        "operationId": "deleteProvider",
        "summary": "Delete provider",
        "tags": [
          "Providers"
        ],
        "security": [
          {
            "x-api-key": []
          }
        ],
        "responses": {
          "200": {
            "description": "Provider",
            "content": {
              "application/json": {
                "schema": {
                  "$ref": "#/components/schemas/provider"
                }
              }
            }
          }
        }
      },
      "parameters": [
        {
          "name": "provider_id",
          "in": "path",
          "required": true,
          "schema": {
            "type": "string"
          }
        }
      ]
    },
    "/sync_configs": {
      "get": {
        "operationId": "getSyncConfigs",
        "tags": [
          "SyncConfigs"
        ],
        "security": [
          {
            "x-api-key": []
          }
        ],
        "summary": "List Sync Configs",
        "description": "Get a list of Sync Configs",
        "responses": {
          "200": {
            "description": "SyncConfigs",
            "content": {
              "application/json": {
                "schema": {
                  "type": "array",
                  "items": {
                    "$ref": "#/components/schemas/sync_config"
                  }
                }
              }
            }
          }
        }
      },
      "post": {
        "operationId": "createSyncConfig",
        "summary": "Create Sync Config",
        "tags": [
          "SyncConfigs"
        ],
        "security": [
          {
            "x-api-key": []
          }
        ],
        "parameters": [],
        "requestBody": {
          "required": true,
          "content": {
            "application/json": {
              "schema": {
                "$ref": "#/components/schemas/create_sync_config"
              }
            }
          }
        },
        "responses": {
          "201": {
            "description": "SyncConfig created",
            "content": {
              "application/json": {
                "schema": {
                  "$ref": "#/components/schemas/sync_config"
                }
              }
            }
          }
        }
      }
    },
    "/sync_configs/{sync_config_id}": {
      "get": {
        "operationId": "getSyncConfig",
        "summary": "Get Sync Config",
        "tags": [
          "SyncConfigs"
        ],
        "security": [
          {
            "x-api-key": []
          }
        ],
        "responses": {
          "200": {
            "description": "SyncConfig",
            "content": {
              "application/json": {
                "schema": {
                  "$ref": "#/components/schemas/sync_config"
                }
              }
            }
          }
        }
      },
      "put": {
        "operationId": "updateSyncConfig",
        "summary": "Update Sync Config",
        "description": ":::danger\nIf `force_delete_syncs` is set to true, any syncs for any deleted objects will be cascadingly deleted for all customers with this sync config.\n:::\n",
        "tags": [
          "SyncConfigs"
        ],
        "parameters": [
          {
            "name": "force_delete_syncs",
            "in": "query",
            "required": false,
            "schema": {
              "type": "boolean"
            },
            "description": "If true, any syncs for any deleted objects will be cascadingly deleted for all customers with this sync config"
          }
        ],
        "requestBody": {
          "required": true,
          "content": {
            "application/json": {
              "schema": {
                "$ref": "#/components/schemas/update_sync_config"
              }
            }
          }
        },
        "responses": {
          "200": {
            "description": "SyncConfig",
            "content": {
              "application/json": {
                "schema": {
                  "$ref": "#/components/schemas/sync_config"
                }
              }
            }
          }
        }
      },
      "delete": {
        "operationId": "deleteSyncConfig",
        "summary": "Delete Sync Config",
        "description": ":::danger\nIf `force_delete_syncs` is set to true, all syncs for all customers with this sync config will be cascadingly deleted.\n:::\n",
        "tags": [
          "SyncConfigs"
        ],
        "security": [
          {
            "x-api-key": []
          }
        ],
        "parameters": [
          {
            "name": "force_delete_syncs",
            "in": "query",
            "required": false,
            "schema": {
              "type": "boolean"
            },
            "description": "If true, all syncs for all customers with this sync config will be cascadingly deleted"
          }
        ],
        "responses": {
          "200": {
            "description": "SyncConfig",
            "content": {
              "application/json": {
                "schema": {
                  "$ref": "#/components/schemas/sync_config"
                }
              }
            }
          }
        }
      },
      "parameters": [
        {
          "name": "sync_config_id",
          "in": "path",
          "required": true,
          "schema": {
            "type": "string"
          },
          "example": "d583ec72-55d4-4f35-9668-f6c759674cc1"
        }
      ]
    },
    "/connection_sync_configs": {
      "get": {
        "operationId": "getConnectionSyncConfig",
        "summary": "Get connection sync config",
        "tags": [
          "ConnectionSyncConfigs"
        ],
        "security": [
          {
            "x-api-key": []
          }
        ],
        "parameters": [],
        "responses": {
          "200": {
            "description": "Connection Sync Config",
            "content": {
              "application/json": {
                "schema": {
                  "$ref": "#/components/schemas/connection_sync_config"
                }
              }
            }
          }
        }
      },
      "put": {
        "operationId": "upsertConnectionSyncConfig",
        "summary": "Upsert connection sync config",
        "description": "Use this to override SyncConfig and Destination configurations on a per customer-connection basis. E.g. you can override the objects that are synced per customer-connection as well as override the table/collection that these objects are written into.",
        "tags": [
          "ConnectionSyncConfigs"
        ],
        "security": [
          {
            "x-api-key": []
          }
        ],
        "parameters": [],
        "requestBody": {
          "required": true,
          "content": {
            "application/json": {
              "schema": {
                "$ref": "#/components/schemas/upsert_connection_sync_config"
              }
            }
          }
        },
        "responses": {
          "200": {
            "description": "Connection Sync Config",
            "content": {
              "application/json": {
                "schema": {
                  "$ref": "#/components/schemas/connection_sync_config"
                }
              }
            }
          }
        }
      },
      "delete": {
        "operationId": "deleteConnectionSyncConfig",
        "summary": "Delete connection sync config",
        "tags": [
          "ConnectionSyncConfigs"
        ],
        "security": [
          {
            "x-api-key": []
          }
        ],
        "responses": {
          "204": {
            "description": "Connection Sync Config"
          }
        }
      },
      "parameters": [
        {
          "$ref": "#/components/parameters/x-customer-id"
        },
        {
          "$ref": "#/components/parameters/x-provider-name"
        }
      ]
    },
    "/customers/{customer_id}/connections": {
      "get": {
        "operationId": "getConnections",
        "tags": [
          "Connections"
        ],
        "security": [
          {
            "x-api-key": []
          }
        ],
        "summary": "List connections",
        "description": "Get a list of connections",
        "responses": {
          "200": {
            "description": "Connections",
            "content": {
              "application/json": {
                "schema": {
                  "type": "array",
                  "items": {
                    "$ref": "#/components/schemas/connection"
                  }
                }
              }
            }
          }
        }
      },
      "post": {
        "operationId": "createConnection",
        "summary": "Create a connection",
        "description": "This endpoint is for providers that use API key or access key for authentication. Please use [Embedded Links](https://docs.supaglue.com/platform/managed-auth#oauth-20) for providers that support Oauth2 for authentication.",
        "tags": [
          "Connections"
        ],
        "parameters": [],
        "security": [
          {
            "x-api-key": []
          }
        ],
        "requestBody": {
          "required": true,
          "content": {
            "application/json": {
              "schema": {
                "oneOf": [
                  {
                    "type": "object",
                    "title": "apollo",
                    "properties": {
                      "provider_name": {
                        "type": "string",
                        "enum": [
                          "apollo"
                        ],
                        "example": "apollo"
                      },
                      "type": {
                        "type": "string",
                        "enum": [
                          "api_key"
                        ],
                        "example": "api_key"
                      },
                      "api_key": {
                        "type": "string",
                        "description": "API key for the connected customer.",
                        "example": "e0c5545d-77b8-458d-b4bf-fc701a9cecac"
                      }
                    },
                    "required": [
                      "provider_name",
                      "type",
                      "api_key"
                    ]
                  },
                  {
                    "type": "object",
                    "title": "gong",
                    "properties": {
                      "provider_name": {
                        "type": "string",
                        "enum": [
                          "gong"
                        ],
                        "example": "gong"
                      },
                      "type": {
                        "type": "string",
                        "enum": [
                          "access_key_secret"
                        ],
                        "example": "access_key_secret"
                      },
                      "access_key": {
                        "type": "string",
                        "description": "Access key for the connected customer.",
                        "example": "e0c5545d-77b8-458d-b4bf-fc701a9cecac"
                      },
                      "access_key_secret": {
                        "type": "string",
                        "description": "Access key secret for the connected customer.",
                        "example": "258a80aa-2e9b-40b0-8d7a-28f858a856f3"
                      }
                    },
                    "required": [
                      "provider_name",
                      "type",
                      "access_key",
                      "access_key_secret"
                    ]
                  },
                  {
                    "type": "object",
                    "title": "salesforce",
                    "properties": {
                      "provider_name": {
                        "type": "string",
                        "enum": [
                          "salesforce"
                        ],
                        "example": "salesforce"
                      },
                      "type": {
                        "type": "string",
                        "enum": [
                          "oauth2"
                        ],
                        "example": "oauth2"
                      },
                      "refresh_token": {
                        "type": "string"
                      },
                      "instance_url": {
                        "type": "string"
                      },
                      "login_url": {
                        "type": "string"
                      }
                    },
                    "required": [
                      "provider_name",
                      "type",
                      "refresh_token",
                      "instance_url"
                    ]
                  },
                  {
                    "type": "object",
                    "title": "hubspot",
                    "properties": {
                      "provider_name": {
                        "type": "string",
                        "enum": [
                          "hubspot"
                        ],
                        "example": "hubspot"
                      },
                      "type": {
                        "type": "string",
                        "enum": [
                          "oauth2"
                        ],
                        "example": "oauth2"
                      },
                      "refresh_token": {
                        "type": "string"
                      }
                    },
                    "required": [
                      "provider_name",
                      "type",
                      "refresh_token"
                    ]
                  }
                ]
              }
            }
          }
        },
        "responses": {
          "200": {
            "description": "Connection created",
            "content": {
              "application/json": {
                "schema": {
                  "$ref": "#/components/schemas/connection"
                }
              }
            }
          }
        }
      },
      "parameters": [
        {
          "name": "customer_id",
          "in": "path",
          "required": true,
          "schema": {
            "type": "string"
          }
        }
      ]
    },
    "/customers/{customer_id}/connections/_provider_user_id": {
      "get": {
        "operationId": "getProviderUserId",
        "summary": "Get logged in User ID and details",
        "description": "This endpoint returns the ID of the logged in (common schema) User and details.\n\nThe common schema User ID maps to the following 3rd-party provider object IDs:\n\n| Provider  | Remote object ID  | \n| --------- | ----------------- | \n| Hubspot   | V3 Owner          | \n| Dynamics  | Azure System User | \n| Intercom  | Admin             |\n",
        "tags": [
          "Connections"
        ],
        "security": [
          {
            "x-api-key": []
          }
        ],
        "parameters": [
          {
            "name": "x-sg-minor-version",
            "in": "header",
            "schema": {
              "type": "string",
              "enum": [
                "1"
              ],
              "example": 1
            }
          },
          {
            "name": "provider_name",
            "in": "query",
            "required": true,
            "schema": {
              "type": "string",
              "enum": [
                "hubspot",
                "ms_dynamics_365_sales",
                "intercom"
              ],
              "example": "hubspot"
            }
          }
        ],
        "responses": {
          "200": {
            "description": "UserId",
            "content": {
              "application/json": {
                "schema": {
                  "type": "object",
                  "properties": {
                    "user_id": {
                      "type": "string",
                      "description": "The ID of the logged in user that originates from your customer's third-party Provider. Refer to the table above for the Provider ID mapping."
                    },
                    "raw_details": {
                      "type": "object",
                      "additionalProperties": true,
                      "description": "The raw data from the your customer's third-party Provider."
                    },
                    "additional_raw_details": {
                      "type": "object",
                      "additionalProperties": true,
                      "description": "For some third-party Providers, there may be additional data used to lookup the common schema User ID (e.g. with Hubspot)"
                    }
                  },
                  "example": {
                    "user_id": "70115e3c-2700-4112-b28f-2706e08570e6",
                    "raw_details": {
                      "user_id": "70115e3c-2700-4112-b28f-2706e08570e6",
                      "user": "test@something.com",
                      "scopes": [
                        "contacts",
                        "automation",
                        "oauth"
                      ]
                    }
                  }
                }
              }
            }
          }
        }
      },
      "parameters": [
        {
          "name": "customer_id",
          "in": "path",
          "required": true,
          "schema": {
            "type": "string"
          }
        }
      ]
    },
    "/customers/{customer_id}/connections/{provider_name}": {
      "get": {
        "operationId": "getConnection",
        "summary": "Get connection",
        "tags": [
          "Connections"
        ],
        "security": [
          {
            "x-api-key": []
          }
        ],
        "responses": {
          "200": {
            "description": "Connection",
            "content": {
              "application/json": {
                "schema": {
                  "$ref": "#/components/schemas/connection"
                }
              }
            }
          }
        }
      },
      "delete": {
        "operationId": "deleteConnection",
        "summary": "Delete connection",
        "tags": [
          "Connections"
        ],
        "security": [
          {
            "x-api-key": []
          }
        ],
        "responses": {
          "204": {
            "description": "An empty body is returned on successful deletion."
          }
        }
      },
      "parameters": [
        {
          "name": "customer_id",
          "in": "path",
          "required": true,
          "schema": {
            "type": "string"
          }
        },
        {
          "name": "provider_name",
<<<<<<< HEAD
          "in": "path",
          "required": true,
          "schema": {
            "$ref": "#/components/schemas/provider_name"
          }
        }
      ]
    },
    "/customers/{customer_id}/connections/{provider_name}/_rate_limit_info": {
      "get": {
        "operationId": "getConnectionRateLimitInfo",
        "summary": "Get connection rate limit info",
        "description": "Get rate limit info for a connection. This endpoint is only available for\nsalesforce and apollo connections.\n",
        "tags": [
          "Connections"
        ],
        "security": [
          {
            "x-api-key": []
          }
        ],
        "responses": {
          "200": {
            "description": "Connection rate limit info",
            "content": {
              "application/json": {
                "schema": {
                  "$ref": "#/components/schemas/rate_limit_info"
                }
              }
            }
          }
        }
      },
      "parameters": [
        {
          "name": "customer_id",
=======
>>>>>>> 5a811649
          "in": "path",
          "required": true,
          "schema": {
            "$ref": "#/components/schemas/provider_name"
          }
        },
        {
          "name": "provider_name",
          "in": "path",
          "required": true,
          "schema": {
            "$ref": "#/components/schemas/provider_name"
          }
        }
      ]
    },
    "/syncs": {
      "get": {
        "operationId": "getSyncs",
        "tags": [
          "Syncs"
        ],
        "security": [
          {
            "x-api-key": []
          }
        ],
        "summary": "Get Syncs",
        "description": "Get a list of Syncs.",
        "parameters": [
          {
            "name": "cursor",
            "in": "query",
            "schema": {
              "type": "string"
            },
            "example": "cD0yMDIxLTAxLTA2KzAzJTNBMjQlM0E1My40MzQzMjYlMkIwMCUzQTAw",
            "description": "The pagination cursor value"
          },
          {
            "name": "page_size",
            "in": "query",
            "schema": {
              "type": "string"
            },
            "example": "100",
            "description": "Number of results to return per page"
          },
          {
            "name": "customer_id",
            "in": "query",
            "schema": {
              "type": "string"
            },
            "example": "my-customer-1",
            "description": "The customer ID that uniquely identifies the customer in your application"
          },
          {
            "name": "provider_name",
            "in": "query",
            "schema": {
              "type": "string"
            },
            "example": "salesforce",
            "description": "The provider name"
          },
          {
            "name": "object_type",
            "in": "query",
            "schema": {
              "type": "string",
              "enum": [
                "common",
                "standard",
                "custom"
              ]
            },
            "example": "standard",
            "description": "The object type to filter by"
          },
          {
            "name": "object",
            "in": "query",
            "schema": {
              "type": "string"
            },
            "example": "contact",
            "description": "The object to filter by"
          },
          {
            "name": "entity_id",
            "deprecated": true,
            "in": "query",
            "schema": {
              "type": "string"
            },
            "example": "e74b5a4f-f252-4a6c-940c-f35873498543",
            "description": "The entity id to filter by"
          }
        ],
        "responses": {
          "200": {
            "description": "Sync",
            "content": {
              "application/json": {
                "schema": {
                  "allOf": [
                    {
                      "$ref": "#/components/schemas/pagination"
                    },
                    {
                      "type": "object",
                      "properties": {
                        "results": {
                          "type": "array",
                          "items": {
                            "$ref": "#/components/schemas/sync_with_provider_and_customer"
                          }
                        }
                      }
                    }
                  ]
                }
              }
            }
          }
        }
      }
    },
    "/syncs/_pause": {
      "post": {
        "operationId": "pauseSync",
        "summary": "Pause sync",
        "tags": [
          "Syncs"
        ],
        "security": [
          {
            "x-api-key": []
          }
        ],
        "requestBody": {
          "required": true,
          "content": {
            "application/json": {
              "schema": {
                "oneOf": [
                  {
                    "type": "object",
                    "title": "Data model: Objects",
                    "properties": {
                      "object_type": {
                        "type": "string",
                        "enum": [
                          "common",
                          "standard",
                          "custom"
                        ],
                        "example": "standard",
                        "description": "The object type to filter by"
                      },
                      "object": {
                        "type": "string",
                        "example": "Contact",
                        "description": "The Provider object to filter by (case sensitive)"
                      }
                    },
                    "required": [
                      "object_type",
                      "object"
                    ]
                  },
                  {
                    "type": "object",
                    "title": "Data model: Common Schema",
                    "properties": {
                      "object_type": {
                        "type": "string",
                        "enum": [
                          "common"
                        ],
                        "example": "common",
                        "description": "The object type to filter by"
                      },
                      "object": {
                        "type": "string",
                        "example": "contact",
                        "description": "The Supaglue object to filter by"
                      }
                    },
                    "required": [
                      "object_type",
                      "object"
                    ]
                  },
                  {
                    "type": "object",
                    "title": "Data model: Entities",
                    "deprecated": true,
                    "properties": {
                      "entity_id": {
                        "type": "string",
                        "description": "The entity id to filter by"
                      }
                    },
                    "required": [
                      "entity_id"
                    ]
                  }
                ]
              }
            }
          }
        },
        "responses": {
          "200": {
            "description": "Sync paused",
            "content": {
              "application/json": {
                "schema": {
                  "$ref": "#/components/schemas/sync"
                }
              }
            }
          }
        }
      },
      "parameters": [
        {
          "$ref": "#/components/parameters/x-customer-id"
        },
        {
          "$ref": "#/components/parameters/x-provider-name"
        }
      ]
    },
    "/syncs/_resume": {
      "post": {
        "operationId": "resumeSync",
        "summary": "Resume sync",
        "tags": [
          "Syncs"
        ],
        "security": [
          {
            "x-api-key": []
          }
        ],
        "requestBody": {
          "required": true,
          "content": {
            "application/json": {
              "schema": {
                "oneOf": [
                  {
                    "type": "object",
                    "title": "Data model: Objects",
                    "properties": {
                      "object_type": {
                        "type": "string",
                        "enum": [
                          "common",
                          "standard",
                          "custom"
                        ],
                        "example": "standard",
                        "description": "The object type to filter by"
                      },
                      "object": {
                        "type": "string",
                        "example": "contact",
                        "description": "The object to filter by"
                      }
                    },
                    "required": [
                      "object_type",
                      "object"
                    ]
                  },
                  {
                    "type": "object",
                    "title": "Data model: Entities",
                    "deprecated": true,
                    "properties": {
                      "entity_id": {
                        "type": "string",
                        "example": "cfba6060-c43a-4a63-8a8c-501c6099f8b0",
                        "description": "The entity id to filter by"
                      }
                    },
                    "required": [
                      "entity_id"
                    ]
                  }
                ]
              }
            }
          }
        },
        "responses": {
          "200": {
            "description": "Sync resumed",
            "content": {
              "application/json": {
                "schema": {
                  "$ref": "#/components/schemas/sync"
                },
                "example": {
                  "id": "2caab904-3c7c-4894-8c82-4c28913b3419",
                  "type": "entity",
                  "entity_id": "db602f88-7a8c-44f0-8932-c92f1e033494",
                  "connection_id": "da732713-2ff7-4f3b-8728-257a026177cd",
                  "sync_config_id": "f2b3ea2a-6a1e-4983-91f1-92a4db4d7abd",
                  "paused": false
                }
              }
            }
          }
        }
      },
      "parameters": [
        {
          "$ref": "#/components/parameters/x-customer-id"
        },
        {
          "$ref": "#/components/parameters/x-provider-name"
        }
      ]
    },
    "/syncs/_trigger": {
      "post": {
        "operationId": "triggerSync",
        "summary": "Trigger sync",
        "tags": [
          "Syncs"
        ],
        "security": [
          {
            "x-api-key": []
          }
        ],
        "requestBody": {
          "required": true,
          "content": {
            "application/json": {
              "schema": {
                "oneOf": [
                  {
                    "type": "object",
                    "title": "Data model: Objects",
                    "properties": {
                      "object_type": {
                        "type": "string",
                        "enum": [
                          "standard",
                          "custom"
                        ],
                        "description": "The object type to filter by",
                        "example": "standard"
                      },
                      "object": {
                        "type": "string",
                        "example": "contact",
                        "description": "The Provider object to filter by (case sensitive)"
                      },
                      "perform_full_refresh": {
                        "type": "boolean",
                        "example": true
                      }
                    },
                    "required": [
                      "object_type",
                      "object"
                    ]
                  },
                  {
                    "type": "object",
                    "title": "Data model: Common Schema",
                    "properties": {
                      "object_type": {
                        "type": "string",
                        "enum": [
                          "common"
                        ],
                        "description": "The object type to filter by",
                        "example": "common"
                      },
                      "object": {
                        "type": "string",
                        "example": "contact",
                        "description": "The Supaglue object to filter by"
                      },
                      "perform_full_refresh": {
                        "type": "boolean",
                        "example": true
                      }
                    },
                    "required": [
                      "object_type",
                      "object"
                    ]
                  },
                  {
                    "type": "object",
                    "title": "Data model: Entities",
                    "deprecated": true,
                    "properties": {
                      "entity_id": {
                        "type": "string",
                        "description": "The entity id to filter by"
                      },
                      "perform_full_refresh": {
                        "type": "boolean",
                        "example": true
                      }
                    },
                    "required": [
                      "entity_id"
                    ]
                  }
                ]
              }
            }
          }
        },
        "responses": {
          "200": {
            "description": "Sync triggered",
            "content": {
              "application/json": {
                "schema": {
                  "$ref": "#/components/schemas/sync"
                }
              }
            }
          }
        }
      },
      "parameters": [
        {
          "$ref": "#/components/parameters/x-customer-id"
        },
        {
          "$ref": "#/components/parameters/x-provider-name"
        }
      ]
    },
    "/sync-runs": {
      "get": {
        "operationId": "getSyncRuns",
        "tags": [
          "SyncRuns"
        ],
        "security": [
          {
            "x-api-key": []
          }
        ],
        "summary": "Get SyncRuns",
        "description": "Get a list of SyncRuns.",
        "parameters": [
          {
            "name": "cursor",
            "in": "query",
            "schema": {
              "type": "string"
            },
            "example": "cD0yMDIxLTAxLTA2KzAzJTNBMjQlM0E1My40MzQzMjYlMkIwMCUzQTAw",
            "description": "The pagination cursor value"
          },
          {
            "name": "page_size",
            "in": "query",
            "schema": {
              "type": "string"
            },
            "example": "100",
            "description": "Number of results to return per page"
          },
          {
            "name": "customer_id",
            "in": "query",
            "schema": {
              "type": "string"
            },
            "example": "my-customer-1",
            "description": "The customer ID that uniquely identifies the customer in your application"
          },
          {
            "name": "provider_name",
            "in": "query",
            "schema": {
              "type": "string"
            },
            "example": "salesforce",
            "description": "The provider name"
          },
          {
            "name": "object_type",
            "in": "query",
            "schema": {
              "type": "string",
              "enum": [
                "common",
                "standard",
                "custom"
              ]
            },
            "example": "standard"
          },
          {
            "name": "object",
            "in": "query",
            "schema": {
              "type": "string"
            },
            "example": "account",
            "description": "The object to filter by"
          },
          {
            "name": "entity_id",
            "deprecated": true,
            "in": "query",
            "schema": {
              "type": "string"
            },
            "example": "e74b5a4f-f252-4a6c-940c-f35873498543",
            "description": "The entity id to filter by"
          },
          {
            "name": "status",
            "in": "query",
            "schema": {
              "type": "string"
            },
            "example": "SUCCESS",
            "description": "The status to filter by (case-insensitive)"
          },
          {
            "name": "start_timestamp",
            "in": "query",
            "schema": {
              "type": "string"
            },
            "example": ">2021-01-06T03:24:53.434326Z",
            "description": "The start time to filter by. Should start with one of [`>`, `<`] followed by an ISO 8601 timestamp."
          },
          {
            "name": "end_timestamp",
            "in": "query",
            "schema": {
              "type": "string"
            },
            "example": ">2021-01-06T03:24:53.434326Z",
            "description": "The end time to filter by. Should start with [`>`, `<`] followed by an ISO 8601 timestamp."
          }
        ],
        "responses": {
          "200": {
            "description": "SyncRun",
            "content": {
              "application/json": {
                "schema": {
                  "allOf": [
                    {
                      "$ref": "#/components/schemas/pagination"
                    },
                    {
                      "type": "object",
                      "properties": {
                        "results": {
                          "type": "array",
                          "items": {
                            "$ref": "#/components/schemas/sync_run"
                          }
                        }
                      }
                    }
                  ]
                }
              }
            }
          }
        }
      }
    }
  },
  "tags": [
    {
      "name": "Customers",
      "description": "A `Customer` represents one of your customers."
    },
    {
      "name": "Connections",
      "description": "A `Connection` represents a Customer's connection to a Provider."
    },
    {
      "name": "ConnectionSyncConfigs",
      "description": "A `ConnectionSyncConfig` is a configuration for how to sync a specific Customer's data from a Provider to a Destination on a schedule."
    },
    {
      "name": "Destinations",
      "description": "A `Destination` is a data store where we write data in your infrastructure."
    },
    {
      "name": "Magic Links",
      "description": "A `Magic Link` is a secure URL that allows your customers to connect their accounts to Supaglue."
    },
    {
      "name": "Providers",
      "description": "A `Provider` is a third-party SaaS tool we can connect to (e.g. Salesforce)."
    },
    {
      "name": "Schemas",
      "description": "A [`Schema`](https://docs.supaglue.com/platform/objects/overview#schemas) allows you to normalize fields for customers across a single Provider object. Supaglue uses Schemas for Managed Syncs and Actions API."
    },
    {
      "name": "Entities",
      "description": "An [`Entity`](https://docs.supaglue.com/platform/entities/overview) allows you to represent your application data models in Supaglue so customers can map their different Provider objects and fields. Supaglue uses Entities for Managed Syncs and Actions API."
    },
    {
      "name": "EntityMappings",
      "description": "An [`Entity Mapping`](https://docs.supaglue.com/platform/entities/overview#entity-mapping) maps an [Entity](https://docs.supaglue.com/platform/entities/overview) to a customer's Provider object and fields. Use Entity Mappings when you use [Entities](https://docs.supaglue.com/platform/entities/overview) as your data model."
    },
    {
      "name": "SchemaMappings",
      "description": "A `Schema Mapping` is a mapping between a [Schema](https://docs.supaglue.com/platform/objects/overview#schemas) field and fields in your customer's Provider object."
    },
    {
      "name": "SyncConfigs",
      "description": "A `SyncConfig` is a configuration for how to sync your Customers' data from a Provider to a Destination on a schedule."
    },
    {
      "name": "SyncRuns",
      "description": "A `SyncRun` is a single execution of a Sync at a point in time."
    },
    {
      "name": "Syncs",
      "description": "A `Sync` is a way for a Customer to sync data from a Provider to a Destination on a schedule."
    },
    {
      "name": "Webhooks",
      "description": "A `Webhook` is a way for Supaglue to notify you when events have happened."
    }
  ],
  "components": {
    "securitySchemes": {
      "x-api-key": {
        "type": "apiKey",
        "name": "x-api-key",
        "in": "header",
        "description": "API key to allow developers to access the API"
      }
    },
    "schemas": {
      "pagination": {
        "type": "object",
        "properties": {
          "next": {
            "type": "string",
            "nullable": true,
            "example": "eyJpZCI6IjQyNTc5ZjczLTg1MjQtNDU3MC05YjY3LWVjYmQ3MDJjNmIxNCIsInJldmVyc2UiOmZhbHNlfQ=="
          },
          "previous": {
            "type": "string",
            "nullable": true,
            "example": "eyJpZCI6IjBjZDhmYmZkLWU5NmQtNDEwZC05ZjQxLWIwMjU1YjdmNGI4NyIsInJldmVyc2UiOnRydWV9"
          },
          "total_count": {
            "type": "number",
            "example": 100
          }
        },
        "required": [
          "next",
          "previous"
        ]
      },
      "customer": {
        "type": "object",
        "properties": {
          "application_id": {
            "type": "string",
            "example": "d8ceb3ff-8b7f-4fa7-b8de-849292f6ca69"
          },
          "customer_id": {
            "type": "string",
            "example": "your-customers-unique-application-id"
          },
          "name": {
            "type": "string",
            "example": "MyCompany Inc"
          },
          "email": {
            "type": "string",
            "example": "contact@mycompany.com"
          },
          "connections": {
            "type": "array",
            "items": {
              "$ref": "#/components/schemas/connection"
            }
          }
        },
        "required": [
          "application_id",
          "name",
          "email",
          "customer_id"
        ]
      },
      "simple_customer": {
        "type": "object",
        "properties": {
          "application_id": {
            "type": "string",
            "example": "d8ceb3ff-8b7f-4fa7-b8de-849292f6ca69"
          },
          "customer_id": {
            "type": "string",
            "example": "your-customers-unique-application-id"
          },
          "name": {
            "type": "string",
            "example": "MyCompany Inc"
          },
          "email": {
            "type": "string",
            "example": "contact@mycompany.com"
          }
        },
        "required": [
          "application_id",
          "name",
          "email",
          "customer_id"
        ]
      },
      "provider": {
        "type": "object",
        "properties": {
          "id": {
            "type": "string",
            "example": "0c4cb91f-e392-46f5-8934-17496371f932"
          },
          "application_id": {
            "type": "string",
            "example": "273e1c75-3b6d-439a-9b8e-c6ac407df92a"
          },
          "category": {
            "$ref": "#/components/schemas/category"
          },
          "auth_type": {
            "type": "string",
            "enum": [
              "oauth2",
              "api_key",
              "access_key_secret"
            ],
            "example": "oauth2"
          },
          "name": {
            "$ref": "#/components/schemas/provider_name"
          },
          "config": {
            "$ref": "#/components/schemas/create_provider_config"
          },
          "objects": {
            "$ref": "#/components/schemas/objects"
          },
          "entity_mappings": {
            "type": "array",
            "deprecated": true,
            "description": "This is for object/field mappings when you data model using [Entities](https://docs.supaglue.com/platform/entities/overview). The object/field mappings (aka [Entity Mappings](https://docs.supaglue.com/platform/entities/overview#entity-mapping)) here are set by you, the developer, and the mappings apply for all your customers.",
            "items": {
              "$ref": "#/components/schemas/provider_entity_mapping"
            }
          }
        },
        "required": [
          "id",
          "application_id",
          "category",
          "auth_type",
          "name"
        ]
      },
      "destination": {
        "example": {
          "id": "2cce5aed-e8fc-41b2-bff6-6ddbc1f99285",
          "application_id": "e52286c9-3038-4fa2-a2b8-3ec9759d20cb",
          "name": "My Postgres Destination",
          "type": "postgres",
          "config": {
            "host": "production-db-new.cluster-cdhnnutnlctj.us-west-2.rds.amazonaws.com",
            "port": 5432,
            "database": "postgres_prod_db",
            "schema": "public",
            "user": "myuser"
          }
        },
        "oneOf": [
          {
            "type": "object",
            "title": "postgres",
            "properties": {
              "id": {
                "type": "string",
                "example": "d455d20b-f6dc-4bc3-ab14-b4f21c4b4835"
              },
              "application_id": {
                "type": "string",
                "example": "726fb798-d854-4c59-9a23-57e3e2f73eae"
              },
              "name": {
                "type": "string",
                "example": "My Postgres Destination"
              },
              "type": {
                "type": "string",
                "enum": [
                  "postgres"
                ],
                "example": "postgres"
              },
              "config": {
                "$ref": "#/components/schemas/postgres_config_safe"
              },
              "version": {
                "type": "number",
                "example": 1,
                "description": "A monotonically increasing version number of the destination configuration"
              }
            },
            "required": [
              "id",
              "application_id",
              "name",
              "type",
              "config",
              "version"
            ]
          },
          {
            "type": "object",
            "title": "supaglue",
            "description": "A Supaglue-hosted Postgres database destination for Listing APIs.",
            "properties": {
              "id": {
                "type": "string",
                "example": "d455d20b-f6dc-4bc3-ab14-b4f21c4b4835"
              },
              "application_id": {
                "type": "string",
                "example": "726fb798-d854-4c59-9a23-57e3e2f73eae"
              },
              "type": {
                "type": "string",
                "enum": [
                  "supaglue"
                ],
                "example": "supaglue"
              },
              "version": {
                "type": "number",
                "example": 1,
                "description": "A monotonically increasing version number of the destination configuration"
              }
            },
            "required": [
              "id",
              "application_id",
              "type",
              "version"
            ]
          },
          {
            "type": "object",
            "title": "bigquery",
            "properties": {
              "id": {
                "type": "string",
                "example": "e888cedf-e9d0-42c5-9485-2d72984faef2"
              },
              "application_id": {
                "type": "string",
                "example": "9572d08b-f19f-48cc-a992-1eb7031d3f6a"
              },
              "name": {
                "type": "string",
                "example": "My BigQuery Destination"
              },
              "type": {
                "type": "string",
                "enum": [
                  "bigquery"
                ],
                "example": "bigquery"
              },
              "config": {
                "$ref": "#/components/schemas/bigquery_config_safe"
              },
              "version": {
                "type": "number",
                "example": 1,
                "description": "A monotonically increasing version number of the destination configuration"
              }
            },
            "required": [
              "id",
              "application_id",
              "name",
              "type",
              "config",
              "version"
            ]
          },
          {
            "type": "object",
            "title": "snowflake",
            "properties": {
              "id": {
                "type": "string",
                "example": "e888cedf-e9d0-42c5-9485-2d72984faef2"
              },
              "application_id": {
                "type": "string",
                "example": "9572d08b-f19f-48cc-a992-1eb7031d3f6a"
              },
              "name": {
                "type": "string",
                "example": "My Snowflake Destination"
              },
              "type": {
                "type": "string",
                "enum": [
                  "snowflake"
                ],
                "example": "snowflake"
              },
              "config": {
                "$ref": "#/components/schemas/snowflake_config_safe"
              },
              "version": {
                "type": "number",
                "example": 1,
                "description": "A monotonically increasing version number of the destination configuration"
              }
            },
            "required": [
              "id",
              "application_id",
              "name",
              "type",
              "config",
              "version"
            ]
          },
          {
            "type": "object",
            "title": "redshift",
            "properties": {
              "id": {
                "type": "string",
                "example": "e888cedf-e9d0-42c5-9485-2d72984faef2"
              },
              "application_id": {
                "type": "string",
                "example": "9572d08b-f19f-48cc-a992-1eb7031d3f6a"
              },
              "name": {
                "type": "string",
                "example": "My Redshift Destination"
              },
              "type": {
                "type": "string",
                "enum": [
                  "redshift"
                ],
                "example": "redshift"
              },
              "config": {
                "$ref": "#/components/schemas/redshift_config_safe"
              },
              "version": {
                "type": "number",
                "example": 1,
                "description": "A monotonically increasing version number of the destination configuration"
              }
            },
            "required": [
              "id",
              "application_id",
              "name",
              "type",
              "config",
              "version"
            ]
          }
        ]
      },
      "postgres_config_safe": {
        "type": "object",
        "properties": {
          "host": {
            "type": "string",
            "example": "production-db-new.cluster-cdhnnutnlctj.us-west-2.rds.amazonaws.com"
          },
          "port": {
            "type": "number",
            "example": 5432
          },
          "database": {
            "type": "string",
            "example": "postgres_prod_db"
          },
          "schema": {
            "type": "string",
            "example": "public"
          },
          "user": {
            "type": "string",
            "example": "myuser"
          },
          "ssl_mode": {
            "type": "string",
            "enum": [
              "disable",
              "no-verify",
              "prefer",
              "require",
              "verify-ca",
              "verify-full"
            ],
            "example": "disable"
          }
        },
        "required": [
          "host",
          "port",
          "database",
          "schema",
          "user"
        ]
      },
      "bigquery_config_safe": {
        "type": "object",
        "properties": {
          "project_id": {
            "type": "string",
            "example": "my-gcp-project-id"
          },
          "dataset": {
            "type": "string",
            "example": "my_bigquery_dataset"
          },
          "credentials": {
            "type": "object",
            "properties": {
              "client_email": {
                "type": "string",
                "example": "my_bigquery_service_account@my_project.iam.gserviceaccount.com"
              }
            },
            "required": [
              "client_email"
            ]
          }
        },
        "required": [
          "project_id",
          "dataset",
          "credentials"
        ]
      },
      "snowflake_config_safe": {
        "type": "object",
        "properties": {
          "host": {
            "type": "string",
            "example": "paa05704.us-east-1"
          },
          "role": {
            "type": "string",
            "example": "supaglue"
          },
          "warehouse": {
            "type": "string",
            "example": "compute"
          },
          "database": {
            "type": "string",
            "example": "my_database"
          },
          "schema": {
            "type": "string",
            "example": "schema"
          },
          "username": {
            "type": "string",
            "example": "snowflake_user"
          }
        },
        "required": [
          "host",
          "role",
          "warehouse",
          "database",
          "schema",
          "username"
        ]
      },
      "redshift_config_safe": {
        "type": "object",
        "properties": {
          "host": {
            "type": "string",
            "example": "paa05704.us-east-1"
          },
          "port": {
            "type": "number",
            "example": 5439
          },
          "username": {
            "type": "string",
            "example": "redshift_user"
          },
          "database": {
            "type": "string",
            "example": "my_database"
          },
          "schema": {
            "type": "string",
            "example": "schema"
          },
          "upload_method": {
            "type": "string",
            "example": "s3_staging"
          },
          "s3_key_id": {
            "type": "string",
            "example": "AKIDFIAKFISDKFSI"
          },
          "s3_bucket_name": {
            "type": "string",
            "example": "my_bucket"
          },
          "s3_bucket_region": {
            "type": "string",
            "example": "us-west-2"
          }
        },
        "required": [
          "host",
          "port",
          "username",
          "database",
          "schema",
          "upload_method",
          "s3_key_id",
          "s3_bucket_name",
          "s3_bucket_region"
        ]
      },
      "postgres_config_at_least_safe": {
        "type": "object",
        "properties": {
          "host": {
            "type": "string",
            "example": "production-db-new.cluster-cdhnnutnlctj.us-west-2.rds.amazonaws.com"
          },
          "port": {
            "type": "number",
            "example": 5432
          },
          "database": {
            "type": "string",
            "example": "postgres_prod_db"
          },
          "schema": {
            "type": "string",
            "example": "public"
          },
          "user": {
            "type": "string",
            "example": "myuser"
          },
          "password": {
            "type": "string",
            "example": "mysensitivepassword"
          }
        },
        "required": [
          "host",
          "port",
          "database",
          "schema",
          "user"
        ]
      },
      "bigquery_config_at_least_safe": {
        "type": "object",
        "properties": {
          "project_id": {
            "type": "string",
            "example": "my-gcp-project-id"
          },
          "dataset": {
            "type": "string",
            "example": "my_bigquery_dataset"
          },
          "credentials": {
            "type": "object",
            "properties": {
              "client_email": {
                "type": "string",
                "example": "my_bigquery_service_account@my_project.iam.gserviceaccount.com"
              },
              "private_key": {
                "type": "string",
                "example": "-----BEGIN PRIVATE KEY-----\\nMII..."
              }
            },
            "required": [
              "client_email",
              "private_key"
            ]
          }
        },
        "required": [
          "project_id",
          "dataset",
          "credentials"
        ]
      },
      "snowflake_config_at_least_safe": {
        "type": "object",
        "properties": {
          "host": {
            "type": "string",
            "example": "paa05704.us-east-1"
          },
          "role": {
            "type": "string",
            "example": "supaglue"
          },
          "warehouse": {
            "type": "string",
            "example": "compute"
          },
          "database": {
            "type": "string",
            "example": "my_database"
          },
          "schema": {
            "type": "string",
            "example": "schema"
          },
          "username": {
            "type": "string",
            "example": "snowflake_user"
          },
          "password": {
            "type": "string",
            "example": "12345fakepassword"
          }
        },
        "required": [
          "host",
          "role",
          "warehouse",
          "database",
          "schema",
          "username",
          "password"
        ]
      },
      "redshift_config_at_least_safe": {
        "type": "object",
        "properties": {
          "host": {
            "type": "string",
            "example": "paa05704.us-east-1"
          },
          "port": {
            "type": "number",
            "example": 5439
          },
          "username": {
            "type": "string",
            "example": "redshift_user"
          },
          "database": {
            "type": "string",
            "example": "my_database"
          },
          "schema": {
            "type": "string",
            "example": "schema"
          },
          "upload_method": {
            "type": "string",
            "example": "s3_staging"
          },
          "s3_key_id": {
            "type": "string",
            "example": "AKIDFIAKFISDKFSI"
          },
          "s3_bucket_name": {
            "type": "string",
            "example": "my_bucket"
          },
          "s3_bucket_region": {
            "type": "string",
            "example": "us-west-2"
          },
          "s3_access_key": {
            "type": "string",
            "example": "ASDFKSFSFKSDKFSK"
          }
        },
        "required": [
          "host",
          "port",
          "username",
          "database",
          "schema",
          "upload_method",
          "s3_key_id",
          "s3_bucket_name",
          "s3_bucket_region",
          "s3_access_key"
        ]
      },
      "postgres_config_unsafe": {
        "type": "object",
        "properties": {
          "host": {
            "type": "string",
            "example": "production-db-new.cluster-cdhnnutnlctj.us-west-2.rds.amazonaws.com"
          },
          "port": {
            "type": "number",
            "example": 5432
          },
          "database": {
            "type": "string",
            "example": "postgres_prod_db"
          },
          "schema": {
            "type": "string",
            "example": "public"
          },
          "user": {
            "type": "string",
            "example": "myuser"
          },
          "ssl_mode": {
            "type": "string",
            "enum": [
              "disable",
              "no-verify",
              "prefer",
              "require",
              "verify-ca",
              "verify-full"
            ],
            "example": "disable"
          },
          "password": {
            "type": "string",
            "example": "mysensitivepassword"
          },
          "server_ca_cert": {
            "type": "string",
            "example": "---BEGIN CERTIFICATE-----"
          },
          "client_cert": {
            "type": "string",
            "example": "---BEGIN CERTIFICATE-----"
          },
          "client_key": {
            "type": "string",
            "example": "---BEGIN RSA PRIVATE KEY-----"
          },
          "server_name": {
            "type": "string",
            "example": "1-dd8643d8-f1ce-420f-a867-66b78a4734be.us-central1.sql.goog"
          }
        },
        "required": [
          "host",
          "port",
          "database",
          "schema",
          "user",
          "password"
        ]
      },
      "bigquery_config_unsafe": {
        "type": "object",
        "properties": {
          "project_id": {
            "type": "string",
            "example": "my-gcp-project-id"
          },
          "dataset": {
            "type": "string",
            "example": "my_bigquery_dataset"
          },
          "credentials": {
            "type": "object",
            "properties": {
              "client_email": {
                "type": "string",
                "example": "my_bigquery_service_account@my_project.iam.gserviceaccount.com"
              },
              "private_key": {
                "type": "string",
                "example": "-----BEGIN PRIVATE KEY-----\\nMII..."
              }
            },
            "required": [
              "client_email",
              "private_key"
            ]
          }
        },
        "required": [
          "project_id",
          "dataset",
          "credentials"
        ]
      },
      "snowflake_config_unsafe": {
        "type": "object",
        "properties": {
          "host": {
            "type": "string",
            "example": "paa05704.us-east-1"
          },
          "role": {
            "type": "string",
            "example": "supaglue"
          },
          "warehouse": {
            "type": "string",
            "example": "compute"
          },
          "database": {
            "type": "string",
            "example": "my_database"
          },
          "schema": {
            "type": "string",
            "example": "schema"
          },
          "username": {
            "type": "string",
            "example": "snowflake_user"
          },
          "password": {
            "type": "string",
            "example": "12345fakepassword"
          }
        },
        "required": [
          "host",
          "role",
          "warehouse",
          "database",
          "schema",
          "username",
          "password"
        ]
      },
      "redshift_config_unsafe": {
        "type": "object",
        "properties": {
          "host": {
            "type": "string",
            "example": "paa05704.us-east-1"
          },
          "port": {
            "type": "number",
            "example": 5439
          },
          "username": {
            "type": "string",
            "example": "redshift_user"
          },
          "database": {
            "type": "string",
            "example": "my_database"
          },
          "schema": {
            "type": "string",
            "example": "schema"
          },
          "upload_method": {
            "type": "string",
            "example": "s3_staging"
          },
          "s3_key_id": {
            "type": "string",
            "example": "AKIDFIAKFISDKFSI"
          },
          "s3_bucket_name": {
            "type": "string",
            "example": "my_bucket"
          },
          "s3_bucket_region": {
            "type": "string",
            "example": "us-west-2"
          },
          "s3_access_key": {
            "type": "string",
            "example": "ASDFKSFSFKSDKFSK"
          }
        },
        "required": [
          "host",
          "port",
          "username",
          "database",
          "schema",
          "upload_method",
          "s3_key_id",
          "s3_bucket_name",
          "s3_bucket_region",
          "s3_access_key"
        ]
      },
      "schema": {
        "type": "object",
        "deprecated": true,
        "properties": {
          "id": {
            "type": "string",
            "example": "649b1e49-2722-46a3-a7e7-10caae78a43f"
          },
          "application_id": {
            "type": "string",
            "example": "d8ceb3ff-8b7f-4fa7-b8de-849292f6ca69"
          },
          "name": {
            "type": "string",
            "example": "my-schema"
          },
          "config": {
            "$ref": "#/components/schemas/schema_config"
          }
        },
        "required": [
          "id",
          "application_id",
          "name",
          "config"
        ]
      },
      "schema_config": {
        "type": "object",
        "deprecated": true,
        "properties": {
          "fields": {
            "type": "array",
            "items": {
              "type": "object",
              "properties": {
                "name": {
                  "type": "string",
                  "example": "apolla_first_name",
                  "description": "Your application field name."
                },
                "mapped_name": {
                  "type": "string",
                  "example": "FirstName",
                  "description": "The field your customer maps. This is a Provider-specified field name. E.g. FirstName for Salesforce."
                }
              },
              "required": [
                "name"
              ]
            }
          },
          "allow_additional_field_mappings": {
            "type": "boolean",
            "description": "Specifies whether your customer can add new application field names.",
            "example": false
          }
        },
        "required": [
          "fields",
          "allow_additional_field_mappings"
        ]
      },
      "magic_link": {
        "type": "object",
        "properties": {
          "id": {
            "type": "string",
            "example": "ec208408-db29-4705-b39e-4d33070b4ef6"
          },
          "status": {
            "type": "string",
            "description": "`new` or `consumed`",
            "example": "new"
          },
          "application_id": {
            "type": "string",
            "example": "d8ceb3ff-8b7f-4fa7-b8de-849292f6ca69"
          },
          "customer_id": {
            "type": "string",
            "example": "my-customer-1"
          },
          "provider_id": {
            "type": "string",
            "example": "677fcfca-cf89-4387-a189-71c885be67bc"
          },
          "provider_name": {
            "$ref": "#/components/schemas/provider_name"
          },
          "url": {
            "type": "string",
            "description": "The magic link URL.",
            "example": "https://app.hubspot.com/contacts/123456"
          },
          "return_url": {
            "type": "string",
            "description": "URL to redirect to after the connection is authorized.",
            "example": "https://app.myapp.com/connections/123456"
          },
          "expires_at": {
            "type": "string",
            "format": "date-time",
            "example": "2023-02-23T00:00:00Z",
            "description": "Any ISO formatted date-time string indicating when the magic link expires."
          }
        },
        "required": [
          "id",
          "status",
          "application_id",
          "customer_id",
          "provider_id",
          "provider_name",
          "expires_at",
          "url",
          "return_url"
        ]
      },
      "create_magic_link": {
        "type": "object",
        "properties": {
          "customer_id": {
            "type": "string",
            "example": "my-customer-1"
          },
          "provider_name": {
            "$ref": "#/components/schemas/provider_name"
          },
          "return_url": {
            "type": "string",
            "description": "URL to redirect to after the connection is authorized.",
            "example": "https://app.myapp.com/connections/123456"
          },
          "expiration_secs": {
            "type": "number",
            "example": 18000
          }
        },
        "required": [
          "customer_id",
          "provider_name",
          "expiration_secs",
          "return_url"
        ]
      },
      "entity": {
        "type": "object",
        "deprecated": true,
        "properties": {
          "id": {
            "type": "string",
            "example": "649b1e49-2722-46a3-a7e7-10caae78a43f"
          },
          "application_id": {
            "type": "string",
            "example": "d8ceb3ff-8b7f-4fa7-b8de-849292f6ca69"
          },
          "name": {
            "type": "string",
            "example": "my-entity"
          },
          "config": {
            "$ref": "#/components/schemas/entity_config"
          }
        },
        "required": [
          "id",
          "application_id",
          "name",
          "config"
        ]
      },
      "entity_config": {
        "type": "object",
        "deprecated": true,
        "properties": {
          "fields": {
            "type": "array",
            "items": {
              "type": "object",
              "properties": {
                "name": {
                  "type": "string",
                  "example": "apolla_first_name"
                }
              },
              "required": [
                "name"
              ]
            }
          },
          "allow_additional_field_mappings": {
            "type": "boolean"
          }
        },
        "required": [
          "fields",
          "allow_additional_field_mappings"
        ]
      },
      "objects": {
        "type": "object",
        "description": "This is for field mappings when you data model using [Objects](https://docs.supaglue.com/platform/objects/overview). The field mappings (aka [Schemas](https://docs.supaglue.com/platform/objects/overview#schemas)) here are set by you, the developer, and the mappings apply for all your customers.",
        "properties": {
          "common": {
            "type": "array",
            "items": {
              "type": "object",
              "properties": {
                "name": {
                  "type": "string",
                  "example": "account"
                },
                "schema_id": {
                  "type": "string",
                  "description": "If set, will sync these mapped fields into the raw_data column in addition to the common object. If not set, will fetch all fields as is.",
                  "example": "328a8cb3-8345-4b02-b661-ee13b4f76806"
                }
              },
              "required": [
                "name"
              ]
            }
          },
          "standard": {
            "type": "array",
            "items": {
              "type": "object",
              "properties": {
                "name": {
                  "type": "string",
                  "example": "Account"
                },
                "schema_id": {
                  "type": "string",
                  "example": "777ea826-5776-4347-9ece-47bbb17ccdd4"
                }
              },
              "required": [
                "name"
              ]
            }
          }
        }
      },
      "object_field_mappings": {
        "type": "object",
        "properties": {
          "object_name": {
            "type": "string",
            "example": "contact"
          },
          "object_type": {
            "type": "string",
            "enum": [
              "common",
              "standard"
            ]
          },
          "allow_additional_field_mappings": {
            "type": "boolean",
            "example": true
          },
          "schema_id": {
            "type": "string",
            "example": "51797e8d-f081-496d-99ec-5e41b467df4b"
          },
          "fields": {
            "type": "array",
            "items": {
              "$ref": "#/components/schemas/merged_field_map"
            }
          }
        },
        "required": [
          "object_name",
          "object_type",
          "allow_additional_field_mappings",
          "schema_id",
          "fields"
        ]
      },
      "merged_field_map": {
        "type": "object",
        "properties": {
          "name": {
            "type": "string",
            "description": "The name of the field as set in the schema",
            "example": "email"
          },
          "is_added_by_customer": {
            "type": "boolean",
            "description": "Whether the field was added by the customer (only applicable if the schema has allow_additional_field_mappings set to true)"
          },
          "schema_mapped_name": {
            "type": "string",
            "description": "The mapped named of the field as set in the schema by the developer. If set, the customer cannot override. Only one of `schema_mapped_name` or `customer_mapped_name` should be set."
          },
          "customer_mapped_name": {
            "type": "string",
            "description": "The mapped name of the field as set by the customer. Only one of `schema_mapped_name` or `customer_mapped_name` should be set."
          }
        },
        "required": [
          "name",
          "is_added_by_customer"
        ]
      },
      "update_object_field_mapping": {
        "type": "object",
        "properties": {
          "name": {
            "type": "string",
            "example": "contact"
          },
          "type": {
            "type": "string",
            "enum": [
              "common",
              "standard"
            ]
          },
          "field_mappings": {
            "type": "array",
            "items": {
              "$ref": "#/components/schemas/object_field_mapping"
            }
          }
        },
        "required": [
          "name",
          "type",
          "field_mappings"
        ]
      },
      "object_field_mapping": {
        "type": "object",
        "properties": {
          "schema_field": {
            "type": "string",
            "example": "apolla_first_name"
          },
          "mapped_field": {
            "type": "string",
            "example": "FirstName"
          }
        },
        "required": [
          "schema_field"
        ]
      },
      "connection": {
        "type": "object",
        "properties": {
          "id": {
            "type": "string",
            "example": "e888cedf-e9d0-42c5-9485-2d72984faef2"
          },
          "application_id": {
            "type": "string",
            "example": "d8ceb3ff-8b7f-4fa7-b8de-849292f6ca69"
          },
          "customer_id": {
            "type": "string",
            "example": "my-customer-1"
          },
          "provider_id": {
            "type": "string",
            "example": "677fcfca-cf89-4387-a189-71c885be67bc"
          },
          "provider_name": {
            "$ref": "#/components/schemas/provider_name"
          },
          "category": {
            "$ref": "#/components/schemas/category"
          },
          "instance_url": {
            "type": "string",
            "example": "https://app.hubspot.com/contacts/123456",
            "description": "Instance URL for the connected customer."
          },
          "schema_mappings_config": {
            "description": "This is for field mappings when you data model using [Objects](https://docs.supaglue.com/platform/objects/overview#schemas). The field mappings here are set by your customers using the [Field Mappings API](https://docs.supaglue.com/api/v2/mgmt/update-object-field-mappings).",
            "type": "object",
            "deprecated": true,
            "properties": {
              "common_objects": {
                "type": "array",
                "items": {
                  "type": "object",
                  "properties": {
                    "object": {
                      "type": "string",
                      "example": "Contact__c"
                    },
                    "field_mappings": {
                      "type": "array",
                      "items": {
                        "$ref": "#/components/schemas/object_field_mapping"
                      }
                    }
                  },
                  "required": [
                    "object",
                    "field_mappings"
                  ]
                }
              },
              "standard_objects": {
                "type": "array",
                "items": {
                  "type": "object",
                  "properties": {
                    "object": {
                      "type": "string",
                      "example": "Contact"
                    },
                    "field_mappings": {
                      "type": "array",
                      "items": {
                        "$ref": "#/components/schemas/object_field_mapping"
                      }
                    }
                  },
                  "example": null,
                  "required": [
                    "object",
                    "field_mappings"
                  ]
                }
              }
            }
          },
          "entity_mappings": {
            "type": "array",
            "description": "This is for object/field mappings when you data model using [Entities](https://docs.supaglue.com/platform/entities/overview#entity-mapping). The object/field mappings here are set by your customers using the [Entity Mappings API](https://docs.supaglue.com/api/v2/mgmt/upsert-entity-mapping).",
            "deprecated": true,
            "items": {
              "$ref": "#/components/schemas/connection_entity_mapping"
            },
            "example": []
          },
          "connection_sync_config": {
            "$ref": "#/components/schemas/connection_sync_config"
          }
        },
        "required": [
          "id",
          "application_id",
          "customer_id",
          "provider_id",
          "provider_name",
          "category",
          "instance_url"
        ]
      },
      "single_rate_limit_info": {
        "type": "object",
        "properties": {
          "limit": {
            "type": "integer",
            "example": 1000
          },
          "remaining": {
            "type": "integer",
            "example": 900
          },
          "reset_time": {
            "type": "integer",
            "description": "The time (in epoch seconds) at which the rate limit will reset. If missing, the rate limit is a sliding window.",
            "example": 1615219200
          }
        },
        "required": [
          "limit",
          "remaining"
        ]
      },
      "rate_limit_info": {
        "type": "object",
        "properties": {
          "daily": {
            "$ref": "#/components/schemas/single_rate_limit_info"
          },
          "hourly": {
            "$ref": "#/components/schemas/single_rate_limit_info"
          },
          "other": {
            "type": "object",
            "additionalProperties": {
              "$ref": "#/components/schemas/single_rate_limit_info"
            }
          }
        }
      },
      "category": {
        "type": "string",
        "enum": [
          "crm",
          "engagement",
          "enrichment",
          "marketing_automation",
          "no_category"
        ],
        "example": "crm"
      },
      "sync_config": {
        "type": "object",
        "properties": {
          "id": {
            "type": "string",
            "example": "465fdcb7-26b4-4090-894c-67cab41022bb"
          },
          "application_id": {
            "type": "string",
            "example": "9572d08b-f19f-48cc-a992-1eb7031d3f6a"
          },
          "destination_name": {
            "type": "string",
            "example": "postgres"
          },
          "provider_name": {
            "$ref": "#/components/schemas/provider_name"
          },
          "config": {
            "$ref": "#/components/schemas/sync_config_data"
          }
        },
        "required": [
          "id",
          "application_id",
          "destination_name",
          "provider_name",
          "config"
        ]
      },
      "sync_config_data": {
        "type": "object",
        "properties": {
          "default_config": {
            "$ref": "#/components/schemas/sync_strategy_config"
          },
          "common_objects": {
            "description": "A list of Supaglue objects to be synced.",
            "type": "array",
            "items": {
              "type": "object",
              "properties": {
                "object": {
                  "type": "string",
                  "description": "The Supaglue object name",
                  "example": "contact"
                },
                "sync_strategy_override": {
                  "$ref": "#/components/schemas/sync_strategy_config"
                }
              },
              "required": [
                "object"
              ]
            }
          },
          "standard_objects": {
            "description": "A list of case-sensitive Provider objects to be synced.",
            "type": "array",
            "items": {
              "type": "object",
              "properties": {
                "object": {
                  "type": "string",
                  "description": "The Provider object name (case sensitive)",
                  "example": "Contact"
                },
                "sync_strategy_override": {
                  "$ref": "#/components/schemas/sync_strategy_config"
                }
              },
              "required": [
                "object"
              ]
            }
          },
          "custom_objects": {
            "description": "A list of case-sensitive custom objects to be synced. Only supported for Salesforce and Hubspot.",
            "type": "array",
            "items": {
              "type": "object",
              "properties": {
                "object": {
                  "type": "string",
                  "description": "The custom object name (case sensitive). For Salesforce, this should end with `__c`.",
                  "example": "MyCustomObject__c"
                },
                "sync_strategy_override": {
                  "$ref": "#/components/schemas/sync_strategy_config"
                }
              },
              "required": [
                "object"
              ]
            }
          },
          "entities": {
            "type": "array",
            "deprecated": true,
            "items": {
              "type": "object",
              "properties": {
                "entity_id": {
                  "type": "string",
                  "example": "3a82409f-c98f-4d25-bbd8-3335de3f12cc"
                }
              },
              "required": [
                "entity_id"
              ]
            }
          }
        },
        "required": [
          "default_config"
        ]
      },
      "sync_strategy_config": {
        "type": "object",
        "description": "Configuration options for \"how\" to sync.",
        "properties": {
          "period_ms": {
            "type": "integer",
            "minimum": 60000,
            "example": 60000,
            "description": "The period (in milliseconds) to run the sync."
          },
          "strategy": {
            "type": "string",
            "enum": [
              "full then incremental",
              "full only"
            ],
            "description": "\\\"full then incremental\\\" will run a full sync on the first run, then incremental syncs. \\\"full only\\\" will run a full sync on every run."
          },
          "auto_start_on_connection": {
            "type": "boolean",
            "description": "If true, the sync will start automatically when the connection is created.\nDefault: true\n"
          },
          "full_sync_every_n_incrementals": {
            "type": "number",
            "description": "If set, Supaglue will run a full sync after N consecutive incremental syncs."
          }
        },
        "required": [
          "period_ms",
          "strategy"
        ]
      },
      "create_provider_config": {
        "type": "object",
        "description": "An object that stores Oauth2/API key/access key related credentials.",
        "properties": {
          "provider_app_id": {
            "type": "string",
            "example": "my_app_id"
          },
          "use_managed_oauth": {
            "type": "boolean",
            "description": "True: use Supaglue's OAuth application credentials. False: Use the provided OAuth application credentials.",
            "example": true
          },
          "oauth": {
            "type": "object",
            "properties": {
              "oauth_scopes": {
                "type": "array",
                "items": {
                  "type": "string"
                },
                "example": [
                  "crm.objects.contacts.read",
                  "crm.objects.companies.read",
                  "crm.objects.deals.read",
                  "crm.objects.owners.read",
                  "crm.objects.contacts.write",
                  "crm.objects.companies.write",
                  "crm.objects.deals.write"
                ]
              },
              "credentials": {
                "type": "object",
                "properties": {
                  "oauth_client_id": {
                    "type": "string",
                    "example": "7393b5a4-5e20-4648-87af-b7b297793fd1"
                  },
                  "oauth_client_secret": {
                    "type": "string",
                    "example": "941b846a-5a8c-48b8-b0e1-41b6d4bc4f1a"
                  }
                },
                "required": [
                  "oauth_client_id",
                  "oauth_client_secret"
                ]
              }
            },
            "required": [
              "oauth_scopes",
              "credentials"
            ]
          }
        },
        "required": [
          "provider_app_id",
          "oauth"
        ]
      },
      "update_provider_config": {
        "type": "object",
        "description": "An object that stores Oauth2/API key/access key related credentials.",
        "properties": {
          "provider_app_id": {
            "type": "string"
          },
          "oauth": {
            "type": "object",
            "properties": {
              "oauth_scopes": {
                "type": "array",
                "items": {
                  "type": "string"
                }
              },
              "credentials": {
                "type": "object",
                "properties": {
                  "oauth_client_id": {
                    "type": "string"
                  },
                  "oauth_client_secret": {
                    "type": "string"
                  }
                },
                "required": [
                  "oauth_client_id",
                  "oauth_client_secret"
                ]
              }
            },
            "required": [
              "oauth_scopes",
              "credentials"
            ]
          }
        },
        "required": [
          "provider_app_id",
          "oauth"
        ],
        "example": {
          "provider_app_id": "my_app_id",
          "oauth": {
            "oauth_scopes": [
              "crm.objects.contacts.read",
              "crm.objects.companies.read",
              "crm.objects.deals.read",
              "crm.objects.owners.read",
              "crm.objects.contacts.write",
              "crm.objects.companies.write",
              "crm.objects.deals.write"
            ],
            "credentials": {
              "oauth_client_id": "7393b5a4-5e20-4648-87af-b7b297793fd1",
              "oauth_client_secret": "941b846a-5a8c-48b8-b0e1-41b6d4bc4f1a"
            }
          }
        }
      },
      "provider_name": {
        "type": "string",
        "enum": [
          "hubspot",
          "salesforce",
          "pipedrive",
          "zendesk_sell",
          "ms_dynamics_365_sales",
          "zoho_crm",
          "capsule",
          "outreach",
          "gong",
          "apollo",
          "salesloft",
          "intercom",
          "linear",
          "clearbit",
          "6sense",
          "marketo",
          "salesforce_marketing_cloud_account_engagement",
          "slack"
        ],
        "example": "hubspot"
      },
      "provider_name_crm": {
        "type": "string",
        "enum": [
          "hubspot",
          "salesforce",
          "pipedrive",
          "zendesk_sell",
          "ms_dynamics_365_sales",
          "zoho_crm",
          "capsule"
        ]
      },
      "provider_name_engagement": {
        "type": "string",
        "enum": [
          "outreach",
          "apollo",
          "salesloft"
        ]
      },
      "provider_name_no_category": {
        "type": "string",
        "enum": [
          "intercom",
          "gong",
          "linear"
        ]
      },
      "sync": {
        "oneOf": [
          {
            "type": "object",
            "title": "Data model: Objects",
            "properties": {
              "id": {
                "type": "string",
                "example": "7026e4e8-15d7-48d8-b997-f2592b654619"
              },
              "type": {
                "type": "string",
                "enum": [
                  "object"
                ],
                "example": "object"
              },
              "object_type": {
                "type": "string",
                "enum": [
                  "common",
                  "standard",
                  "custom"
                ],
                "example": "standard"
              },
              "object": {
                "type": "string",
                "example": "contact",
                "description": "The Provider's object name (case sensitive)"
              },
              "connection_id": {
                "type": "string",
                "example": "3217ea51-11c8-43c9-9547-6f197e02e5e4"
              },
              "sync_config_id": {
                "type": "string",
                "example": "3217ea51-11c8-43c9-9547-6f197e02e5e5"
              },
              "paused": {
                "type": "boolean",
                "example": false
              }
            },
            "required": [
              "id",
              "type",
              "object_type",
              "object",
              "connection_id",
              "sync_config_id",
              "paused"
            ]
          },
          {
            "type": "object",
            "title": "Data model: Common Schema",
            "properties": {
              "id": {
                "type": "string",
                "example": "7026e4e8-15d7-48d8-b997-f2592b654619"
              },
              "type": {
                "type": "string",
                "enum": [
                  "object"
                ],
                "example": "object"
              },
              "object_type": {
                "type": "string",
                "enum": [
                  "common"
                ],
                "example": "standard"
              },
              "object": {
                "type": "string",
                "example": "contact",
                "description": "Supaglue's object name"
              },
              "connection_id": {
                "type": "string",
                "example": "3217ea51-11c8-43c9-9547-6f197e02e5e4"
              },
              "sync_config_id": {
                "type": "string",
                "example": "3217ea51-11c8-43c9-9547-6f197e02e5e5"
              },
              "paused": {
                "type": "boolean",
                "example": false
              }
            },
            "required": [
              "id",
              "type",
              "object_type",
              "object",
              "connection_id",
              "sync_config_id",
              "paused"
            ]
          },
          {
            "type": "object",
            "title": "Data model: Entities",
            "deprecated": true,
            "properties": {
              "id": {
                "type": "string",
                "example": "7026e4e8-15d7-48d8-b997-f2592b654619"
              },
              "type": {
                "type": "string",
                "enum": [
                  "entity"
                ],
                "example": "entity"
              },
              "entity_id": {
                "type": "string",
                "example": "94e6cb6c-0ec8-423f-8873-21054979a6b1"
              },
              "connection_id": {
                "type": "string",
                "example": "3217ea51-11c8-43c9-9547-6f197e02e5e4"
              },
              "sync_config_id": {
                "type": "string",
                "example": "3217ea51-11c8-43c9-9547-6f197e02e5e5"
              },
              "paused": {
                "type": "boolean",
                "example": false
              }
            },
            "required": [
              "id",
              "type",
              "entity_id",
              "connection_id",
              "sync_config_id",
              "paused"
            ]
          }
        ]
      },
      "sync_with_provider_and_customer": {
        "oneOf": [
          {
            "type": "object",
            "title": "Data model: Objects",
            "properties": {
              "id": {
                "type": "string",
                "example": "971cb76d-9558-42fe-8f3b-8a531c32bd5f"
              },
              "type": {
                "type": "string",
                "enum": [
                  "object"
                ],
                "example": "object"
              },
              "object_type": {
                "type": "string",
                "enum": [
                  "common",
                  "standard",
                  "custom"
                ],
                "example": "standard"
              },
              "object": {
                "type": "string",
                "example": "contact"
              },
              "connection_id": {
                "type": "string",
                "example": "3217ea51-11c8-43c9-9547-6f197e02e5e4"
              },
              "sync_config_id": {
                "type": "string",
                "example": "3217ea51-11c8-43c9-9547-6f197e02e5e5"
              },
              "paused": {
                "type": "boolean",
                "example": false
              },
              "provider_name": {
                "type": "string",
                "example": "hubspot"
              },
              "customer_id": {
                "type": "string",
                "example": "my-customer-1"
              }
            },
            "required": [
              "id",
              "type",
              "object_type",
              "object",
              "connection_id",
              "sync_config_id",
              "paused",
              "provider_name",
              "customer_id"
            ]
          },
          {
            "type": "object",
            "title": "Data model: Entities",
            "properties": {
              "id": {
                "type": "string",
                "example": "971cb76d-9558-42fe-8f3b-8a531c32bd5f"
              },
              "type": {
                "type": "string",
                "enum": [
                  "entity"
                ],
                "example": "entity"
              },
              "entity_id": {
                "type": "string",
                "example": "70da3830-b717-49cb-91f0-22fb3f09a97a"
              },
              "connection_id": {
                "type": "string",
                "example": "3217ea51-11c8-43c9-9547-6f197e02e5e4"
              },
              "sync_config_id": {
                "type": "string",
                "example": "3217ea51-11c8-43c9-9547-6f197e02e5e5"
              },
              "paused": {
                "type": "boolean",
                "example": false
              },
              "provider_name": {
                "type": "string",
                "example": "hubspot"
              },
              "customer_id": {
                "type": "string",
                "example": "my-customer-1"
              }
            },
            "required": [
              "id",
              "type",
              "entity_id",
              "connection_id",
              "sync_config_id",
              "paused",
              "provider_name",
              "customer_id"
            ]
          }
        ]
      },
      "sync_run": {
        "oneOf": [
          {
            "type": "object",
            "title": "Data model: Objects",
            "properties": {
              "id": {
                "type": "string",
                "example": "20eb4da3-6b38-4ec6-a82d-ecee59a9d6d9"
              },
              "sync_id": {
                "type": "string",
                "example": "629525f8-f6f7-436c-80fa-1cb23acc5bf8"
              },
              "object_type": {
                "type": "string",
                "enum": [
                  "common",
                  "standard",
                  "custom"
                ]
              },
              "object": {
                "type": "string"
              },
              "error_message": {
                "type": "string",
                "nullable": true
              },
              "start_timestamp": {
                "type": "string",
                "example": "2023-02-22T19:55:17.559537Z"
              },
              "end_timestamp": {
                "type": "string",
                "nullable": true,
                "example": "2023-02-22T20:55:17.559537Z"
              },
              "application_id": {
                "type": "string",
                "example": "974125fa-ffb6-47fc-b12f-44c566fc5da1"
              },
              "customer_id": {
                "type": "string",
                "example": "my-customer-1"
              },
              "provider_name": {
                "$ref": "#/components/schemas/provider_name"
              },
              "category": {
                "$ref": "#/components/schemas/category"
              },
              "connection_id": {
                "type": "string",
                "example": "3217ea51-11c8-43c9-9547-6f197e02e5e4"
              },
              "status": {
                "type": "string",
                "enum": [
                  "SUCCESS",
                  "IN_PROGRESS",
                  "FAILURE"
                ]
              },
              "num_records_synced": {
                "type": "number",
                "nullable": true,
                "example": 100
              }
            },
            "required": [
              "id",
              "sync_id",
              "object_type",
              "object",
              "start_timestamp",
              "end_timestamp",
              "application_id",
              "customer_id",
              "status",
              "error_message",
              "provider_name",
              "category",
              "connection_id",
              "num_records_synced"
            ]
          },
          {
            "type": "object",
            "title": "Data model: Entities",
            "deprecated": true,
            "properties": {
              "id": {
                "type": "string",
                "example": "20eb4da3-6b38-4ec6-a82d-ecee59a9d6d9"
              },
              "sync_id": {
                "type": "string",
                "example": "629525f8-f6f7-436c-80fa-1cb23acc5bf8"
              },
              "entity_id": {
                "type": "string",
                "deprecated": true
              },
              "error_message": {
                "type": "string",
                "nullable": true
              },
              "start_timestamp": {
                "type": "string",
                "example": "2023-02-22T19:55:17.559537Z"
              },
              "end_timestamp": {
                "type": "string",
                "nullable": true,
                "example": "2023-02-22T20:55:17.559537Z"
              },
              "application_id": {
                "type": "string",
                "example": "974125fa-ffb6-47fc-b12f-44c566fc5da1"
              },
              "customer_id": {
                "type": "string",
                "example": "my-customer-1"
              },
              "provider_name": {
                "$ref": "#/components/schemas/provider_name"
              },
              "category": {
                "$ref": "#/components/schemas/category"
              },
              "connection_id": {
                "type": "string",
                "example": "3217ea51-11c8-43c9-9547-6f197e02e5e4"
              },
              "status": {
                "type": "string",
                "enum": [
                  "SUCCESS",
                  "IN_PROGRESS",
                  "FAILURE"
                ]
              },
              "num_records_synced": {
                "type": "number",
                "nullable": true,
                "example": 100
              }
            },
            "required": [
              "id",
              "sync_id",
              "entity_id",
              "start_timestamp",
              "end_timestamp",
              "application_id",
              "customer_id",
              "status",
              "error_message",
              "provider_name",
              "category",
              "connection_id",
              "num_records_synced"
            ]
          }
        ]
      },
      "create_update_customer": {
        "type": "object",
        "properties": {
          "customer_id": {
            "type": "string",
            "example": "your-customers-unique-application-id"
          },
          "name": {
            "type": "string",
            "example": "MyCompany Inc"
          },
          "email": {
            "type": "string",
            "example": "contact@mycompany.com"
          }
        },
        "required": [
          "name",
          "email",
          "customer_id"
        ]
      },
      "create_provider": {
        "oneOf": [
          {
            "type": "object",
            "title": "crm",
            "properties": {
              "auth_type": {
                "type": "string",
                "enum": [
                  "oauth2"
                ]
              },
              "config": {
                "$ref": "#/components/schemas/create_provider_config"
              },
              "objects": {
                "$ref": "#/components/schemas/objects"
              },
              "category": {
                "type": "string",
                "enum": [
                  "crm"
                ]
              },
              "name": {
                "$ref": "#/components/schemas/provider_name_crm"
              }
            },
            "required": [
              "auth_type",
              "config",
              "category",
              "name"
            ]
          },
          {
            "type": "object",
            "title": "engagement",
            "properties": {
              "auth_type": {
                "type": "string",
                "enum": [
                  "oauth2"
                ]
              },
              "config": {
                "$ref": "#/components/schemas/create_provider_config"
              },
              "objects": {
                "$ref": "#/components/schemas/objects"
              },
              "category": {
                "type": "string",
                "enum": [
                  "engagement"
                ]
              },
              "name": {
                "$ref": "#/components/schemas/provider_name_engagement"
              }
            },
            "required": [
              "auth_type",
              "config",
              "category",
              "name"
            ]
          },
          {
            "type": "object",
            "title": "no category",
            "properties": {
              "auth_type": {
                "type": "string",
                "enum": [
                  "api_key"
                ]
              },
              "category": {
                "type": "string",
                "enum": [
                  "no_category"
                ]
              },
              "name": {
                "$ref": "#/components/schemas/provider_name_no_category"
              }
            },
            "required": [
              "auth_type"
            ]
          }
        ]
      },
      "update_provider": {
        "oneOf": [
          {
            "type": "object",
            "title": "crm",
            "properties": {
              "auth_type": {
                "type": "string",
                "enum": [
                  "oauth2"
                ]
              },
              "config": {
                "$ref": "#/components/schemas/update_provider_config"
              },
              "objects": {
                "$ref": "#/components/schemas/objects"
              },
              "entity_mappings": {
                "type": "array",
                "items": {
                  "$ref": "#/components/schemas/provider_entity_mapping"
                }
              },
              "category": {
                "type": "string",
                "enum": [
                  "crm"
                ]
              },
              "name": {
                "$ref": "#/components/schemas/provider_name_crm"
              }
            },
            "required": [
              "auth_type",
              "config",
              "category",
              "name"
            ]
          },
          {
            "type": "object",
            "title": "engagement",
            "properties": {
              "auth_type": {
                "type": "string",
                "enum": [
                  "oauth2"
                ]
              },
              "config": {
                "$ref": "#/components/schemas/update_provider_config"
              },
              "objects": {
                "$ref": "#/components/schemas/objects"
              },
              "entity_mappings": {
                "type": "array",
                "items": {
                  "$ref": "#/components/schemas/provider_entity_mapping"
                }
              },
              "category": {
                "type": "string",
                "enum": [
                  "engagement"
                ]
              },
              "name": {
                "$ref": "#/components/schemas/provider_name_engagement"
              }
            },
            "required": [
              "auth_type",
              "config",
              "category",
              "name"
            ]
          },
          {
            "type": "object",
            "title": "no category",
            "properties": {
              "auth_type": {
                "type": "string",
                "enum": [
                  "oauth2"
                ]
              },
              "config": {
                "$ref": "#/components/schemas/update_provider_config"
              },
              "objects": {
                "$ref": "#/components/schemas/objects"
              },
              "entity_mappings": {
                "type": "array",
                "items": {
                  "$ref": "#/components/schemas/provider_entity_mapping"
                }
              },
              "category": {
                "type": "string",
                "enum": [
                  "no_category"
                ]
              },
              "name": {
                "$ref": "#/components/schemas/provider_name_no_category"
              }
            },
            "required": [
              "auth_type",
              "config",
              "category",
              "name"
            ]
          }
        ]
      },
      "create_update_schema": {
        "type": "object",
        "properties": {
          "name": {
            "type": "string",
            "example": "my-schema"
          },
          "config": {
            "$ref": "#/components/schemas/schema_config"
          }
        },
        "required": [
          "name",
          "config"
        ]
      },
      "create_update_entity": {
        "type": "object",
        "properties": {
          "name": {
            "type": "string",
            "example": "my-entity"
          },
          "config": {
            "$ref": "#/components/schemas/entity_config"
          }
        },
        "required": [
          "name",
          "config"
        ]
      },
      "create_destination": {
        "oneOf": [
          {
            "type": "object",
            "title": "postgres",
            "properties": {
              "name": {
                "type": "string",
                "example": "My Postgres Destination"
              },
              "type": {
                "type": "string",
                "enum": [
                  "postgres"
                ],
                "example": "postgres"
              },
              "config": {
                "$ref": "#/components/schemas/postgres_config_unsafe"
              }
            },
            "required": [
              "name",
              "type",
              "config"
            ]
          },
          {
            "type": "object",
            "title": "supaglue",
            "description": "A Supaglue-hosted Postgres database destination for Listing APIs.",
            "properties": {
              "type": {
                "type": "string",
                "enum": [
                  "supaglue"
                ],
                "example": "supaglue"
              }
            },
            "required": [
              "type"
            ]
          },
          {
            "type": "object",
            "title": "bigquery",
            "properties": {
              "name": {
                "type": "string",
                "example": "My BigQuery Destination"
              },
              "type": {
                "type": "string",
                "enum": [
                  "bigquery"
                ],
                "example": "bigquery"
              },
              "config": {
                "$ref": "#/components/schemas/bigquery_config_unsafe"
              }
            },
            "required": [
              "name",
              "type",
              "config"
            ]
          },
          {
            "type": "object",
            "title": "snowflake",
            "properties": {
              "name": {
                "type": "string",
                "example": "My Snowflake Destination"
              },
              "type": {
                "type": "string",
                "enum": [
                  "snowflake"
                ],
                "example": "snowflake"
              },
              "config": {
                "$ref": "#/components/schemas/snowflake_config_unsafe"
              }
            },
            "required": [
              "name",
              "type",
              "config"
            ]
          },
          {
            "type": "object",
            "title": "redshift",
            "properties": {
              "name": {
                "type": "string",
                "example": "My Redshift Destination"
              },
              "type": {
                "type": "string",
                "enum": [
                  "redshift"
                ],
                "example": "redshift"
              },
              "config": {
                "$ref": "#/components/schemas/redshift_config_unsafe"
              }
            },
            "required": [
              "name",
              "type",
              "config"
            ]
          }
        ]
      },
      "update_destination": {
        "example": {
          "name": "My Postgres Destination",
          "type": "postgres",
          "config": {
            "host": "production-db-new.cluster-cdhnnutnlctj.us-west-2.rds.amazonaws.com",
            "port": 5432,
            "database": "postgres_prod_db",
            "schema": "public",
            "user": "myuser",
            "password": "mysensitivepassword"
          }
        },
        "oneOf": [
          {
            "type": "object",
            "title": "postgres",
            "properties": {
              "name": {
                "type": "string",
                "example": "My Postgres Destination"
              },
              "type": {
                "type": "string",
                "enum": [
                  "postgres"
                ],
                "example": "postgres"
              },
              "config": {
                "$ref": "#/components/schemas/postgres_config_at_least_safe"
              },
              "version": {
                "type": "number",
                "example": "number"
              }
            },
            "required": [
              "name",
              "type",
              "config",
              "version"
            ]
          },
          {
            "type": "object",
            "title": "bigquery",
            "properties": {
              "name": {
                "type": "string",
                "example": "My BigQuery Destination"
              },
              "type": {
                "type": "string",
                "enum": [
                  "bigquery"
                ],
                "example": "bigquery"
              },
              "config": {
                "$ref": "#/components/schemas/bigquery_config_at_least_safe"
              },
              "version": {
                "type": "number",
                "example": "number"
              }
            },
            "required": [
              "name",
              "type",
              "config",
              "version"
            ]
          }
        ]
      },
      "create_sync_config": {
        "type": "object",
        "properties": {
          "destination_name": {
            "type": "string",
            "example": "object"
          },
          "provider_name": {
            "$ref": "#/components/schemas/provider_name"
          },
          "config": {
            "$ref": "#/components/schemas/sync_config_data"
          }
        },
        "required": [
          "destination_name",
          "provider_name",
          "config"
        ]
      },
      "update_sync_config": {
        "type": "object",
        "properties": {
          "config": {
            "$ref": "#/components/schemas/sync_config_data"
          }
        },
        "required": [
          "config"
        ]
      },
      "webhook-payload": {
        "oneOf": [
          {
            "type": "object",
            "title": "Sync Finished Event",
            "properties": {
              "type": {
                "enum": [
                  "SYNC_SUCCESS",
                  "SYNC_ERROR"
                ]
              },
              "payload": {
                "type": "object",
                "properties": {
                  "connection_id": {
                    "type": "string",
                    "example": "e30cbb93-5b05-4186-b6de-1acc10013795"
                  },
                  "customer_id": {
                    "type": "string",
                    "example": "7bfcc74d-c98b-49de-8e8f-3dc7a17273f6"
                  },
                  "provider_name": {
                    "type": "string",
                    "enum": [
                      "hubspot",
                      "salesforce"
                    ],
                    "example": "hubspot"
                  },
                  "history_id": {
                    "type": "string",
                    "example": "2fdbd03d-11f2-4e66-a5e6-2b731c71a12d"
                  },
                  "num_records_synced": {
                    "type": "integer",
                    "example": 100
                  },
                  "object_type": {
                    "type": "string",
                    "enum": [
                      "common",
                      "standard"
                    ]
                  },
                  "object": {
                    "type": "string",
                    "example": "contact"
                  },
                  "error_message": {
                    "type": "string"
                  }
                },
                "required": [
                  "connection_id",
                  "customer_id",
                  "history_id",
                  "num_records_synced",
                  "object_type",
                  "object"
                ]
              }
            },
            "required": [
              "type",
              "payload"
            ]
          },
          {
            "type": "object",
            "title": "Connection Created Event",
            "properties": {
              "type": {
                "enum": [
                  "CONNECTION_SUCCESS",
                  "CONNECTION_ERROR"
                ]
              },
              "payload": {
                "type": "object",
                "properties": {
                  "customer_id": {
                    "type": "string",
                    "example": "e30cbb93-5b05-4186-b6de-1acc10013795"
                  },
                  "provider_id": {
                    "type": "string",
                    "example": "5a4dbac6-3a56-4ad9-8aa3-e7b7f00be024"
                  },
                  "category": {
                    "$ref": "#/components/schemas/category"
                  },
                  "provider_name": {
                    "$ref": "#/components/schemas/provider_name"
                  }
                },
                "required": [
                  "customer_id",
                  "provider_id",
                  "category",
                  "provider_name"
                ]
              }
            },
            "required": [
              "type",
              "payload"
            ]
          }
        ]
      },
      "upsert_connection_sync_config": {
        "type": "object",
        "properties": {
          "destination_config": {
            "description": "An object to override the default Destination configuration per connection.",
            "oneOf": [
              {
                "description": "Config specific to Postgres destination",
                "type": "object",
                "title": "Postgres",
                "properties": {
                  "type": {
                    "type": "string",
                    "enum": [
                      "postgres"
                    ]
                  },
                  "schema": {
                    "type": "string",
                    "description": "The schema you'd like to sync to. This schema must already exist. Supaglue will not create it. If not specified, the schema specified in the Postgres Destination will be used.",
                    "example": "customer_1_schema"
                  }
                },
                "required": [
                  "type",
                  "schema"
                ]
              }
            ]
          },
          "standard_objects": {
            "description": "A list of case-sensitive Provider standard objects to by synced. If specified, this list will take override the custom_objects list in SyncConfig.",
            "type": "array",
            "items": {
              "oneOf": [
                {
                  "type": "object",
                  "title": "All",
                  "properties": {
                    "object": {
                      "type": "string",
                      "description": "The Provider object name (case sensitive)",
                      "example": "Contact"
                    }
                  },
                  "required": [
                    "object"
                  ]
                },
                {
                  "type": "object",
                  "title": "Postgres (Preview)",
                  "properties": {
                    "object": {
                      "type": "string",
                      "description": "The Provider object name (case sensitive)",
                      "example": "Contact"
                    },
                    "table": {
                      "type": "string",
                      "description": "The table to write the object to. If specified, this will override the default table used by Supaglue.",
                      "example": "my_contacts"
                    }
                  },
                  "required": [
                    "object",
                    "table"
                  ]
                }
              ]
            }
          },
          "custom_objects": {
            "description": "(Preview) A list of case-sensitive Provider custom objects to be synced. If specified, this list will take override the custom_objects list in SyncConfig.\n",
            "type": "array",
            "items": {
              "oneOf": [
                {
                  "type": "object",
                  "title": "All",
                  "properties": {
                    "object": {
                      "type": "string",
                      "description": "The Provider object name (case sensitive)",
                      "example": "Contact__c"
                    }
                  },
                  "required": [
                    "object"
                  ]
                },
                {
                  "type": "object",
                  "title": "Postgres (Preview)",
                  "properties": {
                    "object": {
                      "type": "string",
                      "description": "The Provider object name (case sensitive)",
                      "example": "Contact__c"
                    },
                    "table": {
                      "type": "string",
                      "description": "The table to write the object to. If specified, this will override the default table used by Supaglue.",
                      "example": "my_contacts"
                    }
                  },
                  "required": [
                    "object",
                    "table"
                  ]
                }
              ]
            }
          }
        }
      },
      "standard_object": {
        "type": "object",
        "properties": {
          "type": {
            "type": "string",
            "enum": [
              "standard"
            ],
            "example": "standard"
          },
          "name": {
            "type": "string",
            "example": "Contact"
          }
        },
        "required": [
          "type",
          "name"
        ]
      },
      "standard_or_custom_object": {
        "type": "object",
        "properties": {
          "type": {
            "type": "string",
            "enum": [
              "standard",
              "custom"
            ]
          },
          "name": {
            "type": "string"
          }
        },
        "required": [
          "type",
          "name"
        ]
      },
      "provider_entity_mapping": {
        "type": "object",
        "deprecated": true,
        "properties": {
          "entity_id": {
            "type": "string",
            "example": "apolla_contact"
          },
          "object": {
            "$ref": "#/components/schemas/standard_object"
          },
          "field_mappings": {
            "type": "array",
            "items": {
              "$ref": "#/components/schemas/entity_field_mapping"
            }
          }
        },
        "required": [
          "entity_id"
        ]
      },
      "connection_entity_mapping": {
        "type": "object",
        "deprecated": true,
        "properties": {
          "entity_id": {
            "type": "string"
          },
          "object": {
            "$ref": "#/components/schemas/standard_or_custom_object"
          },
          "field_mappings": {
            "type": "array",
            "items": {
              "$ref": "#/components/schemas/entity_field_mapping"
            }
          }
        },
        "required": [
          "entity_id"
        ]
      },
      "merged_entity_mapping": {
        "type": "object",
        "properties": {
          "entity_id": {
            "type": "string"
          },
          "entity_name": {
            "type": "string"
          },
          "allow_additional_field_mappings": {
            "type": "boolean"
          },
          "object": {
            "allOf": [
              {
                "$ref": "#/components/schemas/standard_or_custom_object"
              },
              {
                "type": "object",
                "properties": {
                  "from": {
                    "type": "string",
                    "enum": [
                      "developer",
                      "customer"
                    ]
                  }
                },
                "required": [
                  "from"
                ]
              }
            ]
          },
          "field_mappings": {
            "type": "array",
            "items": {
              "type": "object",
              "properties": {
                "entity_field": {
                  "type": "string"
                },
                "mapped_field": {
                  "type": "string"
                },
                "from": {
                  "type": "string",
                  "enum": [
                    "developer",
                    "customer"
                  ]
                },
                "is_additional": {
                  "type": "boolean"
                }
              },
              "required": [
                "entity_field",
                "is_additional"
              ]
            }
          }
        },
        "required": [
          "entity_id",
          "entity_name",
          "allow_additional_field_mappings",
          "field_mappings"
        ]
      },
      "entity_field_mapping": {
        "type": "object",
        "deprecated": true,
        "properties": {
          "entity_field": {
            "type": "string",
            "description": "The name of the field in your application.",
            "example": "apolla_first_name"
          },
          "mapped_field": {
            "type": "string",
            "description": "The name of the field in your customer's third-party Provider tool (e.g. Salesforce).",
            "example": "FirstName"
          }
        },
        "required": [
          "entity_field",
          "mapped_field"
        ]
      },
      "connection_sync_config": {
        "type": "object",
        "properties": {
          "destination_config": {
            "description": "An object to override the default Destination configuration per connection.",
            "oneOf": [
              {
                "description": "Config specific to Postgres destination",
                "type": "object",
                "title": "Postgres",
                "properties": {
                  "type": {
                    "type": "string",
                    "enum": [
                      "postgres"
                    ]
                  },
                  "schema": {
                    "type": "string",
                    "description": "The schema you'd like to sync to. This schema must already exist. Supaglue will not create it. If not specified, the schema specified in the Postgres Destination will be used.",
                    "example": "customer_1_schema"
                  }
                },
                "required": [
                  "type",
                  "schema"
                ]
              },
              {
                "description": "Config specific to BigQuery destination",
                "type": "object",
                "title": "BigQuery",
                "properties": {
                  "type": {
                    "type": "string",
                    "enum": [
                      "bigquery"
                    ]
                  },
                  "dataset": {
                    "type": "string",
                    "description": "The dataset you'd like to sync to. This dataset must already exist. Supaglue will not create it. If not specified, the dataset specified in the BigQuery Destination will be used.",
                    "example": "customer_1_dataset"
                  }
                },
                "required": [
                  "type",
                  "dataset"
                ]
              }
            ]
          },
          "standard_objects": {
            "description": "A list of case-sensitive Provider standard objects to by synced. If specified, this list will take override the custom_objects list in SyncConfig.",
            "type": "array",
            "items": {
              "oneOf": [
                {
                  "type": "object",
                  "title": "All",
                  "properties": {
                    "object": {
                      "type": "string",
                      "description": "The Provider object name (case sensitive)",
                      "example": "Contact"
                    }
                  },
                  "required": [
                    "object"
                  ]
                },
                {
                  "type": "object",
                  "title": "Postgres/BigQuery (Preview)",
                  "properties": {
                    "object": {
                      "type": "string",
                      "description": "The Provider object name (case sensitive)",
                      "example": "Contact"
                    },
                    "table": {
                      "type": "string",
                      "description": "The table to write the object to. If specified, this will override the default table used by Supaglue.",
                      "example": "my_contacts"
                    }
                  },
                  "required": [
                    "object",
                    "table"
                  ]
                }
              ]
            }
          },
          "custom_objects": {
            "description": "(Preview) A list of case-sensitive Provider custom objects to be synced. If specified, this list will take override the custom_objects list in SyncConfig.\n",
            "type": "array",
            "items": {
              "oneOf": [
                {
                  "type": "object",
                  "title": "All",
                  "properties": {
                    "object": {
                      "type": "string",
                      "description": "The Provider object name (case sensitive)",
                      "example": "Contact__c"
                    }
                  },
                  "required": [
                    "object"
                  ]
                },
                {
                  "type": "object",
                  "title": "Postgres/BigQuery (Preview)",
                  "properties": {
                    "object": {
                      "type": "string",
                      "description": "The Provider object name (case sensitive)",
                      "example": "Contact__c"
                    },
                    "table": {
                      "type": "string",
                      "description": "The table to write the object to. If specified, this will override the default table used by Supaglue.",
                      "example": "my_contacts"
                    }
                  },
                  "required": [
                    "object",
                    "table"
                  ]
                }
              ]
            }
          }
        }
      }
    },
    "parameters": {
      "cursor": {
        "name": "cursor",
        "in": "query",
        "schema": {
          "type": "string"
        },
        "example": "cD0yMDIxLTAxLTA2KzAzJTNBMjQlM0E1My40MzQzMjYlMkIwMCUzQTAw",
        "description": "The pagination cursor value"
      },
      "page_size": {
        "name": "page_size",
        "in": "query",
        "schema": {
          "type": "string"
        },
        "example": 123,
        "description": "Number of results to return per page. (Max: 1000)"
      },
      "customer_id": {
        "name": "customer_id",
        "in": "query",
        "schema": {
          "type": "string"
        },
        "example": "1bae5050-b8ff-472e-8b9f-01f29a81d1ee",
        "description": "The customer ID that uniquely identifies the customer in your application"
      },
      "provider_name": {
        "name": "provider_name",
        "in": "query",
        "schema": {
          "type": "string"
        },
        "example": "salesforce",
        "description": "The provider name"
      },
      "x-provider-name": {
        "name": "x-provider-name",
        "in": "header",
        "schema": {
          "type": "string"
        },
        "example": "salesforce",
        "description": "The provider name",
        "required": true
      },
      "x-customer-id": {
        "name": "x-customer-id",
        "in": "header",
        "schema": {
          "type": "string"
        },
        "example": "my-customer-1",
        "description": "The customer ID that uniquely identifies the customer in your application",
        "required": true
      }
    }
  },
  "x-webhooks": {
    "sync.complete": {
      "post": {
        "summary": "Sync complete",
        "description": "Notification of the completion of a sync",
        "operationId": "syncComplete",
        "x-event-type": "sync.complete",
        "tags": [
          "Webhook Events"
        ],
        "requestBody": {
          "content": {
            "application/json": {
              "example": {
                "webhook_event_type": "sync.complete",
                "run_id": "2fdbd03d-11f2-4e66-a5e6-2b731c71a12d",
                "connection_id": "e30cbb93-5b05-4186-b6de-1acc10013795",
                "customer_id": "7bfcc74d-c98b-49de-8e8f-3dc7a17273f6",
                "provider_name": "salesforce",
                "type": "object",
                "object_type": "standard",
                "object": "contact",
                "result": "ERROR",
                "error_message": "Error message"
              },
              "schema": {
                "oneOf": [
                  {
                    "type": "object",
                    "title": "Object Sync Complete",
                    "properties": {
                      "webhook_event_type": {
                        "type": "string",
                        "enum": [
                          "sync.complete"
                        ],
                        "example": "sync.complete"
                      },
                      "run_id": {
                        "type": "string",
                        "example": "2fdbd03d-11f2-4e66-a5e6-2b731c71a12d"
                      },
                      "connection_id": {
                        "type": "string",
                        "example": "e30cbb93-5b05-4186-b6de-1acc10013795"
                      },
                      "customer_id": {
                        "type": "string",
                        "example": "7bfcc74d-c98b-49de-8e8f-3dc7a17273f6"
                      },
                      "provider_name": {
                        "$ref": "#/components/schemas/provider_name"
                      },
                      "result": {
                        "type": "string",
                        "enum": [
                          "SUCCESS",
                          "ERROR"
                        ]
                      },
                      "num_records_synced": {
                        "type": "integer",
                        "example": 100
                      },
                      "error_message": {
                        "type": "string",
                        "example": "Error message"
                      },
                      "type": {
                        "type": "string",
                        "enum": [
                          "object"
                        ]
                      },
                      "object_type": {
                        "type": "string",
                        "enum": [
                          "common",
                          "standard",
                          "custom"
                        ]
                      },
                      "object": {
                        "type": "string",
                        "example": "contact"
                      }
                    },
                    "required": [
                      "webhook_event_type",
                      "run_id",
                      "connection_id",
                      "customer_id",
                      "provider_name",
                      "result",
                      "type",
                      "object_type",
                      "object"
                    ]
                  },
                  {
                    "type": "object",
                    "title": "Entity Sync Complete",
                    "properties": {
                      "webhook_event_type": {
                        "type": "string",
                        "enum": [
                          "sync.complete"
                        ],
                        "example": "sync.complete"
                      },
                      "run_id": {
                        "type": "string",
                        "example": "2fdbd03d-11f2-4e66-a5e6-2b731c71a12d"
                      },
                      "connection_id": {
                        "type": "string",
                        "example": "e30cbb93-5b05-4186-b6de-1acc10013795"
                      },
                      "customer_id": {
                        "type": "string",
                        "example": "7bfcc74d-c98b-49de-8e8f-3dc7a17273f6"
                      },
                      "provider_name": {
                        "$ref": "#/components/schemas/provider_name"
                      },
                      "result": {
                        "type": "string",
                        "enum": [
                          "SUCCESS",
                          "ERROR"
                        ]
                      },
                      "num_records_synced": {
                        "type": "integer",
                        "example": 100
                      },
                      "error_message": {
                        "type": "string",
                        "example": "Error message"
                      },
                      "type": {
                        "type": "string",
                        "enum": [
                          "entity"
                        ]
                      },
                      "entity_id": {
                        "type": "string"
                      },
                      "entity_name": {
                        "type": "string"
                      }
                    },
                    "required": [
                      "webhook_event_type",
                      "run_id",
                      "connection_id",
                      "customer_id",
                      "provider_name",
                      "result",
                      "type",
                      "entity_id",
                      "entity_name"
                    ]
                  }
                ]
              }
            }
          }
        },
        "responses": {
          "200": {
            "description": "Return a 200 status to indicate that the data was received successfully"
          }
        }
      }
    },
    "sync.paused": {
      "post": {
        "summary": "Sync paused",
        "description": "Notification after a sync is paused",
        "operationId": "syncPaused",
        "x-event-type": "sync.paused",
        "tags": [
          "Webhook Events"
        ],
        "requestBody": {
          "content": {
            "application/json": {
              "example": {
                "webhook_event_type": "sync.paused",
                "connection_id": "e30cbb93-5b05-4186-b6de-1acc10013795",
                "customer_id": "7bfcc74d-c98b-49de-8e8f-3dc7a17273f6",
                "provider_name": "salesforce",
                "type": "object",
                "object_type": "standard",
                "object": "contact"
              },
              "schema": {
                "type": "object",
                "title": "Object Sync Paused",
                "properties": {
                  "webhook_event_type": {
                    "type": "string",
                    "enum": [
                      "sync.paused"
                    ],
                    "example": "sync.paused"
                  },
                  "run_id": {
                    "type": "string",
                    "example": "2fdbd03d-11f2-4e66-a5e6-2b731c71a12d"
                  },
                  "connection_id": {
                    "type": "string",
                    "example": "e30cbb93-5b05-4186-b6de-1acc10013795"
                  },
                  "customer_id": {
                    "type": "string",
                    "example": "7bfcc74d-c98b-49de-8e8f-3dc7a17273f6"
                  },
                  "provider_name": {
                    "$ref": "#/components/schemas/provider_name"
                  },
                  "type": {
                    "type": "string",
                    "enum": [
                      "object"
                    ]
                  },
                  "object_type": {
                    "type": "string",
                    "enum": [
                      "common",
                      "standard",
                      "custom"
                    ]
                  },
                  "object": {
                    "type": "string",
                    "example": "contact"
                  },
                  "pause_reason": {
                    "type": "string"
                  }
                },
                "required": [
                  "webhook_event_type",
                  "connection_id",
                  "customer_id",
                  "provider_name",
                  "type",
                  "object_type",
                  "object"
                ]
              }
            }
          }
        },
        "responses": {
          "200": {
            "description": "Return a 200 status to indicate that the data was received successfully"
          }
        }
      }
    },
    "connection.created": {
      "post": {
        "summary": "Customer connection created",
        "description": "Notification of the creation of a connection for a customer",
        "operationId": "connectionCreated",
        "x-event-type": "connection.created",
        "tags": [
          "Webhook Events"
        ],
        "requestBody": {
          "content": {
            "application/json": {
              "example": {
                "webhook_event_type": "connection.created",
                "customer_id": "e30cbb93-5b05-4186-b6de-1acc10013795",
                "provider_id": "5a4dbac6-3a56-4ad9-8aa3-e7b7f00be024",
                "category": "crm",
                "provider_name": "salesforce",
                "result": "SUCCESS"
              },
              "schema": {
                "type": "object",
                "properties": {
                  "webhook_event_type": {
                    "type": "string",
                    "enum": [
                      "connection.created"
                    ],
                    "example": "connection.created"
                  },
                  "customer_id": {
                    "type": "string",
                    "example": "e30cbb93-5b05-4186-b6de-1acc10013795"
                  },
                  "provider_id": {
                    "type": "string",
                    "example": "5a4dbac6-3a56-4ad9-8aa3-e7b7f00be024"
                  },
                  "category": {
                    "$ref": "#/components/schemas/category"
                  },
                  "provider_name": {
                    "$ref": "#/components/schemas/provider_name"
                  },
                  "result": {
                    "type": "string",
                    "enum": [
                      "SUCCESS",
                      "ERROR"
                    ]
                  }
                },
                "required": [
                  "webhook_event_type",
                  "customer_id",
                  "provider_id",
                  "category",
                  "provider_name",
                  "result"
                ]
              }
            }
          }
        },
        "responses": {
          "200": {
            "description": "Return a 200 status to indicate that the data was received successfully"
          }
        }
      }
    },
    "connection.deleted": {
      "post": {
        "summary": "Customer connection deleted",
        "description": "Notification of the deletion of a connection for a customer",
        "operationId": "connectionDeleted",
        "x-event-type": "connection.deleted",
        "tags": [
          "Webhook Events"
        ],
        "requestBody": {
          "content": {
            "application/json": {
              "example": {
                "webhook_event_type": "connection.deleted",
                "connection_id": "6b0abaf8-076d-48e7-9cdf-f12c68e86e2b",
                "customer_id": "e30cbb93-5b05-4186-b6de-1acc10013795",
                "provider_id": "5a4dbac6-3a56-4ad9-8aa3-e7b7f00be024",
                "category": "crm",
                "provider_name": "salesforce",
                "result": "SUCCESS"
              },
              "schema": {
                "type": "object",
                "properties": {
                  "webhook_event_type": {
                    "type": "string",
                    "enum": [
                      "connection.deleted"
                    ],
                    "example": "connection.deleted"
                  },
                  "connection_id": {
                    "type": "string",
                    "example": "6b0abaf8-076d-48e7-9cdf-f12c68e86e2b"
                  },
                  "customer_id": {
                    "type": "string",
                    "example": "e30cbb93-5b05-4186-b6de-1acc10013795"
                  },
                  "provider_id": {
                    "type": "string",
                    "example": "5a4dbac6-3a56-4ad9-8aa3-e7b7f00be024"
                  },
                  "category": {
                    "$ref": "#/components/schemas/category"
                  },
                  "provider_name": {
                    "$ref": "#/components/schemas/provider_name"
                  },
                  "result": {
                    "type": "string",
                    "enum": [
                      "SUCCESS",
                      "ERROR"
                    ]
                  }
                },
                "required": [
                  "webhook_event_type",
                  "connection_id",
                  "customer_id",
                  "provider_id",
                  "category",
                  "provider_name",
                  "result"
                ]
              }
            }
          }
        },
        "responses": {
          "200": {
            "description": "Return a 200 status to indicate that the data was received successfully"
          }
        }
      }
    },
    "entity.entity_mapping.created": {
      "post": {
        "deprecated": true,
        "summary": "Entity mapping created",
        "description": "Notification of the creation of an entity mapping",
        "operationId": "entityEntityMappingCreated",
        "x-event-type": "entity.entity_mapping.created",
        "tags": [
          "Webhook Events"
        ],
        "requestBody": {
          "content": {
            "application/json": {
              "example": {
                "webhook_event_type": "entity.entity_mapping.created",
                "entity_id": "e30cbb93-5b05-4186-b6de-1acc10013795",
                "application_id": "7bfcc74d-c98b-49de-8e8f-3dc7a17273f6",
                "connection_id": "a7052919-e024-4985-bd08-856056b66f59",
                "customer_id": "1a2b3c4d5e6f",
                "provider_name": "salesforce",
                "object_name": "opportunity",
                "object_type": "standard",
                "result": "SUCCESS"
              },
              "schema": {
                "type": "object",
                "properties": {
                  "webhook_event_type": {
                    "type": "string",
                    "enum": [
                      "entity.entity_mapping.created"
                    ],
                    "example": "entity.entity_mapping.created"
                  },
                  "entity_id": {
                    "type": "string",
                    "example": "e30cbb93-5b05-4186-b6de-1acc10013795"
                  },
                  "application_id": {
                    "type": "string",
                    "example": "7bfcc74d-c98b-49de-8e8f-3dc7a17273f6"
                  },
                  "connection_id": {
                    "type": "string",
                    "example": "a7052919-e024-4985-bd08-856056b66f59"
                  },
                  "customer_id": {
                    "type": "string",
                    "example": "1a2b3c4d5e6f"
                  },
                  "provider_name": {
                    "type": "string",
                    "example": "salesforce"
                  },
                  "object_name": {
                    "type": "string",
                    "example": "opportunity"
                  },
                  "object_type": {
                    "type": "string",
                    "enum": [
                      "standard",
                      "custom"
                    ],
                    "example": "standard"
                  },
                  "result": {
                    "type": "string",
                    "enum": [
                      "SUCCESS",
                      "ERROR"
                    ]
                  },
                  "error_message": {
                    "type": "string",
                    "example": "Error message"
                  }
                },
                "required": [
                  "webhook_event_type",
                  "entity_id",
                  "application_id",
                  "connection_id",
                  "customer_id",
                  "provider_name",
                  "result"
                ]
              }
            }
          }
        },
        "responses": {
          "200": {
            "description": "Return a 200 status to indicate that the data was received successfully"
          }
        }
      }
    },
    "entity.entity_mapping.updated": {
      "post": {
        "deprecated": true,
        "summary": "Entity mapping updated",
        "description": "Notification of an update to an entity mapping",
        "operationId": "entityEntityMappingUpdated",
        "x-event-type": "entity.entity_mapping.updated",
        "tags": [
          "Webhook Events"
        ],
        "requestBody": {
          "content": {
            "application/json": {
              "example": {
                "webhook_event_type": "entity.entity_mapping.updated",
                "entity_id": "e30cbb93-5b05-4186-b6de-1acc10013795",
                "application_id": "7bfcc74d-c98b-49de-8e8f-3dc7a17273f6",
                "connection_id": "a7052919-e024-4985-bd08-856056b66f59",
                "customer_id": "1a2b3c4d5e6f",
                "provider_name": "salesforce",
                "object_name": "opportunity",
                "object_type": "standard",
                "result": "SUCCESS"
              },
              "schema": {
                "type": "object",
                "properties": {
                  "webhook_event_type": {
                    "type": "string",
                    "enum": [
                      "entity.entity_mapping.updated"
                    ],
                    "example": "entity.entity_mapping.updated"
                  },
                  "entity_id": {
                    "type": "string",
                    "example": "e30cbb93-5b05-4186-b6de-1acc10013795"
                  },
                  "application_id": {
                    "type": "string",
                    "example": "7bfcc74d-c98b-49de-8e8f-3dc7a17273f6"
                  },
                  "connection_id": {
                    "type": "string",
                    "example": "a7052919-e024-4985-bd08-856056b66f59"
                  },
                  "customer_id": {
                    "type": "string",
                    "example": "1a2b3c4d5e6f"
                  },
                  "provider_name": {
                    "type": "string",
                    "example": "salesforce"
                  },
                  "object_name": {
                    "type": "string",
                    "example": "opportunity"
                  },
                  "object_type": {
                    "type": "string",
                    "enum": [
                      "standard",
                      "custom"
                    ],
                    "example": "standard"
                  },
                  "result": {
                    "type": "string",
                    "enum": [
                      "SUCCESS",
                      "ERROR"
                    ]
                  },
                  "error_message": {
                    "type": "string",
                    "example": "Error message"
                  }
                },
                "required": [
                  "webhook_event_type",
                  "entity_id",
                  "application_id",
                  "connection_id",
                  "customer_id",
                  "provider_name",
                  "result"
                ]
              }
            }
          }
        },
        "responses": {
          "200": {
            "description": "Return a 200 status to indicate that the data was received successfully"
          }
        }
      }
    },
    "entity.entity_mapping.deleted": {
      "post": {
        "deprecated": true,
        "summary": "Entity mapping deleted",
        "description": "Notification of the deletion of an entity mapping",
        "operationId": "entityEntityMappingDeleted",
        "x-event-type": "entity.entity_mapping.deleted",
        "tags": [
          "Webhook Events"
        ],
        "requestBody": {
          "content": {
            "application/json": {
              "example": {
                "webhook_event_type": "entity.entity_mapping.deleted",
                "entity_id": "e30cbb93-5b05-4186-b6de-1acc10013795",
                "application_id": "7bfcc74d-c98b-49de-8e8f-3dc7a17273f6",
                "connection_id": "a7052919-e024-4985-bd08-856056b66f59",
                "customer_id": "1a2b3c4d5e6f",
                "provider_name": "salesforce",
                "object_name": "opportunity",
                "object_type": "standard",
                "result": "SUCCESS"
              },
              "schema": {
                "type": "object",
                "properties": {
                  "webhook_event_type": {
                    "type": "string",
                    "enum": [
                      "entity.entity_mapping.deleted"
                    ],
                    "example": "entity.entity_mapping.deleted"
                  },
                  "entity_id": {
                    "type": "string",
                    "example": "e30cbb93-5b05-4186-b6de-1acc10013795"
                  },
                  "application_id": {
                    "type": "string",
                    "example": "7bfcc74d-c98b-49de-8e8f-3dc7a17273f6"
                  },
                  "connection_id": {
                    "type": "string",
                    "example": "a7052919-e024-4985-bd08-856056b66f59"
                  },
                  "customer_id": {
                    "type": "string",
                    "example": "1a2b3c4d5e6f"
                  },
                  "provider_name": {
                    "type": "string",
                    "example": "salesforce"
                  },
                  "object_name": {
                    "type": "string",
                    "example": "opportunity"
                  },
                  "object_type": {
                    "type": "string",
                    "enum": [
                      "standard",
                      "custom"
                    ],
                    "example": "standard"
                  },
                  "result": {
                    "type": "string",
                    "enum": [
                      "SUCCESS",
                      "ERROR"
                    ]
                  },
                  "error_message": {
                    "type": "string",
                    "example": "Error message"
                  }
                },
                "required": [
                  "webhook_event_type",
                  "entity_id",
                  "application_id",
                  "connection_id",
                  "customer_id",
                  "provider_name",
                  "result"
                ]
              }
            }
          }
        },
        "responses": {
          "200": {
            "description": "Return a 200 status to indicate that the data was received successfully"
          }
        }
      }
    },
    "object.field_mapping.created": {
      "post": {
        "deprecated": true,
        "summary": "Object field mapping created",
        "description": "Notification of the creation of am object field mapping",
        "operationId": "objectFieldMappingCreated",
        "x-event-type": "object.field_mapping.created",
        "tags": [
          "Webhook Events"
        ],
        "requestBody": {
          "content": {
            "application/json": {
              "example": {
                "webhook_event_type": "object.field_mapping.created",
                "connection_id": "e30cbb93-5b05-4186-b6de-1acc10013795",
                "application_id": "7bfcc74d-c98b-49de-8e8f-3dc7a17273f6",
                "customer_id": "c7c5204a-61d3-44a7-b581-a1f29b239f89",
                "provider_name": "salesforce",
                "object_name": "Contact",
                "object_type": "common",
                "schema_id": "2fdbd03d-11f2-4e66-a5e6-2b731c71a12d",
                "result": "ERROR",
                "error_message": "Error message"
              },
              "schema": {
                "type": "object",
                "properties": {
                  "webhook_event_type": {
                    "type": "string",
                    "enum": [
                      "object.field_mapping.created"
                    ],
                    "example": "object.field_mapping.created"
                  },
                  "connection_id": {
                    "type": "string",
                    "example": "e30cbb93-5b05-4186-b6de-1acc10013795"
                  },
                  "application_id": {
                    "type": "string",
                    "example": "7bfcc74d-c98b-49de-8e8f-3dc7a17273f6"
                  },
                  "customer_id": {
                    "type": "string",
                    "example": "c7c5204a-61d3-44a7-b581-a1f29b239f89"
                  },
                  "provider_name": {
                    "$ref": "#/components/schemas/provider_name"
                  },
                  "object_name": {
                    "type": "string",
                    "example": "Contact"
                  },
                  "object_type": {
                    "type": "string",
                    "enum": [
                      "common",
                      "standard"
                    ]
                  },
                  "schema_id": {
                    "type": "string",
                    "example": "2fdbd03d-11f2-4e66-a5e6-2b731c71a12d"
                  },
                  "result": {
                    "type": "string",
                    "enum": [
                      "SUCCESS",
                      "ERROR"
                    ]
                  },
                  "error_message": {
                    "type": "string",
                    "example": "Error message"
                  }
                },
                "required": [
                  "webhook_event_type",
                  "connection_id",
                  "application_id",
                  "customer_id",
                  "provider_name",
                  "object_name",
                  "object_type",
                  "schema_id",
                  "result"
                ]
              }
            }
          }
        },
        "responses": {
          "200": {
            "description": "Return a 200 status to indicate that the data was received successfully"
          }
        }
      }
    },
    "object.field_mapping.updated": {
      "post": {
        "deprecated": true,
        "summary": "Object field mapping updated",
        "description": "Notification of an update to an object field mapping",
        "operationId": "objectFieldMappingUpdated",
        "x-event-type": "object.field_mapping.updated",
        "tags": [
          "Webhook Events"
        ],
        "requestBody": {
          "content": {
            "application/json": {
              "example": {
                "webhook_event_type": "object.field_mapping.updated",
                "connection_id": "e30cbb93-5b05-4186-b6de-1acc10013795",
                "application_id": "7bfcc74d-c98b-49de-8e8f-3dc7a17273f6",
                "customer_id": "c7c5204a-61d3-44a7-b581-a1f29b239f89",
                "provider_name": "salesforce",
                "object_name": "Contact",
                "object_type": "common",
                "schema_id": "2fdbd03d-11f2-4e66-a5e6-2b731c71a12d",
                "result": "ERROR",
                "error_message": "Error message"
              },
              "schema": {
                "type": "object",
                "properties": {
                  "webhook_event_type": {
                    "type": "string",
                    "enum": [
                      "object.field_mapping.updated"
                    ],
                    "example": "object.field_mapping.updated"
                  },
                  "connection_id": {
                    "type": "string",
                    "example": "e30cbb93-5b05-4186-b6de-1acc10013795"
                  },
                  "application_id": {
                    "type": "string",
                    "example": "7bfcc74d-c98b-49de-8e8f-3dc7a17273f6"
                  },
                  "customer_id": {
                    "type": "string",
                    "example": "c7c5204a-61d3-44a7-b581-a1f29b239f89"
                  },
                  "provider_name": {
                    "$ref": "#/components/schemas/provider_name"
                  },
                  "object_name": {
                    "type": "string",
                    "example": "Contact"
                  },
                  "object_type": {
                    "type": "string",
                    "enum": [
                      "common",
                      "standard"
                    ]
                  },
                  "schema_id": {
                    "type": "string",
                    "example": "2fdbd03d-11f2-4e66-a5e6-2b731c71a12d"
                  },
                  "result": {
                    "type": "string",
                    "enum": [
                      "SUCCESS",
                      "ERROR"
                    ]
                  },
                  "error_message": {
                    "type": "string",
                    "example": "Error message"
                  }
                },
                "required": [
                  "webhook_event_type",
                  "connection_id",
                  "application_id",
                  "customer_id",
                  "provider_name",
                  "object_name",
                  "object_type",
                  "schema_id",
                  "result"
                ]
              }
            }
          }
        },
        "responses": {
          "200": {
            "description": "Return a 200 status to indicate that the data was received successfully"
          }
        }
      }
    }
  },
  "webhooks": {
    "sync.complete": {
      "post": {
        "summary": "Sync complete",
        "description": "Notification of the completion of a sync",
        "operationId": "syncComplete",
        "x-event-type": "sync.complete",
        "tags": [
          "Webhook Events"
        ],
        "requestBody": {
          "content": {
            "application/json": {
              "example": {
                "webhook_event_type": "sync.complete",
                "run_id": "2fdbd03d-11f2-4e66-a5e6-2b731c71a12d",
                "connection_id": "e30cbb93-5b05-4186-b6de-1acc10013795",
                "customer_id": "7bfcc74d-c98b-49de-8e8f-3dc7a17273f6",
                "provider_name": "salesforce",
                "type": "object",
                "object_type": "standard",
                "object": "contact",
                "result": "ERROR",
                "error_message": "Error message"
              },
              "schema": {
                "oneOf": [
                  {
                    "type": "object",
                    "title": "Object Sync Complete",
                    "properties": {
                      "webhook_event_type": {
                        "type": "string",
                        "enum": [
                          "sync.complete"
                        ],
                        "example": "sync.complete"
                      },
                      "run_id": {
                        "type": "string",
                        "example": "2fdbd03d-11f2-4e66-a5e6-2b731c71a12d"
                      },
                      "connection_id": {
                        "type": "string",
                        "example": "e30cbb93-5b05-4186-b6de-1acc10013795"
                      },
                      "customer_id": {
                        "type": "string",
                        "example": "7bfcc74d-c98b-49de-8e8f-3dc7a17273f6"
                      },
                      "provider_name": {
                        "$ref": "#/components/schemas/provider_name"
                      },
                      "result": {
                        "type": "string",
                        "enum": [
                          "SUCCESS",
                          "ERROR"
                        ]
                      },
                      "num_records_synced": {
                        "type": "integer",
                        "example": 100
                      },
                      "error_message": {
                        "type": "string",
                        "example": "Error message"
                      },
                      "type": {
                        "type": "string",
                        "enum": [
                          "object"
                        ]
                      },
                      "object_type": {
                        "type": "string",
                        "enum": [
                          "common",
                          "standard",
                          "custom"
                        ]
                      },
                      "object": {
                        "type": "string",
                        "example": "contact"
                      }
                    },
                    "required": [
                      "webhook_event_type",
                      "run_id",
                      "connection_id",
                      "customer_id",
                      "provider_name",
                      "result",
                      "type",
                      "object_type",
                      "object"
                    ]
                  },
                  {
                    "type": "object",
                    "title": "Entity Sync Complete",
                    "properties": {
                      "webhook_event_type": {
                        "type": "string",
                        "enum": [
                          "sync.complete"
                        ],
                        "example": "sync.complete"
                      },
                      "run_id": {
                        "type": "string",
                        "example": "2fdbd03d-11f2-4e66-a5e6-2b731c71a12d"
                      },
                      "connection_id": {
                        "type": "string",
                        "example": "e30cbb93-5b05-4186-b6de-1acc10013795"
                      },
                      "customer_id": {
                        "type": "string",
                        "example": "7bfcc74d-c98b-49de-8e8f-3dc7a17273f6"
                      },
                      "provider_name": {
                        "$ref": "#/components/schemas/provider_name"
                      },
                      "result": {
                        "type": "string",
                        "enum": [
                          "SUCCESS",
                          "ERROR"
                        ]
                      },
                      "num_records_synced": {
                        "type": "integer",
                        "example": 100
                      },
                      "error_message": {
                        "type": "string",
                        "example": "Error message"
                      },
                      "type": {
                        "type": "string",
                        "enum": [
                          "entity"
                        ]
                      },
                      "entity_id": {
                        "type": "string"
                      },
                      "entity_name": {
                        "type": "string"
                      }
                    },
                    "required": [
                      "webhook_event_type",
                      "run_id",
                      "connection_id",
                      "customer_id",
                      "provider_name",
                      "result",
                      "type",
                      "entity_id",
                      "entity_name"
                    ]
                  }
                ]
              }
            }
          }
        },
        "responses": {
          "200": {
            "description": "Return a 200 status to indicate that the data was received successfully"
          }
        }
      }
    },
    "sync.paused": {
      "post": {
        "summary": "Sync paused",
        "description": "Notification after a sync is paused",
        "operationId": "syncPaused",
        "x-event-type": "sync.paused",
        "tags": [
          "Webhook Events"
        ],
        "requestBody": {
          "content": {
            "application/json": {
              "example": {
                "webhook_event_type": "sync.paused",
                "connection_id": "e30cbb93-5b05-4186-b6de-1acc10013795",
                "customer_id": "7bfcc74d-c98b-49de-8e8f-3dc7a17273f6",
                "provider_name": "salesforce",
                "type": "object",
                "object_type": "standard",
                "object": "contact"
              },
              "schema": {
                "type": "object",
                "title": "Object Sync Paused",
                "properties": {
                  "webhook_event_type": {
                    "type": "string",
                    "enum": [
                      "sync.paused"
                    ],
                    "example": "sync.paused"
                  },
                  "run_id": {
                    "type": "string",
                    "example": "2fdbd03d-11f2-4e66-a5e6-2b731c71a12d"
                  },
                  "connection_id": {
                    "type": "string",
                    "example": "e30cbb93-5b05-4186-b6de-1acc10013795"
                  },
                  "customer_id": {
                    "type": "string",
                    "example": "7bfcc74d-c98b-49de-8e8f-3dc7a17273f6"
                  },
                  "provider_name": {
                    "$ref": "#/components/schemas/provider_name"
                  },
                  "type": {
                    "type": "string",
                    "enum": [
                      "object"
                    ]
                  },
                  "object_type": {
                    "type": "string",
                    "enum": [
                      "common",
                      "standard",
                      "custom"
                    ]
                  },
                  "object": {
                    "type": "string",
                    "example": "contact"
                  },
                  "pause_reason": {
                    "type": "string"
                  }
                },
                "required": [
                  "webhook_event_type",
                  "connection_id",
                  "customer_id",
                  "provider_name",
                  "type",
                  "object_type",
                  "object"
                ]
              }
            }
          }
        },
        "responses": {
          "200": {
            "description": "Return a 200 status to indicate that the data was received successfully"
          }
        }
      }
    },
    "connection.created": {
      "post": {
        "summary": "Customer connection created",
        "description": "Notification of the creation of a connection for a customer",
        "operationId": "connectionCreated",
        "x-event-type": "connection.created",
        "tags": [
          "Webhook Events"
        ],
        "requestBody": {
          "content": {
            "application/json": {
              "example": {
                "webhook_event_type": "connection.created",
                "customer_id": "e30cbb93-5b05-4186-b6de-1acc10013795",
                "provider_id": "5a4dbac6-3a56-4ad9-8aa3-e7b7f00be024",
                "category": "crm",
                "provider_name": "salesforce",
                "result": "SUCCESS"
              },
              "schema": {
                "type": "object",
                "properties": {
                  "webhook_event_type": {
                    "type": "string",
                    "enum": [
                      "connection.created"
                    ],
                    "example": "connection.created"
                  },
                  "customer_id": {
                    "type": "string",
                    "example": "e30cbb93-5b05-4186-b6de-1acc10013795"
                  },
                  "provider_id": {
                    "type": "string",
                    "example": "5a4dbac6-3a56-4ad9-8aa3-e7b7f00be024"
                  },
                  "category": {
                    "$ref": "#/components/schemas/category"
                  },
                  "provider_name": {
                    "$ref": "#/components/schemas/provider_name"
                  },
                  "result": {
                    "type": "string",
                    "enum": [
                      "SUCCESS",
                      "ERROR"
                    ]
                  }
                },
                "required": [
                  "webhook_event_type",
                  "customer_id",
                  "provider_id",
                  "category",
                  "provider_name",
                  "result"
                ]
              }
            }
          }
        },
        "responses": {
          "200": {
            "description": "Return a 200 status to indicate that the data was received successfully"
          }
        }
      }
    },
    "connection.deleted": {
      "post": {
        "summary": "Customer connection deleted",
        "description": "Notification of the deletion of a connection for a customer",
        "operationId": "connectionDeleted",
        "x-event-type": "connection.deleted",
        "tags": [
          "Webhook Events"
        ],
        "requestBody": {
          "content": {
            "application/json": {
              "example": {
                "webhook_event_type": "connection.deleted",
                "connection_id": "6b0abaf8-076d-48e7-9cdf-f12c68e86e2b",
                "customer_id": "e30cbb93-5b05-4186-b6de-1acc10013795",
                "provider_id": "5a4dbac6-3a56-4ad9-8aa3-e7b7f00be024",
                "category": "crm",
                "provider_name": "salesforce",
                "result": "SUCCESS"
              },
              "schema": {
                "type": "object",
                "properties": {
                  "webhook_event_type": {
                    "type": "string",
                    "enum": [
                      "connection.deleted"
                    ],
                    "example": "connection.deleted"
                  },
                  "connection_id": {
                    "type": "string",
                    "example": "6b0abaf8-076d-48e7-9cdf-f12c68e86e2b"
                  },
                  "customer_id": {
                    "type": "string",
                    "example": "e30cbb93-5b05-4186-b6de-1acc10013795"
                  },
                  "provider_id": {
                    "type": "string",
                    "example": "5a4dbac6-3a56-4ad9-8aa3-e7b7f00be024"
                  },
                  "category": {
                    "$ref": "#/components/schemas/category"
                  },
                  "provider_name": {
                    "$ref": "#/components/schemas/provider_name"
                  },
                  "result": {
                    "type": "string",
                    "enum": [
                      "SUCCESS",
                      "ERROR"
                    ]
                  }
                },
                "required": [
                  "webhook_event_type",
                  "connection_id",
                  "customer_id",
                  "provider_id",
                  "category",
                  "provider_name",
                  "result"
                ]
              }
            }
          }
        },
        "responses": {
          "200": {
            "description": "Return a 200 status to indicate that the data was received successfully"
          }
        }
      }
    },
    "entity.entity_mapping.created": {
      "post": {
        "deprecated": true,
        "summary": "Entity mapping created",
        "description": "Notification of the creation of an entity mapping",
        "operationId": "entityEntityMappingCreated",
        "x-event-type": "entity.entity_mapping.created",
        "tags": [
          "Webhook Events"
        ],
        "requestBody": {
          "content": {
            "application/json": {
              "example": {
                "webhook_event_type": "entity.entity_mapping.created",
                "entity_id": "e30cbb93-5b05-4186-b6de-1acc10013795",
                "application_id": "7bfcc74d-c98b-49de-8e8f-3dc7a17273f6",
                "connection_id": "a7052919-e024-4985-bd08-856056b66f59",
                "customer_id": "1a2b3c4d5e6f",
                "provider_name": "salesforce",
                "object_name": "opportunity",
                "object_type": "standard",
                "result": "SUCCESS"
              },
              "schema": {
                "type": "object",
                "properties": {
                  "webhook_event_type": {
                    "type": "string",
                    "enum": [
                      "entity.entity_mapping.created"
                    ],
                    "example": "entity.entity_mapping.created"
                  },
                  "entity_id": {
                    "type": "string",
                    "example": "e30cbb93-5b05-4186-b6de-1acc10013795"
                  },
                  "application_id": {
                    "type": "string",
                    "example": "7bfcc74d-c98b-49de-8e8f-3dc7a17273f6"
                  },
                  "connection_id": {
                    "type": "string",
                    "example": "a7052919-e024-4985-bd08-856056b66f59"
                  },
                  "customer_id": {
                    "type": "string",
                    "example": "1a2b3c4d5e6f"
                  },
                  "provider_name": {
                    "type": "string",
                    "example": "salesforce"
                  },
                  "object_name": {
                    "type": "string",
                    "example": "opportunity"
                  },
                  "object_type": {
                    "type": "string",
                    "enum": [
                      "standard",
                      "custom"
                    ],
                    "example": "standard"
                  },
                  "result": {
                    "type": "string",
                    "enum": [
                      "SUCCESS",
                      "ERROR"
                    ]
                  },
                  "error_message": {
                    "type": "string",
                    "example": "Error message"
                  }
                },
                "required": [
                  "webhook_event_type",
                  "entity_id",
                  "application_id",
                  "connection_id",
                  "customer_id",
                  "provider_name",
                  "result"
                ]
              }
            }
          }
        },
        "responses": {
          "200": {
            "description": "Return a 200 status to indicate that the data was received successfully"
          }
        }
      }
    },
    "entity.entity_mapping.updated": {
      "post": {
        "deprecated": true,
        "summary": "Entity mapping updated",
        "description": "Notification of an update to an entity mapping",
        "operationId": "entityEntityMappingUpdated",
        "x-event-type": "entity.entity_mapping.updated",
        "tags": [
          "Webhook Events"
        ],
        "requestBody": {
          "content": {
            "application/json": {
              "example": {
                "webhook_event_type": "entity.entity_mapping.updated",
                "entity_id": "e30cbb93-5b05-4186-b6de-1acc10013795",
                "application_id": "7bfcc74d-c98b-49de-8e8f-3dc7a17273f6",
                "connection_id": "a7052919-e024-4985-bd08-856056b66f59",
                "customer_id": "1a2b3c4d5e6f",
                "provider_name": "salesforce",
                "object_name": "opportunity",
                "object_type": "standard",
                "result": "SUCCESS"
              },
              "schema": {
                "type": "object",
                "properties": {
                  "webhook_event_type": {
                    "type": "string",
                    "enum": [
                      "entity.entity_mapping.updated"
                    ],
                    "example": "entity.entity_mapping.updated"
                  },
                  "entity_id": {
                    "type": "string",
                    "example": "e30cbb93-5b05-4186-b6de-1acc10013795"
                  },
                  "application_id": {
                    "type": "string",
                    "example": "7bfcc74d-c98b-49de-8e8f-3dc7a17273f6"
                  },
                  "connection_id": {
                    "type": "string",
                    "example": "a7052919-e024-4985-bd08-856056b66f59"
                  },
                  "customer_id": {
                    "type": "string",
                    "example": "1a2b3c4d5e6f"
                  },
                  "provider_name": {
                    "type": "string",
                    "example": "salesforce"
                  },
                  "object_name": {
                    "type": "string",
                    "example": "opportunity"
                  },
                  "object_type": {
                    "type": "string",
                    "enum": [
                      "standard",
                      "custom"
                    ],
                    "example": "standard"
                  },
                  "result": {
                    "type": "string",
                    "enum": [
                      "SUCCESS",
                      "ERROR"
                    ]
                  },
                  "error_message": {
                    "type": "string",
                    "example": "Error message"
                  }
                },
                "required": [
                  "webhook_event_type",
                  "entity_id",
                  "application_id",
                  "connection_id",
                  "customer_id",
                  "provider_name",
                  "result"
                ]
              }
            }
          }
        },
        "responses": {
          "200": {
            "description": "Return a 200 status to indicate that the data was received successfully"
          }
        }
      }
    },
    "entity.entity_mapping.deleted": {
      "post": {
        "deprecated": true,
        "summary": "Entity mapping deleted",
        "description": "Notification of the deletion of an entity mapping",
        "operationId": "entityEntityMappingDeleted",
        "x-event-type": "entity.entity_mapping.deleted",
        "tags": [
          "Webhook Events"
        ],
        "requestBody": {
          "content": {
            "application/json": {
              "example": {
                "webhook_event_type": "entity.entity_mapping.deleted",
                "entity_id": "e30cbb93-5b05-4186-b6de-1acc10013795",
                "application_id": "7bfcc74d-c98b-49de-8e8f-3dc7a17273f6",
                "connection_id": "a7052919-e024-4985-bd08-856056b66f59",
                "customer_id": "1a2b3c4d5e6f",
                "provider_name": "salesforce",
                "object_name": "opportunity",
                "object_type": "standard",
                "result": "SUCCESS"
              },
              "schema": {
                "type": "object",
                "properties": {
                  "webhook_event_type": {
                    "type": "string",
                    "enum": [
                      "entity.entity_mapping.deleted"
                    ],
                    "example": "entity.entity_mapping.deleted"
                  },
                  "entity_id": {
                    "type": "string",
                    "example": "e30cbb93-5b05-4186-b6de-1acc10013795"
                  },
                  "application_id": {
                    "type": "string",
                    "example": "7bfcc74d-c98b-49de-8e8f-3dc7a17273f6"
                  },
                  "connection_id": {
                    "type": "string",
                    "example": "a7052919-e024-4985-bd08-856056b66f59"
                  },
                  "customer_id": {
                    "type": "string",
                    "example": "1a2b3c4d5e6f"
                  },
                  "provider_name": {
                    "type": "string",
                    "example": "salesforce"
                  },
                  "object_name": {
                    "type": "string",
                    "example": "opportunity"
                  },
                  "object_type": {
                    "type": "string",
                    "enum": [
                      "standard",
                      "custom"
                    ],
                    "example": "standard"
                  },
                  "result": {
                    "type": "string",
                    "enum": [
                      "SUCCESS",
                      "ERROR"
                    ]
                  },
                  "error_message": {
                    "type": "string",
                    "example": "Error message"
                  }
                },
                "required": [
                  "webhook_event_type",
                  "entity_id",
                  "application_id",
                  "connection_id",
                  "customer_id",
                  "provider_name",
                  "result"
                ]
              }
            }
          }
        },
        "responses": {
          "200": {
            "description": "Return a 200 status to indicate that the data was received successfully"
          }
        }
      }
    },
    "object.field_mapping.created": {
      "post": {
        "deprecated": true,
        "summary": "Object field mapping created",
        "description": "Notification of the creation of am object field mapping",
        "operationId": "objectFieldMappingCreated",
        "x-event-type": "object.field_mapping.created",
        "tags": [
          "Webhook Events"
        ],
        "requestBody": {
          "content": {
            "application/json": {
              "example": {
                "webhook_event_type": "object.field_mapping.created",
                "connection_id": "e30cbb93-5b05-4186-b6de-1acc10013795",
                "application_id": "7bfcc74d-c98b-49de-8e8f-3dc7a17273f6",
                "customer_id": "c7c5204a-61d3-44a7-b581-a1f29b239f89",
                "provider_name": "salesforce",
                "object_name": "Contact",
                "object_type": "common",
                "schema_id": "2fdbd03d-11f2-4e66-a5e6-2b731c71a12d",
                "result": "ERROR",
                "error_message": "Error message"
              },
              "schema": {
                "type": "object",
                "properties": {
                  "webhook_event_type": {
                    "type": "string",
                    "enum": [
                      "object.field_mapping.created"
                    ],
                    "example": "object.field_mapping.created"
                  },
                  "connection_id": {
                    "type": "string",
                    "example": "e30cbb93-5b05-4186-b6de-1acc10013795"
                  },
                  "application_id": {
                    "type": "string",
                    "example": "7bfcc74d-c98b-49de-8e8f-3dc7a17273f6"
                  },
                  "customer_id": {
                    "type": "string",
                    "example": "c7c5204a-61d3-44a7-b581-a1f29b239f89"
                  },
                  "provider_name": {
                    "$ref": "#/components/schemas/provider_name"
                  },
                  "object_name": {
                    "type": "string",
                    "example": "Contact"
                  },
                  "object_type": {
                    "type": "string",
                    "enum": [
                      "common",
                      "standard"
                    ]
                  },
                  "schema_id": {
                    "type": "string",
                    "example": "2fdbd03d-11f2-4e66-a5e6-2b731c71a12d"
                  },
                  "result": {
                    "type": "string",
                    "enum": [
                      "SUCCESS",
                      "ERROR"
                    ]
                  },
                  "error_message": {
                    "type": "string",
                    "example": "Error message"
                  }
                },
                "required": [
                  "webhook_event_type",
                  "connection_id",
                  "application_id",
                  "customer_id",
                  "provider_name",
                  "object_name",
                  "object_type",
                  "schema_id",
                  "result"
                ]
              }
            }
          }
        },
        "responses": {
          "200": {
            "description": "Return a 200 status to indicate that the data was received successfully"
          }
        }
      }
    },
    "object.field_mapping.updated": {
      "post": {
        "deprecated": true,
        "summary": "Object field mapping updated",
        "description": "Notification of an update to an object field mapping",
        "operationId": "objectFieldMappingUpdated",
        "x-event-type": "object.field_mapping.updated",
        "tags": [
          "Webhook Events"
        ],
        "requestBody": {
          "content": {
            "application/json": {
              "example": {
                "webhook_event_type": "object.field_mapping.updated",
                "connection_id": "e30cbb93-5b05-4186-b6de-1acc10013795",
                "application_id": "7bfcc74d-c98b-49de-8e8f-3dc7a17273f6",
                "customer_id": "c7c5204a-61d3-44a7-b581-a1f29b239f89",
                "provider_name": "salesforce",
                "object_name": "Contact",
                "object_type": "common",
                "schema_id": "2fdbd03d-11f2-4e66-a5e6-2b731c71a12d",
                "result": "ERROR",
                "error_message": "Error message"
              },
              "schema": {
                "type": "object",
                "properties": {
                  "webhook_event_type": {
                    "type": "string",
                    "enum": [
                      "object.field_mapping.updated"
                    ],
                    "example": "object.field_mapping.updated"
                  },
                  "connection_id": {
                    "type": "string",
                    "example": "e30cbb93-5b05-4186-b6de-1acc10013795"
                  },
                  "application_id": {
                    "type": "string",
                    "example": "7bfcc74d-c98b-49de-8e8f-3dc7a17273f6"
                  },
                  "customer_id": {
                    "type": "string",
                    "example": "c7c5204a-61d3-44a7-b581-a1f29b239f89"
                  },
                  "provider_name": {
                    "$ref": "#/components/schemas/provider_name"
                  },
                  "object_name": {
                    "type": "string",
                    "example": "Contact"
                  },
                  "object_type": {
                    "type": "string",
                    "enum": [
                      "common",
                      "standard"
                    ]
                  },
                  "schema_id": {
                    "type": "string",
                    "example": "2fdbd03d-11f2-4e66-a5e6-2b731c71a12d"
                  },
                  "result": {
                    "type": "string",
                    "enum": [
                      "SUCCESS",
                      "ERROR"
                    ]
                  },
                  "error_message": {
                    "type": "string",
                    "example": "Error message"
                  }
                },
                "required": [
                  "webhook_event_type",
                  "connection_id",
                  "application_id",
                  "customer_id",
                  "provider_name",
                  "object_name",
                  "object_type",
                  "schema_id",
                  "result"
                ]
              }
            }
          }
        },
        "responses": {
          "200": {
            "description": "Return a 200 status to indicate that the data was received successfully"
          }
        }
      }
    }
  }
}<|MERGE_RESOLUTION|>--- conflicted
+++ resolved
@@ -1664,7 +1664,6 @@
         },
         {
           "name": "provider_name",
-<<<<<<< HEAD
           "in": "path",
           "required": true,
           "schema": {
@@ -1702,12 +1701,10 @@
       "parameters": [
         {
           "name": "customer_id",
-=======
->>>>>>> 5a811649
           "in": "path",
           "required": true,
           "schema": {
-            "$ref": "#/components/schemas/provider_name"
+            "type": "string"
           }
         },
         {
