--- conflicted
+++ resolved
@@ -107,35 +107,30 @@
       $ref: ./components/schemas/objects/provider.yaml
     destination:
       $ref: ./components/schemas/objects/destination.yaml
-<<<<<<< HEAD
     s3_config_safe:
       $ref: ./components/schemas/objects/s3_config_safe.yaml
     postgres_config_safe:
       $ref: ./components/schemas/objects/postgres_config_safe.yaml
     bigquery_config_safe:
       $ref: ./components/schemas/objects/bigquery_config_safe.yaml
+    mongodb_config_safe:
+      $ref: ./components/schemas/objects/mongodb_config_safe.yaml
     s3_config_at_least_safe:
       $ref: ./components/schemas/objects/s3_config_at_least_safe.yaml
     postgres_config_at_least_safe:
       $ref: ./components/schemas/objects/postgres_config_at_least_safe.yaml
     bigquery_config_at_least_safe:
       $ref: ./components/schemas/objects/bigquery_config_at_least_safe.yaml
+    mongodb_config_at_least_safe:
+      $ref: ./components/schemas/objects/mongodb_config_at_least_safe.yaml
     s3_config_unsafe:
       $ref: ./components/schemas/objects/s3_config_unsafe.yaml
     postgres_config_unsafe:
       $ref: ./components/schemas/objects/postgres_config_unsafe.yaml
     bigquery_config_unsafe:
       $ref: ./components/schemas/objects/bigquery_config_unsafe.yaml
-=======
-    s3_config:
-      $ref: ./components/schemas/objects/s3_config.yaml
-    postgres_config:
-      $ref: ./components/schemas/objects/postgres_config.yaml
-    bigquery_config:
-      $ref: ./components/schemas/objects/bigquery_config.yaml
-    mongodb_config:
-      $ref: ./components/schemas/objects/mongodb_config.yaml
->>>>>>> ae3bd36e
+    mongodb_config_unsafe:
+      $ref: ./components/schemas/objects/mongodb_config_unsafe.yaml
     schema:
       $ref: ./components/schemas/objects/schema.yaml
     schema_config:
