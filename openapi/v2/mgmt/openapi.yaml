--- conflicted
+++ resolved
@@ -83,13 +83,7 @@
   - name: Destinations
     description: A `Destination` is a data store where we write data in your infrastructure.
   - name: Providers
-<<<<<<< HEAD
-    description: A `Provider` is a CRM or other system that we can connect to.
-=======
     description: A `Provider` is a third-party SaaS tool we can connect to (e.g. Salesforce).
-  - name: Properties
-    description: A `Property` is a field in a Provider object, e.g., `FirstName` on a Salesforce `Contact` object.
->>>>>>> 436a35b5
   - name: Schemas
     description: A [`Schema`](https://docs.supaglue.com/platform/objects/overview#schemas) allows you to normalize fields for customers across a single Provider object. Supaglue uses Schemas for Managed Syncs and Actions API.
   - name: Entities
@@ -203,13 +197,6 @@
       $ref: ./components/schemas/update_destination.yaml
     create_update_sync_config:
       $ref: ./components/schemas/create_update_sync_config.yaml
-<<<<<<< HEAD
-    webhook:
-      $ref: ./components/schemas/objects/webhook.yaml
-=======
-    list_properties:
-      $ref: ./components/schemas/list_properties.yaml
->>>>>>> 436a35b5
     webhook-payload:
       $ref: './components/schemas/webhook-payload.yaml'
     standard_object:
