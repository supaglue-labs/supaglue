--- conflicted
+++ resolved
@@ -37,15 +37,10 @@
     $ref: paths/destinations@{destination_id}.yaml
   '/field_mappings':
     $ref: paths/field_mappings.yaml
-<<<<<<< HEAD
   '/magic_links':
     $ref: paths/magic_links.yaml
   '/magic_links/{magic_link_id}':
     $ref: paths/magic_links@{magic_link_id}.yaml
-  '/properties':
-    $ref: paths/properties.yaml
-=======
->>>>>>> 71cf42b2
   '/field_mappings/_update_object':
     $ref: paths/field_mappings@_update_object.yaml
   '/entity_mappings':
