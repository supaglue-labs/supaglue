---
id: list-contacts
title: "List contacts"
description: "List contacts"
sidebar_label: "List contacts"
hide_title: true
hide_table_of_contents: true
api: {"operationId":"listContacts","tags":["Salesforce"],"security":[{"x-api-key":[]}],"parameters":[{"name":"modified_after","in":"query","schema":{"type":"string","format":"date-time","example":"2023-02-23T00:00:00.000Z"},"description":"If provided, will only return objects modified after this datetime"},{"name":"page_size","in":"query","schema":{"type":"string","example":"123"},"description":"Number of results to return per page. (Max: 1000)"},{"name":"cursor","in":"query","schema":{"type":"string","example":"cD0yMDIxLTAxLTA2KzAzJTNBMjQlM0E1My40MzQzMjYlMkIwMCUzQTAw"},"description":"The pagination cursor value"},{"name":"x-customer-id","in":"header","schema":{"type":"string","example":"my-customer-1"},"description":"The customer ID that uniquely identifies the customer in your application","required":true}],"responses":{"200":{"description":"Contacts","content":{"application/json":{"schema":{"type":"object","properties":{"pagination":{"type":"object","properties":{"next":{"type":"string","nullable":true,"example":"eyJpZCI6IjQyNTc5ZjczLTg1MjQtNDU3MC05YjY3LWVjYmQ3MDJjNmIxNCIsInJldmVyc2UiOmZhbHNlfQ=="},"previous":{"type":"string","nullable":true,"example":"eyJpZCI6IjBjZDhmYmZkLWU5NmQtNDEwZC05ZjQxLWIwMjU1YjdmNGI4NyIsInJldmVyc2UiOnRydWV9"},"total_count":{"type":"number","example":100}},"required":["next","previous","total_count"],"title":"pagination"},"records":{"type":"array","items":{"type":"object","properties":{"Id":{"type":"string","description":"The unique identifier for this contact."},"Description":{"type":"string","nullable":true,"description":"A description of the contact."},"Email":{"type":"string","nullable":true,"description":"The contact's email address."},"AccountId":{"type":"string","nullable":true,"description":"ID of the account that's the parent of this contact. This is a relationship field."},"FirstName":{"type":"string","nullable":true,"description":"The contact's first name up to 40 characters."},"HomePhone":{"type":"string","nullable":true,"description":"The contact's home phone number."},"IsDeleted":{"type":"boolean","description":"Indicates whether the object has been moved to the Recycle Bin (true) or not (false)."},"LastActivityDate":{"type":"string","format":"date-time","nullable":true,"description":"The date of the last activity on a contact. The LastActivityDate is set to whichever is more recent -- the LastActivityDate of a related task or event or the LastModifiedDate of a contact's record."},"LastName":{"type":"string","nullable":true,"description":"The contact's last name. Maximum size is 80 characters."},"LeadSource":{"type":"string","nullable":true,"description":"The source of the lead."},"MailingCity":{"type":"string","nullable":true,"description":"The city of the mailing address of this contact."},"MailingCountry":{"type":"string","nullable":true,"description":"The country of the mailing address of this contact."},"MailingPostalCode":{"type":"string","nullable":true,"description":"The postal code of the mailing address of this contact."},"MailingState":{"type":"string","nullable":true,"description":"The state of the mailijng address of this contact."},"MailingStreet":{"type":"string","nullable":true,"description":"The street of the mailing address of this contact."},"MobilePhone":{"type":"string","nullable":true,"description":"The contact's mobile phone number."},"OwnerId":{"type":"string","nullable":true,"description":"ID of the user who owns this contact. This is a relationship field."},"Phone":{"type":"string","nullable":true,"description":"The contact's phone number."},"Fax":{"type":"string","nullable":true,"description":"The contact's fax number."},"Title":{"type":"string","nullable":true,"description":"The contact's title."},"CreatedDate":{"type":"string","format":"date-time","description":"The date and time when this contact was created."},"SystemModstamp":{"type":"string","format":"date-time","description":"The date and time when this contact was last modified."},"raw_data":{"type":"object","description":"The raw data returned by the provider.","additionalProperties":true}},"required":["Id","Description","Email","AccountId","FirstName","HomePhone","IsDeleted","LastActivityDate","LastName","LeadSource","MailingCity","MailingCountry","MailingPostalCode","MailingState","MailingStreet","MobilePhone","OwnerId","Phone","Fax","Title","CreatedDate","SystemModstamp","raw_data"],"title":"salesforce_contact"}}},"required":["pagination","records"]}}}}},"description":"List contacts","method":"get","path":"/salesforce/contacts","servers":[{"url":"https://api.supaglue.io/data/v2","description":"Supaglue API"}],"securitySchemes":{"x-api-key":{"type":"apiKey","name":"x-api-key","in":"header","description":"API key to allow developers to access the API"}},"info":{"version":"0.13.13","title":"Data Listing API","contact":{"name":"Supaglue","email":"docs@supaglue.com","url":"https://supaglue.com"},"description":"#### Introduction\n\nWelcome to the Data Listing API documentation. You can use this API to list objects to sync them from Supaglue to your database.\n\n[![Run in Postman](https://run.pstmn.io/button.svg)](https://www.postman.com/supaglue/workspace/supaglue-public/overview)\n\n#### Base API URL\n```\nhttps://api.supaglue.io/data/v2\n```\n"},"postman":{"name":"List contacts","description":{"type":"text/plain"},"url":{"path":["salesforce","contacts"],"host":["{{baseUrl}}"],"query":[{"disabled":false,"description":{"content":"If provided, will only return objects modified after this datetime","type":"text/plain"},"key":"modified_after","value":""},{"disabled":false,"description":{"content":"Number of results to return per page. (Max: 1000)","type":"text/plain"},"key":"page_size","value":""},{"disabled":false,"description":{"content":"The pagination cursor value","type":"text/plain"},"key":"cursor","value":""}],"variable":[]},"header":[{"disabled":false,"description":{"content":"(Required) The customer ID that uniquely identifies the customer in your application","type":"text/plain"},"key":"x-customer-id","value":""},{"key":"Accept","value":"application/json"}],"method":"GET","auth":{"type":"apikey","apikey":[{"type":"any","value":"x-api-key","key":"key"},{"type":"any","value":"<API Key>","key":"value"},{"type":"any","value":"header","key":"in"}]}}}
sidebar_class_name: "get api-method"
info_path: api/v2/data/data-listing-api
custom_edit_url: null
---

import ApiTabs from "@theme/ApiTabs";
import DiscriminatorTabs from "@theme/DiscriminatorTabs";
import MethodEndpoint from "@theme/ApiDemoPanel/MethodEndpoint";
import SecuritySchemes from "@theme/ApiDemoPanel/SecuritySchemes";
import MimeTabs from "@theme/MimeTabs";
import ParamsItem from "@theme/ParamsItem";
import ResponseSamples from "@theme/ResponseSamples";
import SchemaItem from "@theme/SchemaItem";
import SchemaTabs from "@theme/SchemaTabs";
import TabItem from "@theme/TabItem";

<h1 className={"openapi__heading"}>List contacts</h1>

<MethodEndpoint method={"get"} path={"/salesforce/contacts"}></MethodEndpoint>

<SecuritySchemes infoPath={"api/v2/data/data-listing-api"}></SecuritySchemes>



List contacts

## Request

<details style={{"marginBottom":"1rem"}} className={"openapi-markdown__details"} data-collapsed={false} open={true}><summary style={{}}><h3 className={"openapi-markdown__details-summary-header-params"}>Query Parameters</h3></summary><div><ul><ParamsItem className={"paramsItem"} param={{"name":"modified_after","in":"query","schema":{"type":"string","format":"date-time","example":"2023-02-23T00:00:00.000Z"},"description":"If provided, will only return objects modified after this datetime"}}></ParamsItem><ParamsItem className={"paramsItem"} param={{"name":"page_size","in":"query","schema":{"type":"string","example":"123"},"description":"Number of results to return per page. (Max: 1000)"}}></ParamsItem><ParamsItem className={"paramsItem"} param={{"name":"cursor","in":"query","schema":{"type":"string","example":"cD0yMDIxLTAxLTA2KzAzJTNBMjQlM0E1My40MzQzMjYlMkIwMCUzQTAw"},"description":"The pagination cursor value"}}></ParamsItem></ul></div></details><details style={{"marginBottom":"1rem"}} className={"openapi-markdown__details"} data-collapsed={false} open={true}><summary style={{}}><h3 className={"openapi-markdown__details-summary-header-params"}>Header Parameters</h3></summary><div><ul><ParamsItem className={"paramsItem"} param={{"name":"x-customer-id","in":"header","schema":{"type":"string","example":"my-customer-1"},"description":"The customer ID that uniquely identifies the customer in your application","required":true}}></ParamsItem></ul></div></details><div><div><ApiTabs><TabItem label={"200"} value={"200"}><div>

Contacts

</div><div><MimeTabs className={"openapi-tabs__mime"} schemaType={"response"}><TabItem label={"application/json"} value={"application/json"}><SchemaTabs className={"openapi-tabs__schema"}><TabItem label={"Schema"} value={"Schema"}><details style={{}} className={"openapi-markdown__details response"} data-collapsed={false} open={true}><summary style={{}} className={"openapi-markdown__details-summary-response"}><strong>Schema</strong></summary><div style={{"textAlign":"left","marginLeft":"1rem"}}></div><ul style={{"marginLeft":"1rem"}}><SchemaItem collapsible={true} className={"schemaItem"}><details style={{}} className={"openapi-markdown__details"}><summary style={{}}><span className={"openapi-schema__container"}><strong className={"openapi-schema__property"}>pagination</strong><span className={"openapi-schema__name"}> object</span><span className={"openapi-schema__divider"}></span><span className={"openapi-schema__required"}>required</span></span></summary><div style={{"marginLeft":"1rem"}}><SchemaItem collapsible={false} name={"next"} required={true} schemaName={"string"} qualifierMessage={undefined} schema={{"type":"string","nullable":true,"example":"eyJpZCI6IjQyNTc5ZjczLTg1MjQtNDU3MC05YjY3LWVjYmQ3MDJjNmIxNCIsInJldmVyc2UiOmZhbHNlfQ=="}}></SchemaItem><SchemaItem collapsible={false} name={"previous"} required={true} schemaName={"string"} qualifierMessage={undefined} schema={{"type":"string","nullable":true,"example":"eyJpZCI6IjBjZDhmYmZkLWU5NmQtNDEwZC05ZjQxLWIwMjU1YjdmNGI4NyIsInJldmVyc2UiOnRydWV9"}}></SchemaItem><SchemaItem collapsible={false} name={"total_count"} required={true} schemaName={"number"} qualifierMessage={undefined} schema={{"type":"number","example":100}}></SchemaItem></div></details></SchemaItem><SchemaItem collapsible={true} className={"schemaItem"}><details style={{}} className={"openapi-markdown__details"}><summary style={{}}><span className={"openapi-schema__container"}><strong className={"openapi-schema__property"}>records</strong><span className={"openapi-schema__name"}> object[]</span><span className={"openapi-schema__divider"}></span><span className={"openapi-schema__required"}>required</span></span></summary><div style={{"marginLeft":"1rem"}}><li><div style={{"fontSize":"var(--ifm-code-font-size)","opacity":"0.6","marginLeft":"-.5rem","paddingBottom":".5rem"}}>Array [</div></li><SchemaItem collapsible={false} name={"Id"} required={true} schemaName={"string"} qualifierMessage={undefined} schema={{"type":"string","description":"The unique identifier for this contact."}}></SchemaItem><SchemaItem collapsible={false} name={"Description"} required={true} schemaName={"string"} qualifierMessage={undefined} schema={{"type":"string","nullable":true,"description":"A description of the contact."}}></SchemaItem><SchemaItem collapsible={false} name={"Email"} required={true} schemaName={"string"} qualifierMessage={undefined} schema={{"type":"string","nullable":true,"description":"The contact's email address."}}></SchemaItem><SchemaItem collapsible={false} name={"AccountId"} required={true} schemaName={"string"} qualifierMessage={undefined} schema={{"type":"string","nullable":true,"description":"ID of the account that's the parent of this contact. This is a relationship field."}}></SchemaItem><SchemaItem collapsible={false} name={"FirstName"} required={true} schemaName={"string"} qualifierMessage={undefined} schema={{"type":"string","nullable":true,"description":"The contact's first name up to 40 characters."}}></SchemaItem><SchemaItem collapsible={false} name={"HomePhone"} required={true} schemaName={"string"} qualifierMessage={undefined} schema={{"type":"string","nullable":true,"description":"The contact's home phone number."}}></SchemaItem><SchemaItem collapsible={false} name={"IsDeleted"} required={true} schemaName={"boolean"} qualifierMessage={undefined} schema={{"type":"boolean","description":"Indicates whether the object has been moved to the Recycle Bin (true) or not (false)."}}></SchemaItem><SchemaItem collapsible={false} name={"LastActivityDate"} required={true} schemaName={"date-time"} qualifierMessage={undefined} schema={{"type":"string","format":"date-time","nullable":true,"description":"The date of the last activity on a contact. The LastActivityDate is set to whichever is more recent -- the LastActivityDate of a related task or event or the LastModifiedDate of a contact's record."}}></SchemaItem><SchemaItem collapsible={false} name={"LastName"} required={true} schemaName={"string"} qualifierMessage={undefined} schema={{"type":"string","nullable":true,"description":"The contact's last name. Maximum size is 80 characters."}}></SchemaItem><SchemaItem collapsible={false} name={"LeadSource"} required={true} schemaName={"string"} qualifierMessage={undefined} schema={{"type":"string","nullable":true,"description":"The source of the lead."}}></SchemaItem><SchemaItem collapsible={false} name={"MailingCity"} required={true} schemaName={"string"} qualifierMessage={undefined} schema={{"type":"string","nullable":true,"description":"The city of the mailing address of this contact."}}></SchemaItem><SchemaItem collapsible={false} name={"MailingCountry"} required={true} schemaName={"string"} qualifierMessage={undefined} schema={{"type":"string","nullable":true,"description":"The country of the mailing address of this contact."}}></SchemaItem><SchemaItem collapsible={false} name={"MailingPostalCode"} required={true} schemaName={"string"} qualifierMessage={undefined} schema={{"type":"string","nullable":true,"description":"The postal code of the mailing address of this contact."}}></SchemaItem><SchemaItem collapsible={false} name={"MailingState"} required={true} schemaName={"string"} qualifierMessage={undefined} schema={{"type":"string","nullable":true,"description":"The state of the mailijng address of this contact."}}></SchemaItem><SchemaItem collapsible={false} name={"MailingStreet"} required={true} schemaName={"string"} qualifierMessage={undefined} schema={{"type":"string","nullable":true,"description":"The street of the mailing address of this contact."}}></SchemaItem><SchemaItem collapsible={false} name={"MobilePhone"} required={true} schemaName={"string"} qualifierMessage={undefined} schema={{"type":"string","nullable":true,"description":"The contact's mobile phone number."}}></SchemaItem><SchemaItem collapsible={false} name={"OwnerId"} required={true} schemaName={"string"} qualifierMessage={undefined} schema={{"type":"string","nullable":true,"description":"ID of the user who owns this contact. This is a relationship field."}}></SchemaItem><SchemaItem collapsible={false} name={"Phone"} required={true} schemaName={"string"} qualifierMessage={undefined} schema={{"type":"string","nullable":true,"description":"The contact's phone number."}}></SchemaItem><SchemaItem collapsible={false} name={"Fax"} required={true} schemaName={"string"} qualifierMessage={undefined} schema={{"type":"string","nullable":true,"description":"The contact's fax number."}}></SchemaItem><SchemaItem collapsible={false} name={"Title"} required={true} schemaName={"string"} qualifierMessage={undefined} schema={{"type":"string","nullable":true,"description":"The contact's title."}}></SchemaItem><SchemaItem collapsible={false} name={"CreatedDate"} required={true} schemaName={"date-time"} qualifierMessage={undefined} schema={{"type":"string","format":"date-time","description":"The date and time when this contact was created."}}></SchemaItem><SchemaItem collapsible={false} name={"SystemModstamp"} required={true} schemaName={"date-time"} qualifierMessage={undefined} schema={{"type":"string","format":"date-time","description":"The date and time when this contact was last modified."}}></SchemaItem><SchemaItem collapsible={true} className={"schemaItem"}><details style={{}} className={"openapi-markdown__details"}><summary style={{}}><span className={"openapi-schema__container"}><strong className={"openapi-schema__property"}>raw_data</strong><span className={"openapi-schema__name"}> object</span><span className={"openapi-schema__divider"}></span><span className={"openapi-schema__required"}>required</span></span></summary><div style={{"marginLeft":"1rem"}}><div style={{"marginTop":".5rem","marginBottom":".5rem"}}>

The raw data returned by the provider.

<<<<<<< HEAD
</div><SchemaItem name={"property name*"} required={false} schemaName={"any"} qualifierMessage={undefined} schema={{"type":"object","description":"The raw data returned by the provider.","additionalProperties":true}} collapsible={false} discriminator={false}></SchemaItem></div></details></SchemaItem><li><div style={{"fontSize":"var(--ifm-code-font-size)","opacity":"0.6","marginLeft":"-.5rem"}}>]</div></li></div></details></SchemaItem></ul></details></TabItem><TabItem label={"Example (from schema)"} value={"Example (from schema)"}><ResponseSamples responseExample={"{\n  \"pagination\": {\n    \"next\": \"eyJpZCI6IjQyNTc5ZjczLTg1MjQtNDU3MC05YjY3LWVjYmQ3MDJjNmIxNCIsInJldmVyc2UiOmZhbHNlfQ==\",\n    \"previous\": \"eyJpZCI6IjBjZDhmYmZkLWU5NmQtNDEwZC05ZjQxLWIwMjU1YjdmNGI4NyIsInJldmVyc2UiOnRydWV9\",\n    \"total_count\": 100\n  },\n  \"records\": [\n    {\n      \"Id\": \"string\",\n      \"Description\": \"string\",\n      \"Email\": \"string\",\n      \"AccountId\": \"string\",\n      \"FirstName\": \"string\",\n      \"HomePhone\": \"string\",\n      \"IsDeleted\": true,\n      \"LastActivityDate\": \"2023-09-05T22:10:15.419Z\",\n      \"LastName\": \"string\",\n      \"LeadSource\": \"string\",\n      \"MailingCity\": \"string\",\n      \"MailingCountry\": \"string\",\n      \"MailingPostalCode\": \"string\",\n      \"MailingState\": \"string\",\n      \"MailingStreet\": \"string\",\n      \"MobilePhone\": \"string\",\n      \"OwnerId\": \"string\",\n      \"Phone\": \"string\",\n      \"Fax\": \"string\",\n      \"Title\": \"string\",\n      \"CreatedDate\": \"2023-09-05T22:10:15.419Z\",\n      \"SystemModstamp\": \"2023-09-05T22:10:15.419Z\",\n      \"raw_data\": {}\n    }\n  ]\n}"} language={"json"}></ResponseSamples></TabItem></SchemaTabs></TabItem></MimeTabs></div></TabItem></ApiTabs></div></div>
=======
</div><SchemaItem name={"property name*"} required={false} schemaName={"any"} qualifierMessage={undefined} schema={{"type":"object","description":"The raw data returned by the provider.","additionalProperties":true}} collapsible={false} discriminator={false}></SchemaItem></div></details></SchemaItem><li><div style={{"fontSize":"var(--ifm-code-font-size)","opacity":"0.6","marginLeft":"-.5rem"}}>]</div></li></div></details></SchemaItem></ul></details></TabItem><TabItem label={"Example (from schema)"} value={"Example (from schema)"}><ResponseSamples responseExample={"{\n  \"pagination\": {\n    \"next\": \"eyJpZCI6IjQyNTc5ZjczLTg1MjQtNDU3MC05YjY3LWVjYmQ3MDJjNmIxNCIsInJldmVyc2UiOmZhbHNlfQ==\",\n    \"previous\": \"eyJpZCI6IjBjZDhmYmZkLWU5NmQtNDEwZC05ZjQxLWIwMjU1YjdmNGI4NyIsInJldmVyc2UiOnRydWV9\",\n    \"total_count\": 100\n  },\n  \"records\": [\n    {\n      \"Id\": \"string\",\n      \"Description\": \"string\",\n      \"Email\": \"string\",\n      \"AccountId\": \"string\",\n      \"FirstName\": \"string\",\n      \"HomePhone\": \"string\",\n      \"IsDeleted\": true,\n      \"LastActivityDate\": \"2023-09-05T22:19:34.373Z\",\n      \"LastName\": \"string\",\n      \"LeadSource\": \"string\",\n      \"MailingCity\": \"string\",\n      \"MailingCountry\": \"string\",\n      \"MailingPostalCode\": \"string\",\n      \"MailingState\": \"string\",\n      \"MailingStreet\": \"string\",\n      \"MobilePhone\": \"string\",\n      \"OwnerId\": \"string\",\n      \"Phone\": \"string\",\n      \"Fax\": \"string\",\n      \"Title\": \"string\",\n      \"CreatedDate\": \"2023-09-05T22:19:34.373Z\",\n      \"SystemModstamp\": \"2023-09-05T22:19:34.373Z\",\n      \"raw_data\": {}\n    }\n  ]\n}"} language={"json"}></ResponseSamples></TabItem></SchemaTabs></TabItem></MimeTabs></div></TabItem></ApiTabs></div></div>
>>>>>>> 1aaf1254
      <|MERGE_RESOLUTION|>--- conflicted
+++ resolved
@@ -1,34 +1,362 @@
 ---
 id: list-contacts
-title: "List contacts"
-description: "List contacts"
-sidebar_label: "List contacts"
+title: 'List contacts'
+description: 'List contacts'
+sidebar_label: 'List contacts'
 hide_title: true
 hide_table_of_contents: true
-api: {"operationId":"listContacts","tags":["Salesforce"],"security":[{"x-api-key":[]}],"parameters":[{"name":"modified_after","in":"query","schema":{"type":"string","format":"date-time","example":"2023-02-23T00:00:00.000Z"},"description":"If provided, will only return objects modified after this datetime"},{"name":"page_size","in":"query","schema":{"type":"string","example":"123"},"description":"Number of results to return per page. (Max: 1000)"},{"name":"cursor","in":"query","schema":{"type":"string","example":"cD0yMDIxLTAxLTA2KzAzJTNBMjQlM0E1My40MzQzMjYlMkIwMCUzQTAw"},"description":"The pagination cursor value"},{"name":"x-customer-id","in":"header","schema":{"type":"string","example":"my-customer-1"},"description":"The customer ID that uniquely identifies the customer in your application","required":true}],"responses":{"200":{"description":"Contacts","content":{"application/json":{"schema":{"type":"object","properties":{"pagination":{"type":"object","properties":{"next":{"type":"string","nullable":true,"example":"eyJpZCI6IjQyNTc5ZjczLTg1MjQtNDU3MC05YjY3LWVjYmQ3MDJjNmIxNCIsInJldmVyc2UiOmZhbHNlfQ=="},"previous":{"type":"string","nullable":true,"example":"eyJpZCI6IjBjZDhmYmZkLWU5NmQtNDEwZC05ZjQxLWIwMjU1YjdmNGI4NyIsInJldmVyc2UiOnRydWV9"},"total_count":{"type":"number","example":100}},"required":["next","previous","total_count"],"title":"pagination"},"records":{"type":"array","items":{"type":"object","properties":{"Id":{"type":"string","description":"The unique identifier for this contact."},"Description":{"type":"string","nullable":true,"description":"A description of the contact."},"Email":{"type":"string","nullable":true,"description":"The contact's email address."},"AccountId":{"type":"string","nullable":true,"description":"ID of the account that's the parent of this contact. This is a relationship field."},"FirstName":{"type":"string","nullable":true,"description":"The contact's first name up to 40 characters."},"HomePhone":{"type":"string","nullable":true,"description":"The contact's home phone number."},"IsDeleted":{"type":"boolean","description":"Indicates whether the object has been moved to the Recycle Bin (true) or not (false)."},"LastActivityDate":{"type":"string","format":"date-time","nullable":true,"description":"The date of the last activity on a contact. The LastActivityDate is set to whichever is more recent -- the LastActivityDate of a related task or event or the LastModifiedDate of a contact's record."},"LastName":{"type":"string","nullable":true,"description":"The contact's last name. Maximum size is 80 characters."},"LeadSource":{"type":"string","nullable":true,"description":"The source of the lead."},"MailingCity":{"type":"string","nullable":true,"description":"The city of the mailing address of this contact."},"MailingCountry":{"type":"string","nullable":true,"description":"The country of the mailing address of this contact."},"MailingPostalCode":{"type":"string","nullable":true,"description":"The postal code of the mailing address of this contact."},"MailingState":{"type":"string","nullable":true,"description":"The state of the mailijng address of this contact."},"MailingStreet":{"type":"string","nullable":true,"description":"The street of the mailing address of this contact."},"MobilePhone":{"type":"string","nullable":true,"description":"The contact's mobile phone number."},"OwnerId":{"type":"string","nullable":true,"description":"ID of the user who owns this contact. This is a relationship field."},"Phone":{"type":"string","nullable":true,"description":"The contact's phone number."},"Fax":{"type":"string","nullable":true,"description":"The contact's fax number."},"Title":{"type":"string","nullable":true,"description":"The contact's title."},"CreatedDate":{"type":"string","format":"date-time","description":"The date and time when this contact was created."},"SystemModstamp":{"type":"string","format":"date-time","description":"The date and time when this contact was last modified."},"raw_data":{"type":"object","description":"The raw data returned by the provider.","additionalProperties":true}},"required":["Id","Description","Email","AccountId","FirstName","HomePhone","IsDeleted","LastActivityDate","LastName","LeadSource","MailingCity","MailingCountry","MailingPostalCode","MailingState","MailingStreet","MobilePhone","OwnerId","Phone","Fax","Title","CreatedDate","SystemModstamp","raw_data"],"title":"salesforce_contact"}}},"required":["pagination","records"]}}}}},"description":"List contacts","method":"get","path":"/salesforce/contacts","servers":[{"url":"https://api.supaglue.io/data/v2","description":"Supaglue API"}],"securitySchemes":{"x-api-key":{"type":"apiKey","name":"x-api-key","in":"header","description":"API key to allow developers to access the API"}},"info":{"version":"0.13.13","title":"Data Listing API","contact":{"name":"Supaglue","email":"docs@supaglue.com","url":"https://supaglue.com"},"description":"#### Introduction\n\nWelcome to the Data Listing API documentation. You can use this API to list objects to sync them from Supaglue to your database.\n\n[![Run in Postman](https://run.pstmn.io/button.svg)](https://www.postman.com/supaglue/workspace/supaglue-public/overview)\n\n#### Base API URL\n```\nhttps://api.supaglue.io/data/v2\n```\n"},"postman":{"name":"List contacts","description":{"type":"text/plain"},"url":{"path":["salesforce","contacts"],"host":["{{baseUrl}}"],"query":[{"disabled":false,"description":{"content":"If provided, will only return objects modified after this datetime","type":"text/plain"},"key":"modified_after","value":""},{"disabled":false,"description":{"content":"Number of results to return per page. (Max: 1000)","type":"text/plain"},"key":"page_size","value":""},{"disabled":false,"description":{"content":"The pagination cursor value","type":"text/plain"},"key":"cursor","value":""}],"variable":[]},"header":[{"disabled":false,"description":{"content":"(Required) The customer ID that uniquely identifies the customer in your application","type":"text/plain"},"key":"x-customer-id","value":""},{"key":"Accept","value":"application/json"}],"method":"GET","auth":{"type":"apikey","apikey":[{"type":"any","value":"x-api-key","key":"key"},{"type":"any","value":"<API Key>","key":"value"},{"type":"any","value":"header","key":"in"}]}}}
-sidebar_class_name: "get api-method"
+api:
+  {
+    'operationId': 'listContacts',
+    'tags': ['Salesforce'],
+    'security': [{ 'x-api-key': [] }],
+    'parameters':
+      [
+        {
+          'name': 'modified_after',
+          'in': 'query',
+          'schema': { 'type': 'string', 'format': 'date-time', 'example': '2023-02-23T00:00:00.000Z' },
+          'description': 'If provided, will only return objects modified after this datetime',
+        },
+        {
+          'name': 'page_size',
+          'in': 'query',
+          'schema': { 'type': 'string', 'example': '123' },
+          'description': 'Number of results to return per page. (Max: 1000)',
+        },
+        {
+          'name': 'cursor',
+          'in': 'query',
+          'schema': { 'type': 'string', 'example': 'cD0yMDIxLTAxLTA2KzAzJTNBMjQlM0E1My40MzQzMjYlMkIwMCUzQTAw' },
+          'description': 'The pagination cursor value',
+        },
+        {
+          'name': 'x-customer-id',
+          'in': 'header',
+          'schema': { 'type': 'string', 'example': 'my-customer-1' },
+          'description': 'The customer ID that uniquely identifies the customer in your application',
+          'required': true,
+        },
+      ],
+    'responses':
+      {
+        '200':
+          {
+            'description': 'Contacts',
+            'content':
+              {
+                'application/json':
+                  {
+                    'schema':
+                      {
+                        'type': 'object',
+                        'properties':
+                          {
+                            'pagination':
+                              {
+                                'type': 'object',
+                                'properties':
+                                  {
+                                    'next':
+                                      {
+                                        'type': 'string',
+                                        'nullable': true,
+                                        'example': 'eyJpZCI6IjQyNTc5ZjczLTg1MjQtNDU3MC05YjY3LWVjYmQ3MDJjNmIxNCIsInJldmVyc2UiOmZhbHNlfQ==',
+                                      },
+                                    'previous':
+                                      {
+                                        'type': 'string',
+                                        'nullable': true,
+                                        'example': 'eyJpZCI6IjBjZDhmYmZkLWU5NmQtNDEwZC05ZjQxLWIwMjU1YjdmNGI4NyIsInJldmVyc2UiOnRydWV9',
+                                      },
+                                    'total_count': { 'type': 'number', 'example': 100 },
+                                  },
+                                'required': ['next', 'previous', 'total_count'],
+                                'title': 'pagination',
+                              },
+                            'records':
+                              {
+                                'type': 'array',
+                                'items':
+                                  {
+                                    'type': 'object',
+                                    'properties':
+                                      {
+                                        'Id':
+                                          {
+                                            'type': 'string',
+                                            'description': 'The unique identifier for this contact.',
+                                          },
+                                        'Description':
+                                          {
+                                            'type': 'string',
+                                            'nullable': true,
+                                            'description': 'A description of the contact.',
+                                          },
+                                        'Email':
+                                          {
+                                            'type': 'string',
+                                            'nullable': true,
+                                            'description': "The contact's email address.",
+                                          },
+                                        'AccountId':
+                                          {
+                                            'type': 'string',
+                                            'nullable': true,
+                                            'description': "ID of the account that's the parent of this contact. This is a relationship field.",
+                                          },
+                                        'FirstName':
+                                          {
+                                            'type': 'string',
+                                            'nullable': true,
+                                            'description': "The contact's first name up to 40 characters.",
+                                          },
+                                        'HomePhone':
+                                          {
+                                            'type': 'string',
+                                            'nullable': true,
+                                            'description': "The contact's home phone number.",
+                                          },
+                                        'IsDeleted':
+                                          {
+                                            'type': 'boolean',
+                                            'description': 'Indicates whether the object has been moved to the Recycle Bin (true) or not (false).',
+                                          },
+                                        'LastActivityDate':
+                                          {
+                                            'type': 'string',
+                                            'format': 'date-time',
+                                            'nullable': true,
+                                            'description': "The date of the last activity on a contact. The LastActivityDate is set to whichever is more recent -- the LastActivityDate of a related task or event or the LastModifiedDate of a contact's record.",
+                                          },
+                                        'LastName':
+                                          {
+                                            'type': 'string',
+                                            'nullable': true,
+                                            'description': "The contact's last name. Maximum size is 80 characters.",
+                                          },
+                                        'LeadSource':
+                                          {
+                                            'type': 'string',
+                                            'nullable': true,
+                                            'description': 'The source of the lead.',
+                                          },
+                                        'MailingCity':
+                                          {
+                                            'type': 'string',
+                                            'nullable': true,
+                                            'description': 'The city of the mailing address of this contact.',
+                                          },
+                                        'MailingCountry':
+                                          {
+                                            'type': 'string',
+                                            'nullable': true,
+                                            'description': 'The country of the mailing address of this contact.',
+                                          },
+                                        'MailingPostalCode':
+                                          {
+                                            'type': 'string',
+                                            'nullable': true,
+                                            'description': 'The postal code of the mailing address of this contact.',
+                                          },
+                                        'MailingState':
+                                          {
+                                            'type': 'string',
+                                            'nullable': true,
+                                            'description': 'The state of the mailijng address of this contact.',
+                                          },
+                                        'MailingStreet':
+                                          {
+                                            'type': 'string',
+                                            'nullable': true,
+                                            'description': 'The street of the mailing address of this contact.',
+                                          },
+                                        'MobilePhone':
+                                          {
+                                            'type': 'string',
+                                            'nullable': true,
+                                            'description': "The contact's mobile phone number.",
+                                          },
+                                        'OwnerId':
+                                          {
+                                            'type': 'string',
+                                            'nullable': true,
+                                            'description': 'ID of the user who owns this contact. This is a relationship field.',
+                                          },
+                                        'Phone':
+                                          {
+                                            'type': 'string',
+                                            'nullable': true,
+                                            'description': "The contact's phone number.",
+                                          },
+                                        'Fax':
+                                          {
+                                            'type': 'string',
+                                            'nullable': true,
+                                            'description': "The contact's fax number.",
+                                          },
+                                        'Title':
+                                          { 'type': 'string', 'nullable': true, 'description': "The contact's title." },
+                                        'CreatedDate':
+                                          {
+                                            'type': 'string',
+                                            'format': 'date-time',
+                                            'description': 'The date and time when this contact was created.',
+                                          },
+                                        'SystemModstamp':
+                                          {
+                                            'type': 'string',
+                                            'format': 'date-time',
+                                            'description': 'The date and time when this contact was last modified.',
+                                          },
+                                        'raw_data':
+                                          {
+                                            'type': 'object',
+                                            'description': 'The raw data returned by the provider.',
+                                            'additionalProperties': true,
+                                          },
+                                      },
+                                    'required':
+                                      [
+                                        'Id',
+                                        'Description',
+                                        'Email',
+                                        'AccountId',
+                                        'FirstName',
+                                        'HomePhone',
+                                        'IsDeleted',
+                                        'LastActivityDate',
+                                        'LastName',
+                                        'LeadSource',
+                                        'MailingCity',
+                                        'MailingCountry',
+                                        'MailingPostalCode',
+                                        'MailingState',
+                                        'MailingStreet',
+                                        'MobilePhone',
+                                        'OwnerId',
+                                        'Phone',
+                                        'Fax',
+                                        'Title',
+                                        'CreatedDate',
+                                        'SystemModstamp',
+                                        'raw_data',
+                                      ],
+                                    'title': 'salesforce_contact',
+                                  },
+                              },
+                          },
+                        'required': ['pagination', 'records'],
+                      },
+                  },
+              },
+          },
+      },
+    'description': 'List contacts',
+    'method': 'get',
+    'path': '/salesforce/contacts',
+    'servers': [{ 'url': 'https://api.supaglue.io/data/v2', 'description': 'Supaglue API' }],
+    'securitySchemes':
+      {
+        'x-api-key':
+          {
+            'type': 'apiKey',
+            'name': 'x-api-key',
+            'in': 'header',
+            'description': 'API key to allow developers to access the API',
+          },
+      },
+    'info':
+      {
+        'version': '0.13.13',
+        'title': 'Data Listing API',
+        'contact': { 'name': 'Supaglue', 'email': 'docs@supaglue.com', 'url': 'https://supaglue.com' },
+        'description': "#### Introduction\n\nWelcome to the Data Listing API documentation. You can use this API to list objects to sync them from Supaglue to your database.\n\n[![Run in Postman](https://run.pstmn.io/button.svg)](https://www.postman.com/supaglue/workspace/supaglue-public/overview)\n\n#### Base API URL\n```\nhttps://api.supaglue.io/data/v2\n```\n",
+      },
+    'postman':
+      {
+        'name': 'List contacts',
+        'description': { 'type': 'text/plain' },
+        'url':
+          {
+            'path': ['salesforce', 'contacts'],
+            'host': ['{{baseUrl}}'],
+            'query':
+              [
+                {
+                  'disabled': false,
+                  'description':
+                    {
+                      'content': 'If provided, will only return objects modified after this datetime',
+                      'type': 'text/plain',
+                    },
+                  'key': 'modified_after',
+                  'value': '',
+                },
+                {
+                  'disabled': false,
+                  'description':
+                    { 'content': 'Number of results to return per page. (Max: 1000)', 'type': 'text/plain' },
+                  'key': 'page_size',
+                  'value': '',
+                },
+                {
+                  'disabled': false,
+                  'description': { 'content': 'The pagination cursor value', 'type': 'text/plain' },
+                  'key': 'cursor',
+                  'value': '',
+                },
+              ],
+            'variable': [],
+          },
+        'header':
+          [
+            {
+              'disabled': false,
+              'description':
+                {
+                  'content': '(Required) The customer ID that uniquely identifies the customer in your application',
+                  'type': 'text/plain',
+                },
+              'key': 'x-customer-id',
+              'value': '',
+            },
+            { 'key': 'Accept', 'value': 'application/json' },
+          ],
+        'method': 'GET',
+        'auth':
+          {
+            'type': 'apikey',
+            'apikey':
+              [
+                { 'type': 'any', 'value': 'x-api-key', 'key': 'key' },
+                { 'type': 'any', 'value': '<API Key>', 'key': 'value' },
+                { 'type': 'any', 'value': 'header', 'key': 'in' },
+              ],
+          },
+      },
+  }
+sidebar_class_name: 'get api-method'
 info_path: api/v2/data/data-listing-api
 custom_edit_url: null
 ---
 
-import ApiTabs from "@theme/ApiTabs";
-import DiscriminatorTabs from "@theme/DiscriminatorTabs";
-import MethodEndpoint from "@theme/ApiDemoPanel/MethodEndpoint";
-import SecuritySchemes from "@theme/ApiDemoPanel/SecuritySchemes";
-import MimeTabs from "@theme/MimeTabs";
-import ParamsItem from "@theme/ParamsItem";
-import ResponseSamples from "@theme/ResponseSamples";
-import SchemaItem from "@theme/SchemaItem";
-import SchemaTabs from "@theme/SchemaTabs";
-import TabItem from "@theme/TabItem";
-
-<h1 className={"openapi__heading"}>List contacts</h1>
-
-<MethodEndpoint method={"get"} path={"/salesforce/contacts"}></MethodEndpoint>
-
-<SecuritySchemes infoPath={"api/v2/data/data-listing-api"}></SecuritySchemes>
-
-
+import ApiTabs from '@theme/ApiTabs';
+import DiscriminatorTabs from '@theme/DiscriminatorTabs';
+import MethodEndpoint from '@theme/ApiDemoPanel/MethodEndpoint';
+import SecuritySchemes from '@theme/ApiDemoPanel/SecuritySchemes';
+import MimeTabs from '@theme/MimeTabs';
+import ParamsItem from '@theme/ParamsItem';
+import ResponseSamples from '@theme/ResponseSamples';
+import SchemaItem from '@theme/SchemaItem';
+import SchemaTabs from '@theme/SchemaTabs';
+import TabItem from '@theme/TabItem';
+
+<h1 className={'openapi__heading'}>List contacts</h1>
+
+<MethodEndpoint method={'get'} path={'/salesforce/contacts'}></MethodEndpoint>
+
+<SecuritySchemes infoPath={'api/v2/data/data-listing-api'}></SecuritySchemes>
 
 List contacts
 
@@ -42,9 +370,4 @@
 
 The raw data returned by the provider.
 
-<<<<<<< HEAD
-</div><SchemaItem name={"property name*"} required={false} schemaName={"any"} qualifierMessage={undefined} schema={{"type":"object","description":"The raw data returned by the provider.","additionalProperties":true}} collapsible={false} discriminator={false}></SchemaItem></div></details></SchemaItem><li><div style={{"fontSize":"var(--ifm-code-font-size)","opacity":"0.6","marginLeft":"-.5rem"}}>]</div></li></div></details></SchemaItem></ul></details></TabItem><TabItem label={"Example (from schema)"} value={"Example (from schema)"}><ResponseSamples responseExample={"{\n  \"pagination\": {\n    \"next\": \"eyJpZCI6IjQyNTc5ZjczLTg1MjQtNDU3MC05YjY3LWVjYmQ3MDJjNmIxNCIsInJldmVyc2UiOmZhbHNlfQ==\",\n    \"previous\": \"eyJpZCI6IjBjZDhmYmZkLWU5NmQtNDEwZC05ZjQxLWIwMjU1YjdmNGI4NyIsInJldmVyc2UiOnRydWV9\",\n    \"total_count\": 100\n  },\n  \"records\": [\n    {\n      \"Id\": \"string\",\n      \"Description\": \"string\",\n      \"Email\": \"string\",\n      \"AccountId\": \"string\",\n      \"FirstName\": \"string\",\n      \"HomePhone\": \"string\",\n      \"IsDeleted\": true,\n      \"LastActivityDate\": \"2023-09-05T22:10:15.419Z\",\n      \"LastName\": \"string\",\n      \"LeadSource\": \"string\",\n      \"MailingCity\": \"string\",\n      \"MailingCountry\": \"string\",\n      \"MailingPostalCode\": \"string\",\n      \"MailingState\": \"string\",\n      \"MailingStreet\": \"string\",\n      \"MobilePhone\": \"string\",\n      \"OwnerId\": \"string\",\n      \"Phone\": \"string\",\n      \"Fax\": \"string\",\n      \"Title\": \"string\",\n      \"CreatedDate\": \"2023-09-05T22:10:15.419Z\",\n      \"SystemModstamp\": \"2023-09-05T22:10:15.419Z\",\n      \"raw_data\": {}\n    }\n  ]\n}"} language={"json"}></ResponseSamples></TabItem></SchemaTabs></TabItem></MimeTabs></div></TabItem></ApiTabs></div></div>
-=======
-</div><SchemaItem name={"property name*"} required={false} schemaName={"any"} qualifierMessage={undefined} schema={{"type":"object","description":"The raw data returned by the provider.","additionalProperties":true}} collapsible={false} discriminator={false}></SchemaItem></div></details></SchemaItem><li><div style={{"fontSize":"var(--ifm-code-font-size)","opacity":"0.6","marginLeft":"-.5rem"}}>]</div></li></div></details></SchemaItem></ul></details></TabItem><TabItem label={"Example (from schema)"} value={"Example (from schema)"}><ResponseSamples responseExample={"{\n  \"pagination\": {\n    \"next\": \"eyJpZCI6IjQyNTc5ZjczLTg1MjQtNDU3MC05YjY3LWVjYmQ3MDJjNmIxNCIsInJldmVyc2UiOmZhbHNlfQ==\",\n    \"previous\": \"eyJpZCI6IjBjZDhmYmZkLWU5NmQtNDEwZC05ZjQxLWIwMjU1YjdmNGI4NyIsInJldmVyc2UiOnRydWV9\",\n    \"total_count\": 100\n  },\n  \"records\": [\n    {\n      \"Id\": \"string\",\n      \"Description\": \"string\",\n      \"Email\": \"string\",\n      \"AccountId\": \"string\",\n      \"FirstName\": \"string\",\n      \"HomePhone\": \"string\",\n      \"IsDeleted\": true,\n      \"LastActivityDate\": \"2023-09-05T22:19:34.373Z\",\n      \"LastName\": \"string\",\n      \"LeadSource\": \"string\",\n      \"MailingCity\": \"string\",\n      \"MailingCountry\": \"string\",\n      \"MailingPostalCode\": \"string\",\n      \"MailingState\": \"string\",\n      \"MailingStreet\": \"string\",\n      \"MobilePhone\": \"string\",\n      \"OwnerId\": \"string\",\n      \"Phone\": \"string\",\n      \"Fax\": \"string\",\n      \"Title\": \"string\",\n      \"CreatedDate\": \"2023-09-05T22:19:34.373Z\",\n      \"SystemModstamp\": \"2023-09-05T22:19:34.373Z\",\n      \"raw_data\": {}\n    }\n  ]\n}"} language={"json"}></ResponseSamples></TabItem></SchemaTabs></TabItem></MimeTabs></div></TabItem></ApiTabs></div></div>
->>>>>>> 1aaf1254
-      +</div><SchemaItem name={"property name*"} required={false} schemaName={"any"} qualifierMessage={undefined} schema={{"type":"object","description":"The raw data returned by the provider.","additionalProperties":true}} collapsible={false} discriminator={false}></SchemaItem></div></details></SchemaItem><li><div style={{"fontSize":"var(--ifm-code-font-size)","opacity":"0.6","marginLeft":"-.5rem"}}>]</div></li></div></details></SchemaItem></ul></details></TabItem><TabItem label={"Example (from schema)"} value={"Example (from schema)"}><ResponseSamples responseExample={"{\n  \"pagination\": {\n    \"next\": \"eyJpZCI6IjQyNTc5ZjczLTg1MjQtNDU3MC05YjY3LWVjYmQ3MDJjNmIxNCIsInJldmVyc2UiOmZhbHNlfQ==\",\n    \"previous\": \"eyJpZCI6IjBjZDhmYmZkLWU5NmQtNDEwZC05ZjQxLWIwMjU1YjdmNGI4NyIsInJldmVyc2UiOnRydWV9\",\n    \"total_count\": 100\n  },\n  \"records\": [\n    {\n      \"Id\": \"string\",\n      \"Description\": \"string\",\n      \"Email\": \"string\",\n      \"AccountId\": \"string\",\n      \"FirstName\": \"string\",\n      \"HomePhone\": \"string\",\n      \"IsDeleted\": true,\n      \"LastActivityDate\": \"2023-09-05T22:19:34.373Z\",\n      \"LastName\": \"string\",\n      \"LeadSource\": \"string\",\n      \"MailingCity\": \"string\",\n      \"MailingCountry\": \"string\",\n      \"MailingPostalCode\": \"string\",\n      \"MailingState\": \"string\",\n      \"MailingStreet\": \"string\",\n      \"MobilePhone\": \"string\",\n      \"OwnerId\": \"string\",\n      \"Phone\": \"string\",\n      \"Fax\": \"string\",\n      \"Title\": \"string\",\n      \"CreatedDate\": \"2023-09-05T22:19:34.373Z\",\n      \"SystemModstamp\": \"2023-09-05T22:19:34.373Z\",\n      \"raw_data\": {}\n    }\n  ]\n}"} language={"json"}></ResponseSamples></TabItem></SchemaTabs></TabItem></MimeTabs></div></TabItem></ApiTabs></div></div>