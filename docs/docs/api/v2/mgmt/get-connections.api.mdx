---
id: get-connections
title: "List connections"
description: "Get a list of connections"
sidebar_label: "List connections"
hide_title: true
hide_table_of_contents: true
<<<<<<< HEAD
api: {"operationId":"getConnections","tags":["Connections"],"security":[{"ApiKeyAuth":[]}],"description":"Get a list of connections","responses":{"200":{"description":"Connections","content":{"application/json":{"schema":{"type":"array","items":{"type":"object","properties":{"id":{"type":"string","example":"e888cedf-e9d0-42c5-9485-2d72984faef2"},"status":{"type":"string","enum":["available","added","authorized","callable"],"example":"available"},"application_id":{"type":"string","example":"d8ceb3ff-8b7f-4fa7-b8de-849292f6ca69"},"customer_id":{"type":"string","example":"my-customer-1"},"provider_id":{"type":"string","example":"677fcfca-cf89-4387-a189-71c885be67bc"},"provider_name":{"type":"string","enum":["hubspot","salesforce","pipedrive","zendesk_sell","ms_dynamics_365_sales","zoho_crm","capsule","outreach"],"title":"provider_name"},"category":{"type":"string","enum":["crm","engagement"],"title":"category"},"instance_url":{"type":"string","description":"Instance URL for the connected customer.","example":"https://app.hubspot.com/contacts/123456"},"schema_mappings_config":{"type":"object","properties":{"common_objects":{"type":"array","items":{"type":"object","properties":{"object":{"type":"string"},"field_mappings":{"type":"array","items":{"type":"object","properties":{"schema_field":{"type":"string"},"mapped_field":{"type":"string"}},"required":["schema_field","mapped_field"],"title":"field_mapping"}}},"required":["object","field_mappings"]}},"standard_objects":{"type":"array","items":{"type":"object","properties":{"object":{"type":"string"},"field_mappings":{"type":"array","items":{"type":"object","properties":{"schema_field":{"type":"string"},"mapped_field":{"type":"string"}},"required":["schema_field","mapped_field"],"title":"field_mapping"}}},"required":["object","field_mappings"]}}}}},"required":["id","status","application_id","customer_id","provider_id","provider_name","category","instance_url"],"title":"connection"}},"examples":{"Example":{"value":[{"id":"9572d08b-f19f-48cc-a992-1eb7031d3f6b","application_id":"d8ceb3ff-8b7f-4fa7-b8de-849292f6ca69","customer_id":"my-customer-1","status":"available","provider_id":"9572d08b-f19f-48cc-a992-1eb7031d3f6a","provider_name":"salesforce","category":"crm","instance_url":"https://mycompany-dev-ed.develop.my.salesforce.com"},{"id":"e888cedf-e9d0-42c5-9485-2d72984faef7","application_id":"d8ceb3ff-8b7f-4fa7-b8de-849292f6ca69","customer_id":"my-customer-2","status":"available","provider_id":"db40a684-3150-46d2-bfd2-acb341a72681","provider_name":"hubspot","category":"crm","instance_url":"https://app.hubspot.com/contacts/1234567"}]}}}}}},"parameters":[{"name":"customer_id","in":"path","required":true,"schema":{"type":"string","example":"0258cbc6-6020-430a-848e-aafacbadf4ae"}}],"method":"get","path":"/customers/{customer_id}/connections","servers":[{"url":"https://api.supaglue.io/mgmt/v2","description":"Supaglue API"}],"securitySchemes":{"ApiKeyAuth":{"type":"apiKey","name":"x-api-key","in":"header","description":"API key to allow developers to access the API"}},"info":{"version":"0.12.1","title":"Supaglue Management API","contact":{"name":"Supaglue","email":"docs@supaglue.com","url":"https://supaglue.com"},"description":"#### Introduction\n\nWelcome to the Supaglue Management API documentation. You can use this API to manage customer integrations and connections.\n\n[![Run in Postman](https://run.pstmn.io/button.svg)](https://god.gw.postman.com/run-collection/18172762-35306f94-8368-4412-b7f3-72715131f727?action=collection%2Ffork&source=rip_markdown&collection-url=entityId%3D18172762-35306f94-8368-4412-b7f3-72715131f727%26entityType%3Dcollection%26workspaceId%3D4d2a33f3-a9f9-41f4-ac2e-5ad4db4a5edb)\n\n#### Base API URL\n\n```\nhttps://api.supaglue.io/mgmt/v2\n```\n"},"postman":{"name":"List connections","description":{"content":"Get a list of connections","type":"text/plain"},"url":{"path":["customers",":customer_id","connections"],"host":["{{baseUrl}}"],"query":[],"variable":[{"disabled":false,"description":{"content":"(Required) ","type":"text/plain"},"type":"any","value":"","key":"customer_id"}]},"header":[{"key":"Accept","value":"application/json"}],"method":"GET","auth":{"type":"apikey","apikey":[{"type":"any","value":"x-api-key","key":"key"},{"type":"any","value":"<API Key>","key":"value"},{"type":"any","value":"header","key":"in"}]}}}
=======
api: {"operationId":"getConnections","tags":["Connections"],"security":[{"ApiKeyAuth":[]}],"description":"Get a list of connections","responses":{"200":{"description":"Connections","content":{"application/json":{"schema":{"type":"array","items":{"type":"object","properties":{"id":{"type":"string","example":"e888cedf-e9d0-42c5-9485-2d72984faef2"},"status":{"type":"string","enum":["available","added","authorized","callable"],"example":"available"},"application_id":{"type":"string","example":"d8ceb3ff-8b7f-4fa7-b8de-849292f6ca69"},"customer_id":{"type":"string","example":"my-customer-1"},"provider_id":{"type":"string","example":"677fcfca-cf89-4387-a189-71c885be67bc"},"provider_name":{"type":"string","enum":["hubspot","salesforce","pipedrive","zendesk_sell","ms_dynamics_365_sales","zoho_crm","capsule","outreach"],"title":"provider_name"},"category":{"type":"string","enum":["crm","engagement"],"title":"category"},"instance_url":{"type":"string","description":"Instance URL for the connected customer.","example":"https://app.hubspot.com/contacts/123456"},"schema_mappings_config":{"type":"object","properties":{"common_objects":{"type":"array","items":{"type":"object","properties":{"object":{"type":"string"},"field_mappings":{"type":"array","items":{"type":"object","properties":{"schema_field":{"type":"string"},"mapped_field":{"type":"string"}},"required":["schema_field","mapped_field"]}}},"required":["object","field_mappings"]}},"standard_objects":{"type":"array","items":{"type":"object","properties":{"object":{"type":"string"},"field_mappings":{"type":"array","items":{"type":"object","properties":{"schema_field":{"type":"string"},"mapped_field":{"type":"string"}},"required":["schema_field","mapped_field"]}}},"required":["object","field_mappings"]}}}}},"required":["id","status","application_id","customer_id","provider_id","provider_name","category","instance_url"],"title":"connection"}},"examples":{"Example":{"value":[{"id":"9572d08b-f19f-48cc-a992-1eb7031d3f6b","application_id":"d8ceb3ff-8b7f-4fa7-b8de-849292f6ca69","customer_id":"my-customer-1","status":"available","provider_id":"9572d08b-f19f-48cc-a992-1eb7031d3f6a","provider_name":"salesforce","category":"crm","instance_url":"https://mycompany-dev-ed.develop.my.salesforce.com"},{"id":"e888cedf-e9d0-42c5-9485-2d72984faef7","application_id":"d8ceb3ff-8b7f-4fa7-b8de-849292f6ca69","customer_id":"my-customer-2","status":"available","provider_id":"db40a684-3150-46d2-bfd2-acb341a72681","provider_name":"hubspot","category":"crm","instance_url":"https://app.hubspot.com/contacts/1234567"}]}}}}}},"parameters":[{"name":"customer_id","in":"path","required":true,"schema":{"type":"string","example":"0258cbc6-6020-430a-848e-aafacbadf4ae"}}],"method":"get","path":"/customers/{customer_id}/connections","servers":[{"url":"https://api.supaglue.io/mgmt/v2","description":"Supaglue API"}],"securitySchemes":{"ApiKeyAuth":{"type":"apiKey","name":"x-api-key","in":"header","description":"API key to allow developers to access the API"}},"info":{"version":"0.12.2","title":"Supaglue Management API","contact":{"name":"Supaglue","email":"docs@supaglue.com","url":"https://supaglue.com"},"description":"#### Introduction\n\nWelcome to the Supaglue Management API documentation. You can use this API to manage customer integrations and connections.\n\n[![Run in Postman](https://run.pstmn.io/button.svg)](https://god.gw.postman.com/run-collection/18172762-35306f94-8368-4412-b7f3-72715131f727?action=collection%2Ffork&source=rip_markdown&collection-url=entityId%3D18172762-35306f94-8368-4412-b7f3-72715131f727%26entityType%3Dcollection%26workspaceId%3D4d2a33f3-a9f9-41f4-ac2e-5ad4db4a5edb)\n\n#### Base API URL\n\n```\nhttps://api.supaglue.io/mgmt/v2\n```\n"},"postman":{"name":"List connections","description":{"content":"Get a list of connections","type":"text/plain"},"url":{"path":["customers",":customer_id","connections"],"host":["{{baseUrl}}"],"query":[],"variable":[{"disabled":false,"description":{"content":"(Required) ","type":"text/plain"},"type":"any","value":"","key":"customer_id"}]},"header":[{"key":"Accept","value":"application/json"}],"method":"GET","auth":{"type":"apikey","apikey":[{"type":"any","value":"x-api-key","key":"key"},{"type":"any","value":"<API Key>","key":"value"},{"type":"any","value":"header","key":"in"}]}}}
>>>>>>> a7d1c0e2
sidebar_class_name: "get api-method"
info_path: api/v2/mgmt/supaglue-management-api
custom_edit_url: null
---

import ApiTabs from "@theme/ApiTabs";
import DiscriminatorTabs from "@theme/DiscriminatorTabs";
import MethodEndpoint from "@theme/ApiDemoPanel/MethodEndpoint";
import SecuritySchemes from "@theme/ApiDemoPanel/SecuritySchemes";
import MimeTabs from "@theme/MimeTabs";
import ParamsItem from "@theme/ParamsItem";
import ResponseSamples from "@theme/ResponseSamples";
import SchemaItem from "@theme/SchemaItem";
import SchemaTabs from "@theme/SchemaTabs";
import TabItem from "@theme/TabItem";

<h1 className={"openapi__heading"}>List connections</h1>

<MethodEndpoint method={"get"} path={"/customers/{customer_id}/connections"}></MethodEndpoint>

<SecuritySchemes infoPath={"api/v2/mgmt/supaglue-management-api"}></SecuritySchemes>



Get a list of connections

## Request

<details style={{"marginBottom":"1rem"}} className={"openapi-markdown__details"} data-collapsed={false} open={true}><summary style={{}}><h3 className={"openapi-markdown__details-summary-header-params"}>Path Parameters</h3></summary><div><ul><ParamsItem className={"paramsItem"} param={{"name":"customer_id","in":"path","required":true,"schema":{"type":"string","example":"0258cbc6-6020-430a-848e-aafacbadf4ae"}}}></ParamsItem></ul></div></details><div><div><ApiTabs><TabItem label={"200"} value={"200"}><div>

Connections

</div><div><MimeTabs className={"openapi-tabs__mime"} schemaType={"response"}><TabItem label={"application/json"} value={"application/json"}><SchemaTabs className={"openapi-tabs__schema"}><TabItem label={"Schema"} value={"Schema"}><details style={{}} className={"openapi-markdown__details response"} data-collapsed={false} open={true}><summary style={{}} className={"openapi-markdown__details-summary-response"}><strong>Schema</strong></summary><div style={{"textAlign":"left","marginLeft":"1rem"}}></div><ul style={{"marginLeft":"1rem"}}><li><div style={{"fontSize":"var(--ifm-code-font-size)","opacity":"0.6","marginLeft":"-.5rem","paddingBottom":".5rem"}}>Array [</div></li><SchemaItem collapsible={false} name={"id"} required={true} schemaName={"string"} qualifierMessage={undefined} schema={{"type":"string","example":"e888cedf-e9d0-42c5-9485-2d72984faef2"}}></SchemaItem><SchemaItem collapsible={false} name={"status"} required={true} schemaName={"string"} qualifierMessage={"**Possible values:** [`available`, `added`, `authorized`, `callable`]"} schema={{"type":"string","enum":["available","added","authorized","callable"],"example":"available"}}></SchemaItem><SchemaItem collapsible={false} name={"application_id"} required={true} schemaName={"string"} qualifierMessage={undefined} schema={{"type":"string","example":"d8ceb3ff-8b7f-4fa7-b8de-849292f6ca69"}}></SchemaItem><SchemaItem collapsible={false} name={"customer_id"} required={true} schemaName={"string"} qualifierMessage={undefined} schema={{"type":"string","example":"my-customer-1"}}></SchemaItem><SchemaItem collapsible={false} name={"provider_id"} required={true} schemaName={"string"} qualifierMessage={undefined} schema={{"type":"string","example":"677fcfca-cf89-4387-a189-71c885be67bc"}}></SchemaItem><SchemaItem collapsible={false} name={"provider_name"} required={true} schemaName={"provider_name"} qualifierMessage={"**Possible values:** [`hubspot`, `salesforce`, `pipedrive`, `zendesk_sell`, `ms_dynamics_365_sales`, `zoho_crm`, `capsule`, `outreach`]"} schema={{"type":"string","enum":["hubspot","salesforce","pipedrive","zendesk_sell","ms_dynamics_365_sales","zoho_crm","capsule","outreach"],"title":"provider_name"}}></SchemaItem><SchemaItem collapsible={false} name={"category"} required={true} schemaName={"category"} qualifierMessage={"**Possible values:** [`crm`, `engagement`]"} schema={{"type":"string","enum":["crm","engagement"],"title":"category"}}></SchemaItem><SchemaItem collapsible={false} name={"instance_url"} required={true} schemaName={"string"} qualifierMessage={undefined} schema={{"type":"string","description":"Instance URL for the connected customer.","example":"https://app.hubspot.com/contacts/123456"}}></SchemaItem><SchemaItem collapsible={true} className={"schemaItem"}><details style={{}} className={"openapi-markdown__details"}><summary style={{}}><span className={"openapi-schema__container"}><strong className={"openapi-schema__property"}>schema_mappings_config</strong><span className={"openapi-schema__name"}> object</span></span></summary><div style={{"marginLeft":"1rem"}}><SchemaItem collapsible={true} className={"schemaItem"}><details style={{}} className={"openapi-markdown__details"}><summary style={{}}><span className={"openapi-schema__container"}><strong className={"openapi-schema__property"}>common_objects</strong><span className={"openapi-schema__name"}> object[]</span></span></summary><div style={{"marginLeft":"1rem"}}><li><div style={{"fontSize":"var(--ifm-code-font-size)","opacity":"0.6","marginLeft":"-.5rem","paddingBottom":".5rem"}}>Array [</div></li><SchemaItem collapsible={false} name={"object"} required={true} schemaName={"string"} qualifierMessage={undefined} schema={{"type":"string"}}></SchemaItem><SchemaItem collapsible={true} className={"schemaItem"}><details style={{}} className={"openapi-markdown__details"}><summary style={{}}><span className={"openapi-schema__container"}><strong className={"openapi-schema__property"}>field_mappings</strong><span className={"openapi-schema__name"}> object[]</span><span className={"openapi-schema__divider"}></span><span className={"openapi-schema__required"}>required</span></span></summary><div style={{"marginLeft":"1rem"}}><li><div style={{"fontSize":"var(--ifm-code-font-size)","opacity":"0.6","marginLeft":"-.5rem","paddingBottom":".5rem"}}>Array [</div></li><SchemaItem collapsible={false} name={"schema_field"} required={true} schemaName={"string"} qualifierMessage={undefined} schema={{"type":"string"}}></SchemaItem><SchemaItem collapsible={false} name={"mapped_field"} required={true} schemaName={"string"} qualifierMessage={undefined} schema={{"type":"string"}}></SchemaItem><li><div style={{"fontSize":"var(--ifm-code-font-size)","opacity":"0.6","marginLeft":"-.5rem"}}>]</div></li></div></details></SchemaItem><li><div style={{"fontSize":"var(--ifm-code-font-size)","opacity":"0.6","marginLeft":"-.5rem"}}>]</div></li></div></details></SchemaItem><SchemaItem collapsible={true} className={"schemaItem"}><details style={{}} className={"openapi-markdown__details"}><summary style={{}}><span className={"openapi-schema__container"}><strong className={"openapi-schema__property"}>standard_objects</strong><span className={"openapi-schema__name"}> object[]</span></span></summary><div style={{"marginLeft":"1rem"}}><li><div style={{"fontSize":"var(--ifm-code-font-size)","opacity":"0.6","marginLeft":"-.5rem","paddingBottom":".5rem"}}>Array [</div></li><SchemaItem collapsible={false} name={"object"} required={true} schemaName={"string"} qualifierMessage={undefined} schema={{"type":"string"}}></SchemaItem><SchemaItem collapsible={true} className={"schemaItem"}><details style={{}} className={"openapi-markdown__details"}><summary style={{}}><span className={"openapi-schema__container"}><strong className={"openapi-schema__property"}>field_mappings</strong><span className={"openapi-schema__name"}> object[]</span><span className={"openapi-schema__divider"}></span><span className={"openapi-schema__required"}>required</span></span></summary><div style={{"marginLeft":"1rem"}}><li><div style={{"fontSize":"var(--ifm-code-font-size)","opacity":"0.6","marginLeft":"-.5rem","paddingBottom":".5rem"}}>Array [</div></li><SchemaItem collapsible={false} name={"schema_field"} required={true} schemaName={"string"} qualifierMessage={undefined} schema={{"type":"string"}}></SchemaItem><SchemaItem collapsible={false} name={"mapped_field"} required={true} schemaName={"string"} qualifierMessage={undefined} schema={{"type":"string"}}></SchemaItem><li><div style={{"fontSize":"var(--ifm-code-font-size)","opacity":"0.6","marginLeft":"-.5rem"}}>]</div></li></div></details></SchemaItem><li><div style={{"fontSize":"var(--ifm-code-font-size)","opacity":"0.6","marginLeft":"-.5rem"}}>]</div></li></div></details></SchemaItem></div></details></SchemaItem><li><div style={{"fontSize":"var(--ifm-code-font-size)","opacity":"0.6","marginLeft":"-.5rem"}}>]</div></li></ul></details></TabItem><TabItem label={"Example (from schema)"} value={"Example (from schema)"}><ResponseSamples responseExample={"[\n  {\n    \"id\": \"e888cedf-e9d0-42c5-9485-2d72984faef2\",\n    \"status\": \"available\",\n    \"application_id\": \"d8ceb3ff-8b7f-4fa7-b8de-849292f6ca69\",\n    \"customer_id\": \"my-customer-1\",\n    \"provider_id\": \"677fcfca-cf89-4387-a189-71c885be67bc\",\n    \"provider_name\": \"hubspot\",\n    \"category\": \"crm\",\n    \"instance_url\": \"https://app.hubspot.com/contacts/123456\",\n    \"schema_mappings_config\": {\n      \"common_objects\": [\n        {\n          \"object\": \"string\",\n          \"field_mappings\": [\n            {\n              \"schema_field\": \"string\",\n              \"mapped_field\": \"string\"\n            }\n          ]\n        }\n      ],\n      \"standard_objects\": [\n        {\n          \"object\": \"string\",\n          \"field_mappings\": [\n            {\n              \"schema_field\": \"string\",\n              \"mapped_field\": \"string\"\n            }\n          ]\n        }\n      ]\n    }\n  }\n]"} language={"json"}></ResponseSamples></TabItem><TabItem label={"Example"} value={"Example"}><ResponseSamples responseExample={"[\n  {\n    \"id\": \"9572d08b-f19f-48cc-a992-1eb7031d3f6b\",\n    \"application_id\": \"d8ceb3ff-8b7f-4fa7-b8de-849292f6ca69\",\n    \"customer_id\": \"my-customer-1\",\n    \"status\": \"available\",\n    \"provider_id\": \"9572d08b-f19f-48cc-a992-1eb7031d3f6a\",\n    \"provider_name\": \"salesforce\",\n    \"category\": \"crm\",\n    \"instance_url\": \"https://mycompany-dev-ed.develop.my.salesforce.com\"\n  },\n  {\n    \"id\": \"e888cedf-e9d0-42c5-9485-2d72984faef7\",\n    \"application_id\": \"d8ceb3ff-8b7f-4fa7-b8de-849292f6ca69\",\n    \"customer_id\": \"my-customer-2\",\n    \"status\": \"available\",\n    \"provider_id\": \"db40a684-3150-46d2-bfd2-acb341a72681\",\n    \"provider_name\": \"hubspot\",\n    \"category\": \"crm\",\n    \"instance_url\": \"https://app.hubspot.com/contacts/1234567\"\n  }\n]"} language={"json"}></ResponseSamples></TabItem></SchemaTabs></TabItem></MimeTabs></div></TabItem></ApiTabs></div></div>
      <|MERGE_RESOLUTION|>--- conflicted
+++ resolved
@@ -1,38 +1,260 @@
 ---
 id: get-connections
-title: "List connections"
-description: "Get a list of connections"
-sidebar_label: "List connections"
+title: 'List connections'
+description: 'Get a list of connections'
+sidebar_label: 'List connections'
 hide_title: true
 hide_table_of_contents: true
-<<<<<<< HEAD
-api: {"operationId":"getConnections","tags":["Connections"],"security":[{"ApiKeyAuth":[]}],"description":"Get a list of connections","responses":{"200":{"description":"Connections","content":{"application/json":{"schema":{"type":"array","items":{"type":"object","properties":{"id":{"type":"string","example":"e888cedf-e9d0-42c5-9485-2d72984faef2"},"status":{"type":"string","enum":["available","added","authorized","callable"],"example":"available"},"application_id":{"type":"string","example":"d8ceb3ff-8b7f-4fa7-b8de-849292f6ca69"},"customer_id":{"type":"string","example":"my-customer-1"},"provider_id":{"type":"string","example":"677fcfca-cf89-4387-a189-71c885be67bc"},"provider_name":{"type":"string","enum":["hubspot","salesforce","pipedrive","zendesk_sell","ms_dynamics_365_sales","zoho_crm","capsule","outreach"],"title":"provider_name"},"category":{"type":"string","enum":["crm","engagement"],"title":"category"},"instance_url":{"type":"string","description":"Instance URL for the connected customer.","example":"https://app.hubspot.com/contacts/123456"},"schema_mappings_config":{"type":"object","properties":{"common_objects":{"type":"array","items":{"type":"object","properties":{"object":{"type":"string"},"field_mappings":{"type":"array","items":{"type":"object","properties":{"schema_field":{"type":"string"},"mapped_field":{"type":"string"}},"required":["schema_field","mapped_field"],"title":"field_mapping"}}},"required":["object","field_mappings"]}},"standard_objects":{"type":"array","items":{"type":"object","properties":{"object":{"type":"string"},"field_mappings":{"type":"array","items":{"type":"object","properties":{"schema_field":{"type":"string"},"mapped_field":{"type":"string"}},"required":["schema_field","mapped_field"],"title":"field_mapping"}}},"required":["object","field_mappings"]}}}}},"required":["id","status","application_id","customer_id","provider_id","provider_name","category","instance_url"],"title":"connection"}},"examples":{"Example":{"value":[{"id":"9572d08b-f19f-48cc-a992-1eb7031d3f6b","application_id":"d8ceb3ff-8b7f-4fa7-b8de-849292f6ca69","customer_id":"my-customer-1","status":"available","provider_id":"9572d08b-f19f-48cc-a992-1eb7031d3f6a","provider_name":"salesforce","category":"crm","instance_url":"https://mycompany-dev-ed.develop.my.salesforce.com"},{"id":"e888cedf-e9d0-42c5-9485-2d72984faef7","application_id":"d8ceb3ff-8b7f-4fa7-b8de-849292f6ca69","customer_id":"my-customer-2","status":"available","provider_id":"db40a684-3150-46d2-bfd2-acb341a72681","provider_name":"hubspot","category":"crm","instance_url":"https://app.hubspot.com/contacts/1234567"}]}}}}}},"parameters":[{"name":"customer_id","in":"path","required":true,"schema":{"type":"string","example":"0258cbc6-6020-430a-848e-aafacbadf4ae"}}],"method":"get","path":"/customers/{customer_id}/connections","servers":[{"url":"https://api.supaglue.io/mgmt/v2","description":"Supaglue API"}],"securitySchemes":{"ApiKeyAuth":{"type":"apiKey","name":"x-api-key","in":"header","description":"API key to allow developers to access the API"}},"info":{"version":"0.12.1","title":"Supaglue Management API","contact":{"name":"Supaglue","email":"docs@supaglue.com","url":"https://supaglue.com"},"description":"#### Introduction\n\nWelcome to the Supaglue Management API documentation. You can use this API to manage customer integrations and connections.\n\n[![Run in Postman](https://run.pstmn.io/button.svg)](https://god.gw.postman.com/run-collection/18172762-35306f94-8368-4412-b7f3-72715131f727?action=collection%2Ffork&source=rip_markdown&collection-url=entityId%3D18172762-35306f94-8368-4412-b7f3-72715131f727%26entityType%3Dcollection%26workspaceId%3D4d2a33f3-a9f9-41f4-ac2e-5ad4db4a5edb)\n\n#### Base API URL\n\n```\nhttps://api.supaglue.io/mgmt/v2\n```\n"},"postman":{"name":"List connections","description":{"content":"Get a list of connections","type":"text/plain"},"url":{"path":["customers",":customer_id","connections"],"host":["{{baseUrl}}"],"query":[],"variable":[{"disabled":false,"description":{"content":"(Required) ","type":"text/plain"},"type":"any","value":"","key":"customer_id"}]},"header":[{"key":"Accept","value":"application/json"}],"method":"GET","auth":{"type":"apikey","apikey":[{"type":"any","value":"x-api-key","key":"key"},{"type":"any","value":"<API Key>","key":"value"},{"type":"any","value":"header","key":"in"}]}}}
-=======
-api: {"operationId":"getConnections","tags":["Connections"],"security":[{"ApiKeyAuth":[]}],"description":"Get a list of connections","responses":{"200":{"description":"Connections","content":{"application/json":{"schema":{"type":"array","items":{"type":"object","properties":{"id":{"type":"string","example":"e888cedf-e9d0-42c5-9485-2d72984faef2"},"status":{"type":"string","enum":["available","added","authorized","callable"],"example":"available"},"application_id":{"type":"string","example":"d8ceb3ff-8b7f-4fa7-b8de-849292f6ca69"},"customer_id":{"type":"string","example":"my-customer-1"},"provider_id":{"type":"string","example":"677fcfca-cf89-4387-a189-71c885be67bc"},"provider_name":{"type":"string","enum":["hubspot","salesforce","pipedrive","zendesk_sell","ms_dynamics_365_sales","zoho_crm","capsule","outreach"],"title":"provider_name"},"category":{"type":"string","enum":["crm","engagement"],"title":"category"},"instance_url":{"type":"string","description":"Instance URL for the connected customer.","example":"https://app.hubspot.com/contacts/123456"},"schema_mappings_config":{"type":"object","properties":{"common_objects":{"type":"array","items":{"type":"object","properties":{"object":{"type":"string"},"field_mappings":{"type":"array","items":{"type":"object","properties":{"schema_field":{"type":"string"},"mapped_field":{"type":"string"}},"required":["schema_field","mapped_field"]}}},"required":["object","field_mappings"]}},"standard_objects":{"type":"array","items":{"type":"object","properties":{"object":{"type":"string"},"field_mappings":{"type":"array","items":{"type":"object","properties":{"schema_field":{"type":"string"},"mapped_field":{"type":"string"}},"required":["schema_field","mapped_field"]}}},"required":["object","field_mappings"]}}}}},"required":["id","status","application_id","customer_id","provider_id","provider_name","category","instance_url"],"title":"connection"}},"examples":{"Example":{"value":[{"id":"9572d08b-f19f-48cc-a992-1eb7031d3f6b","application_id":"d8ceb3ff-8b7f-4fa7-b8de-849292f6ca69","customer_id":"my-customer-1","status":"available","provider_id":"9572d08b-f19f-48cc-a992-1eb7031d3f6a","provider_name":"salesforce","category":"crm","instance_url":"https://mycompany-dev-ed.develop.my.salesforce.com"},{"id":"e888cedf-e9d0-42c5-9485-2d72984faef7","application_id":"d8ceb3ff-8b7f-4fa7-b8de-849292f6ca69","customer_id":"my-customer-2","status":"available","provider_id":"db40a684-3150-46d2-bfd2-acb341a72681","provider_name":"hubspot","category":"crm","instance_url":"https://app.hubspot.com/contacts/1234567"}]}}}}}},"parameters":[{"name":"customer_id","in":"path","required":true,"schema":{"type":"string","example":"0258cbc6-6020-430a-848e-aafacbadf4ae"}}],"method":"get","path":"/customers/{customer_id}/connections","servers":[{"url":"https://api.supaglue.io/mgmt/v2","description":"Supaglue API"}],"securitySchemes":{"ApiKeyAuth":{"type":"apiKey","name":"x-api-key","in":"header","description":"API key to allow developers to access the API"}},"info":{"version":"0.12.2","title":"Supaglue Management API","contact":{"name":"Supaglue","email":"docs@supaglue.com","url":"https://supaglue.com"},"description":"#### Introduction\n\nWelcome to the Supaglue Management API documentation. You can use this API to manage customer integrations and connections.\n\n[![Run in Postman](https://run.pstmn.io/button.svg)](https://god.gw.postman.com/run-collection/18172762-35306f94-8368-4412-b7f3-72715131f727?action=collection%2Ffork&source=rip_markdown&collection-url=entityId%3D18172762-35306f94-8368-4412-b7f3-72715131f727%26entityType%3Dcollection%26workspaceId%3D4d2a33f3-a9f9-41f4-ac2e-5ad4db4a5edb)\n\n#### Base API URL\n\n```\nhttps://api.supaglue.io/mgmt/v2\n```\n"},"postman":{"name":"List connections","description":{"content":"Get a list of connections","type":"text/plain"},"url":{"path":["customers",":customer_id","connections"],"host":["{{baseUrl}}"],"query":[],"variable":[{"disabled":false,"description":{"content":"(Required) ","type":"text/plain"},"type":"any","value":"","key":"customer_id"}]},"header":[{"key":"Accept","value":"application/json"}],"method":"GET","auth":{"type":"apikey","apikey":[{"type":"any","value":"x-api-key","key":"key"},{"type":"any","value":"<API Key>","key":"value"},{"type":"any","value":"header","key":"in"}]}}}
->>>>>>> a7d1c0e2
-sidebar_class_name: "get api-method"
+api:
+  {
+    'operationId': 'getConnections',
+    'tags': ['Connections'],
+    'security': [{ 'ApiKeyAuth': [] }],
+    'description': 'Get a list of connections',
+    'responses':
+      {
+        '200':
+          {
+            'description': 'Connections',
+            'content':
+              {
+                'application/json':
+                  {
+                    'schema':
+                      {
+                        'type': 'array',
+                        'items':
+                          {
+                            'type': 'object',
+                            'properties':
+                              {
+                                'id': { 'type': 'string', 'example': 'e888cedf-e9d0-42c5-9485-2d72984faef2' },
+                                'status':
+                                  {
+                                    'type': 'string',
+                                    'enum': ['available', 'added', 'authorized', 'callable'],
+                                    'example': 'available',
+                                  },
+                                'application_id':
+                                  { 'type': 'string', 'example': 'd8ceb3ff-8b7f-4fa7-b8de-849292f6ca69' },
+                                'customer_id': { 'type': 'string', 'example': 'my-customer-1' },
+                                'provider_id': { 'type': 'string', 'example': '677fcfca-cf89-4387-a189-71c885be67bc' },
+                                'provider_name':
+                                  {
+                                    'type': 'string',
+                                    'enum':
+                                      [
+                                        'hubspot',
+                                        'salesforce',
+                                        'pipedrive',
+                                        'zendesk_sell',
+                                        'ms_dynamics_365_sales',
+                                        'zoho_crm',
+                                        'capsule',
+                                        'outreach',
+                                      ],
+                                    'title': 'provider_name',
+                                  },
+                                'category': { 'type': 'string', 'enum': ['crm', 'engagement'], 'title': 'category' },
+                                'instance_url':
+                                  {
+                                    'type': 'string',
+                                    'description': 'Instance URL for the connected customer.',
+                                    'example': 'https://app.hubspot.com/contacts/123456',
+                                  },
+                                'schema_mappings_config':
+                                  {
+                                    'type': 'object',
+                                    'properties':
+                                      {
+                                        'common_objects':
+                                          {
+                                            'type': 'array',
+                                            'items':
+                                              {
+                                                'type': 'object',
+                                                'properties':
+                                                  {
+                                                    'object': { 'type': 'string' },
+                                                    'field_mappings':
+                                                      {
+                                                        'type': 'array',
+                                                        'items':
+                                                          {
+                                                            'type': 'object',
+                                                            'properties':
+                                                              {
+                                                                'schema_field': { 'type': 'string' },
+                                                                'mapped_field': { 'type': 'string' },
+                                                              },
+                                                            'required': ['schema_field', 'mapped_field'],
+                                                          },
+                                                      },
+                                                  },
+                                                'required': ['object', 'field_mappings'],
+                                              },
+                                          },
+                                        'standard_objects':
+                                          {
+                                            'type': 'array',
+                                            'items':
+                                              {
+                                                'type': 'object',
+                                                'properties':
+                                                  {
+                                                    'object': { 'type': 'string' },
+                                                    'field_mappings':
+                                                      {
+                                                        'type': 'array',
+                                                        'items':
+                                                          {
+                                                            'type': 'object',
+                                                            'properties':
+                                                              {
+                                                                'schema_field': { 'type': 'string' },
+                                                                'mapped_field': { 'type': 'string' },
+                                                              },
+                                                            'required': ['schema_field', 'mapped_field'],
+                                                          },
+                                                      },
+                                                  },
+                                                'required': ['object', 'field_mappings'],
+                                              },
+                                          },
+                                      },
+                                  },
+                              },
+                            'required':
+                              [
+                                'id',
+                                'status',
+                                'application_id',
+                                'customer_id',
+                                'provider_id',
+                                'provider_name',
+                                'category',
+                                'instance_url',
+                              ],
+                            'title': 'connection',
+                          },
+                      },
+                    'examples':
+                      {
+                        'Example':
+                          {
+                            'value':
+                              [
+                                {
+                                  'id': '9572d08b-f19f-48cc-a992-1eb7031d3f6b',
+                                  'application_id': 'd8ceb3ff-8b7f-4fa7-b8de-849292f6ca69',
+                                  'customer_id': 'my-customer-1',
+                                  'status': 'available',
+                                  'provider_id': '9572d08b-f19f-48cc-a992-1eb7031d3f6a',
+                                  'provider_name': 'salesforce',
+                                  'category': 'crm',
+                                  'instance_url': 'https://mycompany-dev-ed.develop.my.salesforce.com',
+                                },
+                                {
+                                  'id': 'e888cedf-e9d0-42c5-9485-2d72984faef7',
+                                  'application_id': 'd8ceb3ff-8b7f-4fa7-b8de-849292f6ca69',
+                                  'customer_id': 'my-customer-2',
+                                  'status': 'available',
+                                  'provider_id': 'db40a684-3150-46d2-bfd2-acb341a72681',
+                                  'provider_name': 'hubspot',
+                                  'category': 'crm',
+                                  'instance_url': 'https://app.hubspot.com/contacts/1234567',
+                                },
+                              ],
+                          },
+                      },
+                  },
+              },
+          },
+      },
+    'parameters':
+      [
+        {
+          'name': 'customer_id',
+          'in': 'path',
+          'required': true,
+          'schema': { 'type': 'string', 'example': '0258cbc6-6020-430a-848e-aafacbadf4ae' },
+        },
+      ],
+    'method': 'get',
+    'path': '/customers/{customer_id}/connections',
+    'servers': [{ 'url': 'https://api.supaglue.io/mgmt/v2', 'description': 'Supaglue API' }],
+    'securitySchemes':
+      {
+        'ApiKeyAuth':
+          {
+            'type': 'apiKey',
+            'name': 'x-api-key',
+            'in': 'header',
+            'description': 'API key to allow developers to access the API',
+          },
+      },
+    'info':
+      {
+        'version': '0.12.2',
+        'title': 'Supaglue Management API',
+        'contact': { 'name': 'Supaglue', 'email': 'docs@supaglue.com', 'url': 'https://supaglue.com' },
+        'description': "#### Introduction\n\nWelcome to the Supaglue Management API documentation. You can use this API to manage customer integrations and connections.\n\n[![Run in Postman](https://run.pstmn.io/button.svg)](https://god.gw.postman.com/run-collection/18172762-35306f94-8368-4412-b7f3-72715131f727?action=collection%2Ffork&source=rip_markdown&collection-url=entityId%3D18172762-35306f94-8368-4412-b7f3-72715131f727%26entityType%3Dcollection%26workspaceId%3D4d2a33f3-a9f9-41f4-ac2e-5ad4db4a5edb)\n\n#### Base API URL\n\n```\nhttps://api.supaglue.io/mgmt/v2\n```\n",
+      },
+    'postman':
+      {
+        'name': 'List connections',
+        'description': { 'content': 'Get a list of connections', 'type': 'text/plain' },
+        'url':
+          {
+            'path': ['customers', ':customer_id', 'connections'],
+            'host': ['{{baseUrl}}'],
+            'query': [],
+            'variable':
+              [
+                {
+                  'disabled': false,
+                  'description': { 'content': '(Required) ', 'type': 'text/plain' },
+                  'type': 'any',
+                  'value': '',
+                  'key': 'customer_id',
+                },
+              ],
+          },
+        'header': [{ 'key': 'Accept', 'value': 'application/json' }],
+        'method': 'GET',
+        'auth':
+          {
+            'type': 'apikey',
+            'apikey':
+              [
+                { 'type': 'any', 'value': 'x-api-key', 'key': 'key' },
+                { 'type': 'any', 'value': '<API Key>', 'key': 'value' },
+                { 'type': 'any', 'value': 'header', 'key': 'in' },
+              ],
+          },
+      },
+  }
+sidebar_class_name: 'get api-method'
 info_path: api/v2/mgmt/supaglue-management-api
 custom_edit_url: null
 ---
 
-import ApiTabs from "@theme/ApiTabs";
-import DiscriminatorTabs from "@theme/DiscriminatorTabs";
-import MethodEndpoint from "@theme/ApiDemoPanel/MethodEndpoint";
-import SecuritySchemes from "@theme/ApiDemoPanel/SecuritySchemes";
-import MimeTabs from "@theme/MimeTabs";
-import ParamsItem from "@theme/ParamsItem";
-import ResponseSamples from "@theme/ResponseSamples";
-import SchemaItem from "@theme/SchemaItem";
-import SchemaTabs from "@theme/SchemaTabs";
-import TabItem from "@theme/TabItem";
-
-<h1 className={"openapi__heading"}>List connections</h1>
-
-<MethodEndpoint method={"get"} path={"/customers/{customer_id}/connections"}></MethodEndpoint>
-
-<SecuritySchemes infoPath={"api/v2/mgmt/supaglue-management-api"}></SecuritySchemes>
-
-
+import ApiTabs from '@theme/ApiTabs';
+import DiscriminatorTabs from '@theme/DiscriminatorTabs';
+import MethodEndpoint from '@theme/ApiDemoPanel/MethodEndpoint';
+import SecuritySchemes from '@theme/ApiDemoPanel/SecuritySchemes';
+import MimeTabs from '@theme/MimeTabs';
+import ParamsItem from '@theme/ParamsItem';
+import ResponseSamples from '@theme/ResponseSamples';
+import SchemaItem from '@theme/SchemaItem';
+import SchemaTabs from '@theme/SchemaTabs';
+import TabItem from '@theme/TabItem';
+
+<h1 className={'openapi__heading'}>List connections</h1>
+
+<MethodEndpoint method={'get'} path={'/customers/{customer_id}/connections'}></MethodEndpoint>
+
+<SecuritySchemes infoPath={'api/v2/mgmt/supaglue-management-api'}></SecuritySchemes>
 
 Get a list of connections
 
@@ -42,5 +264,4 @@
 
 Connections
 
-</div><div><MimeTabs className={"openapi-tabs__mime"} schemaType={"response"}><TabItem label={"application/json"} value={"application/json"}><SchemaTabs className={"openapi-tabs__schema"}><TabItem label={"Schema"} value={"Schema"}><details style={{}} className={"openapi-markdown__details response"} data-collapsed={false} open={true}><summary style={{}} className={"openapi-markdown__details-summary-response"}><strong>Schema</strong></summary><div style={{"textAlign":"left","marginLeft":"1rem"}}></div><ul style={{"marginLeft":"1rem"}}><li><div style={{"fontSize":"var(--ifm-code-font-size)","opacity":"0.6","marginLeft":"-.5rem","paddingBottom":".5rem"}}>Array [</div></li><SchemaItem collapsible={false} name={"id"} required={true} schemaName={"string"} qualifierMessage={undefined} schema={{"type":"string","example":"e888cedf-e9d0-42c5-9485-2d72984faef2"}}></SchemaItem><SchemaItem collapsible={false} name={"status"} required={true} schemaName={"string"} qualifierMessage={"**Possible values:** [`available`, `added`, `authorized`, `callable`]"} schema={{"type":"string","enum":["available","added","authorized","callable"],"example":"available"}}></SchemaItem><SchemaItem collapsible={false} name={"application_id"} required={true} schemaName={"string"} qualifierMessage={undefined} schema={{"type":"string","example":"d8ceb3ff-8b7f-4fa7-b8de-849292f6ca69"}}></SchemaItem><SchemaItem collapsible={false} name={"customer_id"} required={true} schemaName={"string"} qualifierMessage={undefined} schema={{"type":"string","example":"my-customer-1"}}></SchemaItem><SchemaItem collapsible={false} name={"provider_id"} required={true} schemaName={"string"} qualifierMessage={undefined} schema={{"type":"string","example":"677fcfca-cf89-4387-a189-71c885be67bc"}}></SchemaItem><SchemaItem collapsible={false} name={"provider_name"} required={true} schemaName={"provider_name"} qualifierMessage={"**Possible values:** [`hubspot`, `salesforce`, `pipedrive`, `zendesk_sell`, `ms_dynamics_365_sales`, `zoho_crm`, `capsule`, `outreach`]"} schema={{"type":"string","enum":["hubspot","salesforce","pipedrive","zendesk_sell","ms_dynamics_365_sales","zoho_crm","capsule","outreach"],"title":"provider_name"}}></SchemaItem><SchemaItem collapsible={false} name={"category"} required={true} schemaName={"category"} qualifierMessage={"**Possible values:** [`crm`, `engagement`]"} schema={{"type":"string","enum":["crm","engagement"],"title":"category"}}></SchemaItem><SchemaItem collapsible={false} name={"instance_url"} required={true} schemaName={"string"} qualifierMessage={undefined} schema={{"type":"string","description":"Instance URL for the connected customer.","example":"https://app.hubspot.com/contacts/123456"}}></SchemaItem><SchemaItem collapsible={true} className={"schemaItem"}><details style={{}} className={"openapi-markdown__details"}><summary style={{}}><span className={"openapi-schema__container"}><strong className={"openapi-schema__property"}>schema_mappings_config</strong><span className={"openapi-schema__name"}> object</span></span></summary><div style={{"marginLeft":"1rem"}}><SchemaItem collapsible={true} className={"schemaItem"}><details style={{}} className={"openapi-markdown__details"}><summary style={{}}><span className={"openapi-schema__container"}><strong className={"openapi-schema__property"}>common_objects</strong><span className={"openapi-schema__name"}> object[]</span></span></summary><div style={{"marginLeft":"1rem"}}><li><div style={{"fontSize":"var(--ifm-code-font-size)","opacity":"0.6","marginLeft":"-.5rem","paddingBottom":".5rem"}}>Array [</div></li><SchemaItem collapsible={false} name={"object"} required={true} schemaName={"string"} qualifierMessage={undefined} schema={{"type":"string"}}></SchemaItem><SchemaItem collapsible={true} className={"schemaItem"}><details style={{}} className={"openapi-markdown__details"}><summary style={{}}><span className={"openapi-schema__container"}><strong className={"openapi-schema__property"}>field_mappings</strong><span className={"openapi-schema__name"}> object[]</span><span className={"openapi-schema__divider"}></span><span className={"openapi-schema__required"}>required</span></span></summary><div style={{"marginLeft":"1rem"}}><li><div style={{"fontSize":"var(--ifm-code-font-size)","opacity":"0.6","marginLeft":"-.5rem","paddingBottom":".5rem"}}>Array [</div></li><SchemaItem collapsible={false} name={"schema_field"} required={true} schemaName={"string"} qualifierMessage={undefined} schema={{"type":"string"}}></SchemaItem><SchemaItem collapsible={false} name={"mapped_field"} required={true} schemaName={"string"} qualifierMessage={undefined} schema={{"type":"string"}}></SchemaItem><li><div style={{"fontSize":"var(--ifm-code-font-size)","opacity":"0.6","marginLeft":"-.5rem"}}>]</div></li></div></details></SchemaItem><li><div style={{"fontSize":"var(--ifm-code-font-size)","opacity":"0.6","marginLeft":"-.5rem"}}>]</div></li></div></details></SchemaItem><SchemaItem collapsible={true} className={"schemaItem"}><details style={{}} className={"openapi-markdown__details"}><summary style={{}}><span className={"openapi-schema__container"}><strong className={"openapi-schema__property"}>standard_objects</strong><span className={"openapi-schema__name"}> object[]</span></span></summary><div style={{"marginLeft":"1rem"}}><li><div style={{"fontSize":"var(--ifm-code-font-size)","opacity":"0.6","marginLeft":"-.5rem","paddingBottom":".5rem"}}>Array [</div></li><SchemaItem collapsible={false} name={"object"} required={true} schemaName={"string"} qualifierMessage={undefined} schema={{"type":"string"}}></SchemaItem><SchemaItem collapsible={true} className={"schemaItem"}><details style={{}} className={"openapi-markdown__details"}><summary style={{}}><span className={"openapi-schema__container"}><strong className={"openapi-schema__property"}>field_mappings</strong><span className={"openapi-schema__name"}> object[]</span><span className={"openapi-schema__divider"}></span><span className={"openapi-schema__required"}>required</span></span></summary><div style={{"marginLeft":"1rem"}}><li><div style={{"fontSize":"var(--ifm-code-font-size)","opacity":"0.6","marginLeft":"-.5rem","paddingBottom":".5rem"}}>Array [</div></li><SchemaItem collapsible={false} name={"schema_field"} required={true} schemaName={"string"} qualifierMessage={undefined} schema={{"type":"string"}}></SchemaItem><SchemaItem collapsible={false} name={"mapped_field"} required={true} schemaName={"string"} qualifierMessage={undefined} schema={{"type":"string"}}></SchemaItem><li><div style={{"fontSize":"var(--ifm-code-font-size)","opacity":"0.6","marginLeft":"-.5rem"}}>]</div></li></div></details></SchemaItem><li><div style={{"fontSize":"var(--ifm-code-font-size)","opacity":"0.6","marginLeft":"-.5rem"}}>]</div></li></div></details></SchemaItem></div></details></SchemaItem><li><div style={{"fontSize":"var(--ifm-code-font-size)","opacity":"0.6","marginLeft":"-.5rem"}}>]</div></li></ul></details></TabItem><TabItem label={"Example (from schema)"} value={"Example (from schema)"}><ResponseSamples responseExample={"[\n  {\n    \"id\": \"e888cedf-e9d0-42c5-9485-2d72984faef2\",\n    \"status\": \"available\",\n    \"application_id\": \"d8ceb3ff-8b7f-4fa7-b8de-849292f6ca69\",\n    \"customer_id\": \"my-customer-1\",\n    \"provider_id\": \"677fcfca-cf89-4387-a189-71c885be67bc\",\n    \"provider_name\": \"hubspot\",\n    \"category\": \"crm\",\n    \"instance_url\": \"https://app.hubspot.com/contacts/123456\",\n    \"schema_mappings_config\": {\n      \"common_objects\": [\n        {\n          \"object\": \"string\",\n          \"field_mappings\": [\n            {\n              \"schema_field\": \"string\",\n              \"mapped_field\": \"string\"\n            }\n          ]\n        }\n      ],\n      \"standard_objects\": [\n        {\n          \"object\": \"string\",\n          \"field_mappings\": [\n            {\n              \"schema_field\": \"string\",\n              \"mapped_field\": \"string\"\n            }\n          ]\n        }\n      ]\n    }\n  }\n]"} language={"json"}></ResponseSamples></TabItem><TabItem label={"Example"} value={"Example"}><ResponseSamples responseExample={"[\n  {\n    \"id\": \"9572d08b-f19f-48cc-a992-1eb7031d3f6b\",\n    \"application_id\": \"d8ceb3ff-8b7f-4fa7-b8de-849292f6ca69\",\n    \"customer_id\": \"my-customer-1\",\n    \"status\": \"available\",\n    \"provider_id\": \"9572d08b-f19f-48cc-a992-1eb7031d3f6a\",\n    \"provider_name\": \"salesforce\",\n    \"category\": \"crm\",\n    \"instance_url\": \"https://mycompany-dev-ed.develop.my.salesforce.com\"\n  },\n  {\n    \"id\": \"e888cedf-e9d0-42c5-9485-2d72984faef7\",\n    \"application_id\": \"d8ceb3ff-8b7f-4fa7-b8de-849292f6ca69\",\n    \"customer_id\": \"my-customer-2\",\n    \"status\": \"available\",\n    \"provider_id\": \"db40a684-3150-46d2-bfd2-acb341a72681\",\n    \"provider_name\": \"hubspot\",\n    \"category\": \"crm\",\n    \"instance_url\": \"https://app.hubspot.com/contacts/1234567\"\n  }\n]"} language={"json"}></ResponseSamples></TabItem></SchemaTabs></TabItem></MimeTabs></div></TabItem></ApiTabs></div></div>
-      +</div><div><MimeTabs className={"openapi-tabs__mime"} schemaType={"response"}><TabItem label={"application/json"} value={"application/json"}><SchemaTabs className={"openapi-tabs__schema"}><TabItem label={"Schema"} value={"Schema"}><details style={{}} className={"openapi-markdown__details response"} data-collapsed={false} open={true}><summary style={{}} className={"openapi-markdown__details-summary-response"}><strong>Schema</strong></summary><div style={{"textAlign":"left","marginLeft":"1rem"}}></div><ul style={{"marginLeft":"1rem"}}><li><div style={{"fontSize":"var(--ifm-code-font-size)","opacity":"0.6","marginLeft":"-.5rem","paddingBottom":".5rem"}}>Array [</div></li><SchemaItem collapsible={false} name={"id"} required={true} schemaName={"string"} qualifierMessage={undefined} schema={{"type":"string","example":"e888cedf-e9d0-42c5-9485-2d72984faef2"}}></SchemaItem><SchemaItem collapsible={false} name={"status"} required={true} schemaName={"string"} qualifierMessage={"**Possible values:** [`available`, `added`, `authorized`, `callable`]"} schema={{"type":"string","enum":["available","added","authorized","callable"],"example":"available"}}></SchemaItem><SchemaItem collapsible={false} name={"application_id"} required={true} schemaName={"string"} qualifierMessage={undefined} schema={{"type":"string","example":"d8ceb3ff-8b7f-4fa7-b8de-849292f6ca69"}}></SchemaItem><SchemaItem collapsible={false} name={"customer_id"} required={true} schemaName={"string"} qualifierMessage={undefined} schema={{"type":"string","example":"my-customer-1"}}></SchemaItem><SchemaItem collapsible={false} name={"provider_id"} required={true} schemaName={"string"} qualifierMessage={undefined} schema={{"type":"string","example":"677fcfca-cf89-4387-a189-71c885be67bc"}}></SchemaItem><SchemaItem collapsible={false} name={"provider_name"} required={true} schemaName={"provider_name"} qualifierMessage={"**Possible values:** [`hubspot`, `salesforce`, `pipedrive`, `zendesk_sell`, `ms_dynamics_365_sales`, `zoho_crm`, `capsule`, `outreach`]"} schema={{"type":"string","enum":["hubspot","salesforce","pipedrive","zendesk_sell","ms_dynamics_365_sales","zoho_crm","capsule","outreach"],"title":"provider_name"}}></SchemaItem><SchemaItem collapsible={false} name={"category"} required={true} schemaName={"category"} qualifierMessage={"**Possible values:** [`crm`, `engagement`]"} schema={{"type":"string","enum":["crm","engagement"],"title":"category"}}></SchemaItem><SchemaItem collapsible={false} name={"instance_url"} required={true} schemaName={"string"} qualifierMessage={undefined} schema={{"type":"string","description":"Instance URL for the connected customer.","example":"https://app.hubspot.com/contacts/123456"}}></SchemaItem><SchemaItem collapsible={true} className={"schemaItem"}><details style={{}} className={"openapi-markdown__details"}><summary style={{}}><span className={"openapi-schema__container"}><strong className={"openapi-schema__property"}>schema_mappings_config</strong><span className={"openapi-schema__name"}> object</span></span></summary><div style={{"marginLeft":"1rem"}}><SchemaItem collapsible={true} className={"schemaItem"}><details style={{}} className={"openapi-markdown__details"}><summary style={{}}><span className={"openapi-schema__container"}><strong className={"openapi-schema__property"}>common_objects</strong><span className={"openapi-schema__name"}> object[]</span></span></summary><div style={{"marginLeft":"1rem"}}><li><div style={{"fontSize":"var(--ifm-code-font-size)","opacity":"0.6","marginLeft":"-.5rem","paddingBottom":".5rem"}}>Array [</div></li><SchemaItem collapsible={false} name={"object"} required={true} schemaName={"string"} qualifierMessage={undefined} schema={{"type":"string"}}></SchemaItem><SchemaItem collapsible={true} className={"schemaItem"}><details style={{}} className={"openapi-markdown__details"}><summary style={{}}><span className={"openapi-schema__container"}><strong className={"openapi-schema__property"}>field_mappings</strong><span className={"openapi-schema__name"}> object[]</span><span className={"openapi-schema__divider"}></span><span className={"openapi-schema__required"}>required</span></span></summary><div style={{"marginLeft":"1rem"}}><li><div style={{"fontSize":"var(--ifm-code-font-size)","opacity":"0.6","marginLeft":"-.5rem","paddingBottom":".5rem"}}>Array [</div></li><SchemaItem collapsible={false} name={"schema_field"} required={true} schemaName={"string"} qualifierMessage={undefined} schema={{"type":"string"}}></SchemaItem><SchemaItem collapsible={false} name={"mapped_field"} required={true} schemaName={"string"} qualifierMessage={undefined} schema={{"type":"string"}}></SchemaItem><li><div style={{"fontSize":"var(--ifm-code-font-size)","opacity":"0.6","marginLeft":"-.5rem"}}>]</div></li></div></details></SchemaItem><li><div style={{"fontSize":"var(--ifm-code-font-size)","opacity":"0.6","marginLeft":"-.5rem"}}>]</div></li></div></details></SchemaItem><SchemaItem collapsible={true} className={"schemaItem"}><details style={{}} className={"openapi-markdown__details"}><summary style={{}}><span className={"openapi-schema__container"}><strong className={"openapi-schema__property"}>standard_objects</strong><span className={"openapi-schema__name"}> object[]</span></span></summary><div style={{"marginLeft":"1rem"}}><li><div style={{"fontSize":"var(--ifm-code-font-size)","opacity":"0.6","marginLeft":"-.5rem","paddingBottom":".5rem"}}>Array [</div></li><SchemaItem collapsible={false} name={"object"} required={true} schemaName={"string"} qualifierMessage={undefined} schema={{"type":"string"}}></SchemaItem><SchemaItem collapsible={true} className={"schemaItem"}><details style={{}} className={"openapi-markdown__details"}><summary style={{}}><span className={"openapi-schema__container"}><strong className={"openapi-schema__property"}>field_mappings</strong><span className={"openapi-schema__name"}> object[]</span><span className={"openapi-schema__divider"}></span><span className={"openapi-schema__required"}>required</span></span></summary><div style={{"marginLeft":"1rem"}}><li><div style={{"fontSize":"var(--ifm-code-font-size)","opacity":"0.6","marginLeft":"-.5rem","paddingBottom":".5rem"}}>Array [</div></li><SchemaItem collapsible={false} name={"schema_field"} required={true} schemaName={"string"} qualifierMessage={undefined} schema={{"type":"string"}}></SchemaItem><SchemaItem collapsible={false} name={"mapped_field"} required={true} schemaName={"string"} qualifierMessage={undefined} schema={{"type":"string"}}></SchemaItem><li><div style={{"fontSize":"var(--ifm-code-font-size)","opacity":"0.6","marginLeft":"-.5rem"}}>]</div></li></div></details></SchemaItem><li><div style={{"fontSize":"var(--ifm-code-font-size)","opacity":"0.6","marginLeft":"-.5rem"}}>]</div></li></div></details></SchemaItem></div></details></SchemaItem><li><div style={{"fontSize":"var(--ifm-code-font-size)","opacity":"0.6","marginLeft":"-.5rem"}}>]</div></li></ul></details></TabItem><TabItem label={"Example (from schema)"} value={"Example (from schema)"}><ResponseSamples responseExample={"[\n  {\n    \"id\": \"e888cedf-e9d0-42c5-9485-2d72984faef2\",\n    \"status\": \"available\",\n    \"application_id\": \"d8ceb3ff-8b7f-4fa7-b8de-849292f6ca69\",\n    \"customer_id\": \"my-customer-1\",\n    \"provider_id\": \"677fcfca-cf89-4387-a189-71c885be67bc\",\n    \"provider_name\": \"hubspot\",\n    \"category\": \"crm\",\n    \"instance_url\": \"https://app.hubspot.com/contacts/123456\",\n    \"schema_mappings_config\": {\n      \"common_objects\": [\n        {\n          \"object\": \"string\",\n          \"field_mappings\": [\n            {\n              \"schema_field\": \"string\",\n              \"mapped_field\": \"string\"\n            }\n          ]\n        }\n      ],\n      \"standard_objects\": [\n        {\n          \"object\": \"string\",\n          \"field_mappings\": [\n            {\n              \"schema_field\": \"string\",\n              \"mapped_field\": \"string\"\n            }\n          ]\n        }\n      ]\n    }\n  }\n]"} language={"json"}></ResponseSamples></TabItem><TabItem label={"Example"} value={"Example"}><ResponseSamples responseExample={"[\n  {\n    \"id\": \"9572d08b-f19f-48cc-a992-1eb7031d3f6b\",\n    \"application_id\": \"d8ceb3ff-8b7f-4fa7-b8de-849292f6ca69\",\n    \"customer_id\": \"my-customer-1\",\n    \"status\": \"available\",\n    \"provider_id\": \"9572d08b-f19f-48cc-a992-1eb7031d3f6a\",\n    \"provider_name\": \"salesforce\",\n    \"category\": \"crm\",\n    \"instance_url\": \"https://mycompany-dev-ed.develop.my.salesforce.com\"\n  },\n  {\n    \"id\": \"e888cedf-e9d0-42c5-9485-2d72984faef7\",\n    \"application_id\": \"d8ceb3ff-8b7f-4fa7-b8de-849292f6ca69\",\n    \"customer_id\": \"my-customer-2\",\n    \"status\": \"available\",\n    \"provider_id\": \"db40a684-3150-46d2-bfd2-acb341a72681\",\n    \"provider_name\": \"hubspot\",\n    \"category\": \"crm\",\n    \"instance_url\": \"https://app.hubspot.com/contacts/1234567\"\n  }\n]"} language={"json"}></ResponseSamples></TabItem></SchemaTabs></TabItem></MimeTabs></div></TabItem></ApiTabs></div></div>