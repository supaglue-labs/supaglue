---
id: get-provider-user-id
title: "Get provider logged in user ID"
description: "Get provider logged in user ID"
sidebar_label: "Get provider logged in user ID"
hide_title: true
hide_table_of_contents: true
<<<<<<< HEAD
api: {"operationId":"getProviderUserId","tags":["Connections"],"security":[{"x-api-key":[]}],"parameters":[{"name":"provider_name","in":"query","required":true,"schema":{"type":"string","enum":["hubspot","salesforce","pipedrive","zendesk_sell","ms_dynamics_365_sales","zoho_crm","capsule","outreach","gong","apollo","salesloft"],"title":"provider_name"}},{"name":"customer_id","in":"path","required":true,"schema":{"type":"string","example":"your-customers-unique-application-id"}}],"responses":{"200":{"description":"UserId","content":{"application/json":{"schema":{"type":"object","properties":{"user_id":{"type":"string","example":"70115e3c-2700-4112-b28f-2706e08570e6"}}},"examples":{"Example":{"value":{"example":"70115e3c-2700-4112-b28f-2706e08570e6"}}}}}}},"description":"Get provider logged in user ID","method":"get","path":"/customers/{customer_id}/connections/_provider_user_id","servers":[{"url":"https://api.supaglue.io/mgmt/v2","description":"Supaglue API"}],"securitySchemes":{"x-api-key":{"type":"apiKey","name":"x-api-key","in":"header","description":"API key to allow developers to access the API"}},"info":{"version":"0.12.7","title":"Supaglue Management API","contact":{"name":"Supaglue","email":"docs@supaglue.com","url":"https://supaglue.com"},"description":"#### Introduction\n\nWelcome to the Supaglue Management API documentation. You can use this API to manage customer integrations and connections.\n\n[![Run in Postman](https://run.pstmn.io/button.svg)](https://god.gw.postman.com/run-collection/18172762-35306f94-8368-4412-b7f3-72715131f727?action=collection%2Ffork&source=rip_markdown&collection-url=entityId%3D18172762-35306f94-8368-4412-b7f3-72715131f727%26entityType%3Dcollection%26workspaceId%3D4d2a33f3-a9f9-41f4-ac2e-5ad4db4a5edb)\n\n#### Base API URL\n\n```\nhttps://api.supaglue.io/mgmt/v2\n```\n"},"postman":{"name":"Get provider logged in user ID","description":{"type":"text/plain"},"url":{"path":["customers",":customer_id","connections","_provider_user_id"],"host":["{{baseUrl}}"],"query":[{"disabled":false,"description":{"content":"(Required) ","type":"text/plain"},"key":"provider_name","value":""}],"variable":[{"disabled":false,"description":{"content":"(Required) ","type":"text/plain"},"type":"any","value":"","key":"customer_id"}]},"header":[{"key":"Accept","value":"application/json"}],"method":"GET","auth":{"type":"apikey","apikey":[{"type":"any","value":"x-api-key","key":"key"},{"type":"any","value":"<API Key>","key":"value"},{"type":"any","value":"header","key":"in"}]}}}
=======
api: {"operationId":"getProviderUserId","tags":["Connections"],"security":[{"x-api-key":[]}],"parameters":[{"name":"provider_name","in":"query","required":true,"schema":{"type":"string","enum":["hubspot","salesforce","pipedrive","zendesk_sell","ms_dynamics_365_sales","zoho_crm","capsule","outreach","gong","apollo","salesloft"],"title":"provider_name"}},{"name":"customer_id","in":"path","required":true,"schema":{"type":"string","example":"your-customers-unique-application-id"}}],"responses":{"200":{"description":"UserId","content":{"application/json":{"schema":{"type":"object","properties":{"user_id":{"type":"string","example":"70115e3c-2700-4112-b28f-2706e08570e6"}}},"examples":{"Example":{"value":{"example":"70115e3c-2700-4112-b28f-2706e08570e6"}}}}}}},"description":"Get provider logged in user ID","method":"get","path":"/customers/{customer_id}/connections/_provider_user_id","servers":[{"url":"https://api.supaglue.io/mgmt/v2","description":"Supaglue API"}],"securitySchemes":{"x-api-key":{"type":"apiKey","name":"x-api-key","in":"header","description":"API key to allow developers to access the API"}},"info":{"version":"0.12.8","title":"Supaglue Management API","contact":{"name":"Supaglue","email":"docs@supaglue.com","url":"https://supaglue.com"},"description":"#### Introduction\n\nWelcome to the Supaglue Management API documentation. You can use this API to manage customer integrations and connections.\n\n[![Run in Postman](https://run.pstmn.io/button.svg)](https://god.gw.postman.com/run-collection/18172762-35306f94-8368-4412-b7f3-72715131f727?action=collection%2Ffork&source=rip_markdown&collection-url=entityId%3D18172762-35306f94-8368-4412-b7f3-72715131f727%26entityType%3Dcollection%26workspaceId%3D4d2a33f3-a9f9-41f4-ac2e-5ad4db4a5edb)\n\n#### Base API URL\n\n```\nhttps://api.supaglue.io/mgmt/v2\n```\n"},"postman":{"name":"Get provider logged in user ID","description":{"type":"text/plain"},"url":{"path":["customers",":customer_id","connections","_provider_user_id"],"host":["{{baseUrl}}"],"query":[{"disabled":false,"description":{"content":"(Required) ","type":"text/plain"},"key":"provider_name","value":""}],"variable":[{"disabled":false,"description":{"content":"(Required) ","type":"text/plain"},"type":"any","value":"","key":"customer_id"}]},"header":[{"key":"Accept","value":"application/json"}],"method":"GET","auth":{"type":"apikey","apikey":[{"type":"any","value":"x-api-key","key":"key"},{"type":"any","value":"<API Key>","key":"value"},{"type":"any","value":"header","key":"in"}]}}}
>>>>>>> e7b59c6b
sidebar_class_name: "get api-method"
info_path: api/v2/mgmt/supaglue-management-api
custom_edit_url: null
---

import ApiTabs from "@theme/ApiTabs";
import DiscriminatorTabs from "@theme/DiscriminatorTabs";
import MethodEndpoint from "@theme/ApiDemoPanel/MethodEndpoint";
import SecuritySchemes from "@theme/ApiDemoPanel/SecuritySchemes";
import MimeTabs from "@theme/MimeTabs";
import ParamsItem from "@theme/ParamsItem";
import ResponseSamples from "@theme/ResponseSamples";
import SchemaItem from "@theme/SchemaItem";
import SchemaTabs from "@theme/SchemaTabs";
import TabItem from "@theme/TabItem";

<h1 className={"openapi__heading"}>Get provider logged in user ID</h1>

<MethodEndpoint method={"get"} path={"/customers/{customer_id}/connections/_provider_user_id"}></MethodEndpoint>

<SecuritySchemes infoPath={"api/v2/mgmt/supaglue-management-api"}></SecuritySchemes>



Get provider logged in user ID

## Request

<details style={{"marginBottom":"1rem"}} className={"openapi-markdown__details"} data-collapsed={false} open={true}><summary style={{}}><h3 className={"openapi-markdown__details-summary-header-params"}>Path Parameters</h3></summary><div><ul><ParamsItem className={"paramsItem"} param={{"name":"customer_id","in":"path","required":true,"schema":{"type":"string","example":"your-customers-unique-application-id"}}}></ParamsItem></ul></div></details><details style={{"marginBottom":"1rem"}} className={"openapi-markdown__details"} data-collapsed={false} open={true}><summary style={{}}><h3 className={"openapi-markdown__details-summary-header-params"}>Query Parameters</h3></summary><div><ul><ParamsItem className={"paramsItem"} param={{"name":"provider_name","in":"query","required":true,"schema":{"type":"string","enum":["hubspot","salesforce","pipedrive","zendesk_sell","ms_dynamics_365_sales","zoho_crm","capsule","outreach","gong","apollo","salesloft"],"title":"provider_name"}}}></ParamsItem></ul></div></details><div><div><ApiTabs><TabItem label={"200"} value={"200"}><div>

UserId

</div><div><MimeTabs className={"openapi-tabs__mime"} schemaType={"response"}><TabItem label={"application/json"} value={"application/json"}><SchemaTabs className={"openapi-tabs__schema"}><TabItem label={"Schema"} value={"Schema"}><details style={{}} className={"openapi-markdown__details response"} data-collapsed={false} open={true}><summary style={{}} className={"openapi-markdown__details-summary-response"}><strong>Schema</strong></summary><div style={{"textAlign":"left","marginLeft":"1rem"}}></div><ul style={{"marginLeft":"1rem"}}><SchemaItem collapsible={false} name={"user_id"} required={false} schemaName={"string"} qualifierMessage={undefined} schema={{"type":"string","example":"70115e3c-2700-4112-b28f-2706e08570e6"}}></SchemaItem></ul></details></TabItem><TabItem label={"Example (from schema)"} value={"Example (from schema)"}><ResponseSamples responseExample={"{\n  \"user_id\": \"70115e3c-2700-4112-b28f-2706e08570e6\"\n}"} language={"json"}></ResponseSamples></TabItem><TabItem label={"Example"} value={"Example"}><ResponseSamples responseExample={"{\n  \"example\": \"70115e3c-2700-4112-b28f-2706e08570e6\"\n}"} language={"json"}></ResponseSamples></TabItem></SchemaTabs></TabItem></MimeTabs></div></TabItem></ApiTabs></div></div>
      <|MERGE_RESOLUTION|>--- conflicted
+++ resolved
@@ -1,38 +1,152 @@
 ---
 id: get-provider-user-id
-title: "Get provider logged in user ID"
-description: "Get provider logged in user ID"
-sidebar_label: "Get provider logged in user ID"
+title: 'Get provider logged in user ID'
+description: 'Get provider logged in user ID'
+sidebar_label: 'Get provider logged in user ID'
 hide_title: true
 hide_table_of_contents: true
-<<<<<<< HEAD
-api: {"operationId":"getProviderUserId","tags":["Connections"],"security":[{"x-api-key":[]}],"parameters":[{"name":"provider_name","in":"query","required":true,"schema":{"type":"string","enum":["hubspot","salesforce","pipedrive","zendesk_sell","ms_dynamics_365_sales","zoho_crm","capsule","outreach","gong","apollo","salesloft"],"title":"provider_name"}},{"name":"customer_id","in":"path","required":true,"schema":{"type":"string","example":"your-customers-unique-application-id"}}],"responses":{"200":{"description":"UserId","content":{"application/json":{"schema":{"type":"object","properties":{"user_id":{"type":"string","example":"70115e3c-2700-4112-b28f-2706e08570e6"}}},"examples":{"Example":{"value":{"example":"70115e3c-2700-4112-b28f-2706e08570e6"}}}}}}},"description":"Get provider logged in user ID","method":"get","path":"/customers/{customer_id}/connections/_provider_user_id","servers":[{"url":"https://api.supaglue.io/mgmt/v2","description":"Supaglue API"}],"securitySchemes":{"x-api-key":{"type":"apiKey","name":"x-api-key","in":"header","description":"API key to allow developers to access the API"}},"info":{"version":"0.12.7","title":"Supaglue Management API","contact":{"name":"Supaglue","email":"docs@supaglue.com","url":"https://supaglue.com"},"description":"#### Introduction\n\nWelcome to the Supaglue Management API documentation. You can use this API to manage customer integrations and connections.\n\n[![Run in Postman](https://run.pstmn.io/button.svg)](https://god.gw.postman.com/run-collection/18172762-35306f94-8368-4412-b7f3-72715131f727?action=collection%2Ffork&source=rip_markdown&collection-url=entityId%3D18172762-35306f94-8368-4412-b7f3-72715131f727%26entityType%3Dcollection%26workspaceId%3D4d2a33f3-a9f9-41f4-ac2e-5ad4db4a5edb)\n\n#### Base API URL\n\n```\nhttps://api.supaglue.io/mgmt/v2\n```\n"},"postman":{"name":"Get provider logged in user ID","description":{"type":"text/plain"},"url":{"path":["customers",":customer_id","connections","_provider_user_id"],"host":["{{baseUrl}}"],"query":[{"disabled":false,"description":{"content":"(Required) ","type":"text/plain"},"key":"provider_name","value":""}],"variable":[{"disabled":false,"description":{"content":"(Required) ","type":"text/plain"},"type":"any","value":"","key":"customer_id"}]},"header":[{"key":"Accept","value":"application/json"}],"method":"GET","auth":{"type":"apikey","apikey":[{"type":"any","value":"x-api-key","key":"key"},{"type":"any","value":"<API Key>","key":"value"},{"type":"any","value":"header","key":"in"}]}}}
-=======
-api: {"operationId":"getProviderUserId","tags":["Connections"],"security":[{"x-api-key":[]}],"parameters":[{"name":"provider_name","in":"query","required":true,"schema":{"type":"string","enum":["hubspot","salesforce","pipedrive","zendesk_sell","ms_dynamics_365_sales","zoho_crm","capsule","outreach","gong","apollo","salesloft"],"title":"provider_name"}},{"name":"customer_id","in":"path","required":true,"schema":{"type":"string","example":"your-customers-unique-application-id"}}],"responses":{"200":{"description":"UserId","content":{"application/json":{"schema":{"type":"object","properties":{"user_id":{"type":"string","example":"70115e3c-2700-4112-b28f-2706e08570e6"}}},"examples":{"Example":{"value":{"example":"70115e3c-2700-4112-b28f-2706e08570e6"}}}}}}},"description":"Get provider logged in user ID","method":"get","path":"/customers/{customer_id}/connections/_provider_user_id","servers":[{"url":"https://api.supaglue.io/mgmt/v2","description":"Supaglue API"}],"securitySchemes":{"x-api-key":{"type":"apiKey","name":"x-api-key","in":"header","description":"API key to allow developers to access the API"}},"info":{"version":"0.12.8","title":"Supaglue Management API","contact":{"name":"Supaglue","email":"docs@supaglue.com","url":"https://supaglue.com"},"description":"#### Introduction\n\nWelcome to the Supaglue Management API documentation. You can use this API to manage customer integrations and connections.\n\n[![Run in Postman](https://run.pstmn.io/button.svg)](https://god.gw.postman.com/run-collection/18172762-35306f94-8368-4412-b7f3-72715131f727?action=collection%2Ffork&source=rip_markdown&collection-url=entityId%3D18172762-35306f94-8368-4412-b7f3-72715131f727%26entityType%3Dcollection%26workspaceId%3D4d2a33f3-a9f9-41f4-ac2e-5ad4db4a5edb)\n\n#### Base API URL\n\n```\nhttps://api.supaglue.io/mgmt/v2\n```\n"},"postman":{"name":"Get provider logged in user ID","description":{"type":"text/plain"},"url":{"path":["customers",":customer_id","connections","_provider_user_id"],"host":["{{baseUrl}}"],"query":[{"disabled":false,"description":{"content":"(Required) ","type":"text/plain"},"key":"provider_name","value":""}],"variable":[{"disabled":false,"description":{"content":"(Required) ","type":"text/plain"},"type":"any","value":"","key":"customer_id"}]},"header":[{"key":"Accept","value":"application/json"}],"method":"GET","auth":{"type":"apikey","apikey":[{"type":"any","value":"x-api-key","key":"key"},{"type":"any","value":"<API Key>","key":"value"},{"type":"any","value":"header","key":"in"}]}}}
->>>>>>> e7b59c6b
-sidebar_class_name: "get api-method"
+api:
+  {
+    'operationId': 'getProviderUserId',
+    'tags': ['Connections'],
+    'security': [{ 'x-api-key': [] }],
+    'parameters':
+      [
+        {
+          'name': 'provider_name',
+          'in': 'query',
+          'required': true,
+          'schema':
+            {
+              'type': 'string',
+              'enum':
+                [
+                  'hubspot',
+                  'salesforce',
+                  'pipedrive',
+                  'zendesk_sell',
+                  'ms_dynamics_365_sales',
+                  'zoho_crm',
+                  'capsule',
+                  'outreach',
+                  'gong',
+                  'apollo',
+                  'salesloft',
+                ],
+              'title': 'provider_name',
+            },
+        },
+        {
+          'name': 'customer_id',
+          'in': 'path',
+          'required': true,
+          'schema': { 'type': 'string', 'example': 'your-customers-unique-application-id' },
+        },
+      ],
+    'responses':
+      {
+        '200':
+          {
+            'description': 'UserId',
+            'content':
+              {
+                'application/json':
+                  {
+                    'schema':
+                      {
+                        'type': 'object',
+                        'properties':
+                          { 'user_id': { 'type': 'string', 'example': '70115e3c-2700-4112-b28f-2706e08570e6' } },
+                      },
+                    'examples': { 'Example': { 'value': { 'example': '70115e3c-2700-4112-b28f-2706e08570e6' } } },
+                  },
+              },
+          },
+      },
+    'description': 'Get provider logged in user ID',
+    'method': 'get',
+    'path': '/customers/{customer_id}/connections/_provider_user_id',
+    'servers': [{ 'url': 'https://api.supaglue.io/mgmt/v2', 'description': 'Supaglue API' }],
+    'securitySchemes':
+      {
+        'x-api-key':
+          {
+            'type': 'apiKey',
+            'name': 'x-api-key',
+            'in': 'header',
+            'description': 'API key to allow developers to access the API',
+          },
+      },
+    'info':
+      {
+        'version': '0.12.7',
+        'title': 'Supaglue Management API',
+        'contact': { 'name': 'Supaglue', 'email': 'docs@supaglue.com', 'url': 'https://supaglue.com' },
+        'description': "#### Introduction\n\nWelcome to the Supaglue Management API documentation. You can use this API to manage customer integrations and connections.\n\n[![Run in Postman](https://run.pstmn.io/button.svg)](https://god.gw.postman.com/run-collection/18172762-35306f94-8368-4412-b7f3-72715131f727?action=collection%2Ffork&source=rip_markdown&collection-url=entityId%3D18172762-35306f94-8368-4412-b7f3-72715131f727%26entityType%3Dcollection%26workspaceId%3D4d2a33f3-a9f9-41f4-ac2e-5ad4db4a5edb)\n\n#### Base API URL\n\n```\nhttps://api.supaglue.io/mgmt/v2\n```\n",
+      },
+    'postman':
+      {
+        'name': 'Get provider logged in user ID',
+        'description': { 'type': 'text/plain' },
+        'url':
+          {
+            'path': ['customers', ':customer_id', 'connections', '_provider_user_id'],
+            'host': ['{{baseUrl}}'],
+            'query':
+              [
+                {
+                  'disabled': false,
+                  'description': { 'content': '(Required) ', 'type': 'text/plain' },
+                  'key': 'provider_name',
+                  'value': '',
+                },
+              ],
+            'variable':
+              [
+                {
+                  'disabled': false,
+                  'description': { 'content': '(Required) ', 'type': 'text/plain' },
+                  'type': 'any',
+                  'value': '',
+                  'key': 'customer_id',
+                },
+              ],
+          },
+        'header': [{ 'key': 'Accept', 'value': 'application/json' }],
+        'method': 'GET',
+        'auth':
+          {
+            'type': 'apikey',
+            'apikey':
+              [
+                { 'type': 'any', 'value': 'x-api-key', 'key': 'key' },
+                { 'type': 'any', 'value': '<API Key>', 'key': 'value' },
+                { 'type': 'any', 'value': 'header', 'key': 'in' },
+              ],
+          },
+      },
+  }
+sidebar_class_name: 'get api-method'
 info_path: api/v2/mgmt/supaglue-management-api
 custom_edit_url: null
 ---
 
-import ApiTabs from "@theme/ApiTabs";
-import DiscriminatorTabs from "@theme/DiscriminatorTabs";
-import MethodEndpoint from "@theme/ApiDemoPanel/MethodEndpoint";
-import SecuritySchemes from "@theme/ApiDemoPanel/SecuritySchemes";
-import MimeTabs from "@theme/MimeTabs";
-import ParamsItem from "@theme/ParamsItem";
-import ResponseSamples from "@theme/ResponseSamples";
-import SchemaItem from "@theme/SchemaItem";
-import SchemaTabs from "@theme/SchemaTabs";
-import TabItem from "@theme/TabItem";
+import ApiTabs from '@theme/ApiTabs';
+import DiscriminatorTabs from '@theme/DiscriminatorTabs';
+import MethodEndpoint from '@theme/ApiDemoPanel/MethodEndpoint';
+import SecuritySchemes from '@theme/ApiDemoPanel/SecuritySchemes';
+import MimeTabs from '@theme/MimeTabs';
+import ParamsItem from '@theme/ParamsItem';
+import ResponseSamples from '@theme/ResponseSamples';
+import SchemaItem from '@theme/SchemaItem';
+import SchemaTabs from '@theme/SchemaTabs';
+import TabItem from '@theme/TabItem';
 
-<h1 className={"openapi__heading"}>Get provider logged in user ID</h1>
+<h1 className={'openapi__heading'}>Get provider logged in user ID</h1>
 
-<MethodEndpoint method={"get"} path={"/customers/{customer_id}/connections/_provider_user_id"}></MethodEndpoint>
+<MethodEndpoint method={'get'} path={'/customers/{customer_id}/connections/_provider_user_id'}></MethodEndpoint>
 
-<SecuritySchemes infoPath={"api/v2/mgmt/supaglue-management-api"}></SecuritySchemes>
-
-
+<SecuritySchemes infoPath={'api/v2/mgmt/supaglue-management-api'}></SecuritySchemes>
 
 Get provider logged in user ID
 
@@ -42,5 +156,4 @@
 
 UserId
 
-</div><div><MimeTabs className={"openapi-tabs__mime"} schemaType={"response"}><TabItem label={"application/json"} value={"application/json"}><SchemaTabs className={"openapi-tabs__schema"}><TabItem label={"Schema"} value={"Schema"}><details style={{}} className={"openapi-markdown__details response"} data-collapsed={false} open={true}><summary style={{}} className={"openapi-markdown__details-summary-response"}><strong>Schema</strong></summary><div style={{"textAlign":"left","marginLeft":"1rem"}}></div><ul style={{"marginLeft":"1rem"}}><SchemaItem collapsible={false} name={"user_id"} required={false} schemaName={"string"} qualifierMessage={undefined} schema={{"type":"string","example":"70115e3c-2700-4112-b28f-2706e08570e6"}}></SchemaItem></ul></details></TabItem><TabItem label={"Example (from schema)"} value={"Example (from schema)"}><ResponseSamples responseExample={"{\n  \"user_id\": \"70115e3c-2700-4112-b28f-2706e08570e6\"\n}"} language={"json"}></ResponseSamples></TabItem><TabItem label={"Example"} value={"Example"}><ResponseSamples responseExample={"{\n  \"example\": \"70115e3c-2700-4112-b28f-2706e08570e6\"\n}"} language={"json"}></ResponseSamples></TabItem></SchemaTabs></TabItem></MimeTabs></div></TabItem></ApiTabs></div></div>
-      +</div><div><MimeTabs className={"openapi-tabs__mime"} schemaType={"response"}><TabItem label={"application/json"} value={"application/json"}><SchemaTabs className={"openapi-tabs__schema"}><TabItem label={"Schema"} value={"Schema"}><details style={{}} className={"openapi-markdown__details response"} data-collapsed={false} open={true}><summary style={{}} className={"openapi-markdown__details-summary-response"}><strong>Schema</strong></summary><div style={{"textAlign":"left","marginLeft":"1rem"}}></div><ul style={{"marginLeft":"1rem"}}><SchemaItem collapsible={false} name={"user_id"} required={false} schemaName={"string"} qualifierMessage={undefined} schema={{"type":"string","example":"70115e3c-2700-4112-b28f-2706e08570e6"}}></SchemaItem></ul></details></TabItem><TabItem label={"Example (from schema)"} value={"Example (from schema)"}><ResponseSamples responseExample={"{\n  \"user_id\": \"70115e3c-2700-4112-b28f-2706e08570e6\"\n}"} language={"json"}></ResponseSamples></TabItem><TabItem label={"Example"} value={"Example"}><ResponseSamples responseExample={"{\n  \"example\": \"70115e3c-2700-4112-b28f-2706e08570e6\"\n}"} language={"json"}></ResponseSamples></TabItem></SchemaTabs></TabItem></MimeTabs></div></TabItem></ApiTabs></div></div>