---
id: get-providers
title: "List providers"
description: "Get a list of providers"
sidebar_label: "List providers"
hide_title: true
hide_table_of_contents: true
<<<<<<< HEAD
api: {"operationId":"getProviders","tags":["Providers"],"security":[{"x-api-key":[]}],"description":"Get a list of providers","responses":{"200":{"description":"Providers","content":{"application/json":{"schema":{"type":"array","items":{"properties":{"id":{"type":"string","example":"e888cedf-e9d0-42c5-9485-2d72984faef2"},"application_id":{"type":"string","example":"9572d08b-f19f-48cc-a992-1eb7031d3f6a"},"category":{"type":"string","enum":["crm","engagement"],"title":"category"},"auth_type":{"type":"string","enum":["oauth2","api_key"]},"name":{"type":"string","enum":["hubspot","salesforce","pipedrive","zendesk_sell","ms_dynamics_365_sales","zoho_crm","capsule","outreach","gong","apollo","salesloft"],"title":"provider_name"},"config":{"type":"object","properties":{"provider_app_id":{"type":"string","example":"my_app_id"},"use_managed_oauth":{"type":"boolean","description":"True: use Supaglue's OAuth application credentials. False: Use the provided OAuth application credentials.","example":false},"oauth":{"type":"object","properties":{"oauth_scopes":{"type":"array","items":{"type":"string","example":"crm.objects.contacts.read"}},"credentials":{"type":"object","properties":{"oauth_client_id":{"type":"string","example":"7393b5a4-5e20-4648-87af-b7b297793fd1"},"oauth_client_secret":{"type":"string","example":"941b846a-5a8c-48b8-b0e1-41b6d4bc4f1a"}},"required":["oauth_client_id","oauth_client_secret"]}},"required":["oauth_scopes","credentials"]}},"required":["provider_app_id","oauth"],"example":{"provider_app_id":"my_app_id","use_managed_oauth":true,"oauth":{"oauth_scopes":["crm.objects.contacts.read","crm.objects.companies.read","crm.objects.deals.read","crm.objects.owners.read","crm.objects.contacts.write","crm.objects.companies.write","crm.objects.deals.write"],"credentials":{"oauth_client_id":"7393b5a4-5e20-4648-87af-b7b297793fd1","oauth_client_secret":"941b846a-5a8c-48b8-b0e1-41b6d4bc4f1a"}}},"title":"create_provider_config"},"objects":{"type":"object","properties":{"common":{"type":"array","items":{"type":"object","properties":{"name":{"type":"string","example":"common_object_name"},"schema_id":{"type":"string","description":"If set, will sync these mapped fields into the raw_data column in addition to the common object. If not set, will fetch all fields as is."}},"required":["name"]}},"standard":{"type":"array","items":{"type":"object","properties":{"name":{"type":"string","example":"standard_object_name"},"schema_id":{"type":"string"}},"required":["name"]}},"custom":{"type":"array","items":{"type":"object","properties":{"name":{"type":"string","example":"custom_object_name"},"schema_id":{"type":"string"}},"required":["name"]}}},"title":"objects"}},"required":["id","application_id","category","auth_type","name"],"title":"provider"}},"examples":{"Example":{"value":[{"id":"e888cedf-e9d0-42c5-9485-2d72984faef8","category":"crm","auth_type":"oauth2","destination_id":"0a292508-d254-4929-98d3-dc23416efff8","provider_name":"hubspot","config":{"provider_app_id":"my_app_id","oauth":{"oauth_scopes":["crm.objects.contacts.read","crm.objects.companies.read","crm.objects.deals.read","crm.objects.owners.read","crm.objects.contacts.write","crm.objects.companies.write","crm.objects.deals.write"],"credentials":{"oauth_client_id":"7393b5a4-5e20-4648-87af-b7b297793fd1","oauth_client_secret":"941b846a-5a8c-48b8-b0e1-41b6d4bc4f1a"}}}},{"id":"cb40ff24-6587-4b24-82a3-9269a05d5dda","category":"crm","auth_type":"oauth2","destination_id":null,"provider_name":"salesforce","config":{"provider_app_id":"my_app_id2","oauth":{"oauth_scopes":["crm.objects.contacts.read","crm.objects.companies.read","crm.objects.deals.read","crm.objects.owners.read","crm.objects.contacts.write","crm.objects.companies.write","crm.objects.deals.write"],"credentials":{"oauth_client_id":"7393b5a4-5e20-4648-87af-b7b297793fd1","oauth_client_secret":"941b846a-5a8c-48b8-b0e1-41b6d4bc4f1a"}}}}]}}}}}},"method":"get","path":"/providers","servers":[{"url":"https://api.supaglue.io/mgmt/v2","description":"Supaglue API"}],"securitySchemes":{"x-api-key":{"type":"apiKey","name":"x-api-key","in":"header","description":"API key to allow developers to access the API"}},"info":{"version":"0.12.7","title":"Supaglue Management API","contact":{"name":"Supaglue","email":"docs@supaglue.com","url":"https://supaglue.com"},"description":"#### Introduction\n\nWelcome to the Supaglue Management API documentation. You can use this API to manage customer integrations and connections.\n\n[![Run in Postman](https://run.pstmn.io/button.svg)](https://god.gw.postman.com/run-collection/18172762-35306f94-8368-4412-b7f3-72715131f727?action=collection%2Ffork&source=rip_markdown&collection-url=entityId%3D18172762-35306f94-8368-4412-b7f3-72715131f727%26entityType%3Dcollection%26workspaceId%3D4d2a33f3-a9f9-41f4-ac2e-5ad4db4a5edb)\n\n#### Base API URL\n\n```\nhttps://api.supaglue.io/mgmt/v2\n```\n"},"postman":{"name":"List providers","description":{"content":"Get a list of providers","type":"text/plain"},"url":{"path":["providers"],"host":["{{baseUrl}}"],"query":[],"variable":[]},"header":[{"key":"Accept","value":"application/json"}],"method":"GET","auth":{"type":"apikey","apikey":[{"type":"any","value":"x-api-key","key":"key"},{"type":"any","value":"<API Key>","key":"value"},{"type":"any","value":"header","key":"in"}]}}}
=======
api: {"operationId":"getProviders","tags":["Providers"],"security":[{"x-api-key":[]}],"description":"Get a list of providers","responses":{"200":{"description":"Providers","content":{"application/json":{"schema":{"type":"array","items":{"properties":{"id":{"type":"string","example":"e888cedf-e9d0-42c5-9485-2d72984faef2"},"application_id":{"type":"string","example":"9572d08b-f19f-48cc-a992-1eb7031d3f6a"},"category":{"type":"string","enum":["crm","engagement"],"title":"category"},"auth_type":{"type":"string","enum":["oauth2","api_key"]},"name":{"type":"string","enum":["hubspot","salesforce","pipedrive","zendesk_sell","ms_dynamics_365_sales","zoho_crm","capsule","outreach","gong","apollo","salesloft"],"title":"provider_name"},"config":{"type":"object","properties":{"provider_app_id":{"type":"string","example":"my_app_id"},"use_managed_oauth":{"type":"boolean","description":"True: use Supaglue's OAuth application credentials. False: Use the provided OAuth application credentials.","example":false},"oauth":{"type":"object","properties":{"oauth_scopes":{"type":"array","items":{"type":"string","example":"crm.objects.contacts.read"}},"credentials":{"type":"object","properties":{"oauth_client_id":{"type":"string","example":"7393b5a4-5e20-4648-87af-b7b297793fd1"},"oauth_client_secret":{"type":"string","example":"941b846a-5a8c-48b8-b0e1-41b6d4bc4f1a"}},"required":["oauth_client_id","oauth_client_secret"]}},"required":["oauth_scopes","credentials"]}},"required":["provider_app_id","oauth"],"example":{"provider_app_id":"my_app_id","use_managed_oauth":true,"oauth":{"oauth_scopes":["crm.objects.contacts.read","crm.objects.companies.read","crm.objects.deals.read","crm.objects.owners.read","crm.objects.contacts.write","crm.objects.companies.write","crm.objects.deals.write"],"credentials":{"oauth_client_id":"7393b5a4-5e20-4648-87af-b7b297793fd1","oauth_client_secret":"941b846a-5a8c-48b8-b0e1-41b6d4bc4f1a"}}},"title":"create_provider_config"},"objects":{"type":"object","properties":{"common":{"type":"array","items":{"type":"object","properties":{"name":{"type":"string","example":"common_object_name"},"schema_id":{"type":"string","description":"If set, will sync these mapped fields into the raw_data column in addition to the common object. If not set, will fetch all fields as is."}},"required":["name"]}},"standard":{"type":"array","items":{"type":"object","properties":{"name":{"type":"string","example":"standard_object_name"},"schema_id":{"type":"string"}},"required":["name"]}},"custom":{"type":"array","items":{"type":"object","properties":{"name":{"type":"string","example":"custom_object_name"},"schema_id":{"type":"string"}},"required":["name"]}}},"title":"objects"}},"required":["id","application_id","category","auth_type","name"],"title":"provider"}},"examples":{"Example":{"value":[{"id":"e888cedf-e9d0-42c5-9485-2d72984faef8","category":"crm","auth_type":"oauth2","destination_id":"0a292508-d254-4929-98d3-dc23416efff8","provider_name":"hubspot","config":{"provider_app_id":"my_app_id","oauth":{"oauth_scopes":["crm.objects.contacts.read","crm.objects.companies.read","crm.objects.deals.read","crm.objects.owners.read","crm.objects.contacts.write","crm.objects.companies.write","crm.objects.deals.write"],"credentials":{"oauth_client_id":"7393b5a4-5e20-4648-87af-b7b297793fd1","oauth_client_secret":"941b846a-5a8c-48b8-b0e1-41b6d4bc4f1a"}}}},{"id":"cb40ff24-6587-4b24-82a3-9269a05d5dda","category":"crm","auth_type":"oauth2","destination_id":null,"provider_name":"salesforce","config":{"provider_app_id":"my_app_id2","oauth":{"oauth_scopes":["crm.objects.contacts.read","crm.objects.companies.read","crm.objects.deals.read","crm.objects.owners.read","crm.objects.contacts.write","crm.objects.companies.write","crm.objects.deals.write"],"credentials":{"oauth_client_id":"7393b5a4-5e20-4648-87af-b7b297793fd1","oauth_client_secret":"941b846a-5a8c-48b8-b0e1-41b6d4bc4f1a"}}}}]}}}}}},"method":"get","path":"/providers","servers":[{"url":"https://api.supaglue.io/mgmt/v2","description":"Supaglue API"}],"securitySchemes":{"x-api-key":{"type":"apiKey","name":"x-api-key","in":"header","description":"API key to allow developers to access the API"}},"info":{"version":"0.12.8","title":"Supaglue Management API","contact":{"name":"Supaglue","email":"docs@supaglue.com","url":"https://supaglue.com"},"description":"#### Introduction\n\nWelcome to the Supaglue Management API documentation. You can use this API to manage customer integrations and connections.\n\n[![Run in Postman](https://run.pstmn.io/button.svg)](https://god.gw.postman.com/run-collection/18172762-35306f94-8368-4412-b7f3-72715131f727?action=collection%2Ffork&source=rip_markdown&collection-url=entityId%3D18172762-35306f94-8368-4412-b7f3-72715131f727%26entityType%3Dcollection%26workspaceId%3D4d2a33f3-a9f9-41f4-ac2e-5ad4db4a5edb)\n\n#### Base API URL\n\n```\nhttps://api.supaglue.io/mgmt/v2\n```\n"},"postman":{"name":"List providers","description":{"content":"Get a list of providers","type":"text/plain"},"url":{"path":["providers"],"host":["{{baseUrl}}"],"query":[],"variable":[]},"header":[{"key":"Accept","value":"application/json"}],"method":"GET","auth":{"type":"apikey","apikey":[{"type":"any","value":"x-api-key","key":"key"},{"type":"any","value":"<API Key>","key":"value"},{"type":"any","value":"header","key":"in"}]}}}
>>>>>>> e7b59c6b
sidebar_class_name: "get api-method"
info_path: api/v2/mgmt/supaglue-management-api
custom_edit_url: null
---

import ApiTabs from "@theme/ApiTabs";
import DiscriminatorTabs from "@theme/DiscriminatorTabs";
import MethodEndpoint from "@theme/ApiDemoPanel/MethodEndpoint";
import SecuritySchemes from "@theme/ApiDemoPanel/SecuritySchemes";
import MimeTabs from "@theme/MimeTabs";
import ParamsItem from "@theme/ParamsItem";
import ResponseSamples from "@theme/ResponseSamples";
import SchemaItem from "@theme/SchemaItem";
import SchemaTabs from "@theme/SchemaTabs";
import TabItem from "@theme/TabItem";

<h1 className={"openapi__heading"}>List providers</h1>

<MethodEndpoint method={"get"} path={"/providers"}></MethodEndpoint>

<SecuritySchemes infoPath={"api/v2/mgmt/supaglue-management-api"}></SecuritySchemes>



Get a list of providers

## Request

<div><div><ApiTabs><TabItem label={"200"} value={"200"}><div>

Providers

</div><div><MimeTabs className={"openapi-tabs__mime"} schemaType={"response"}><TabItem label={"application/json"} value={"application/json"}><SchemaTabs className={"openapi-tabs__schema"}><TabItem label={"Schema"} value={"Schema"}><details style={{}} className={"openapi-markdown__details response"} data-collapsed={false} open={true}><summary style={{}} className={"openapi-markdown__details-summary-response"}><strong>Schema</strong></summary><div style={{"textAlign":"left","marginLeft":"1rem"}}></div><ul style={{"marginLeft":"1rem"}}><li><div style={{"fontSize":"var(--ifm-code-font-size)","opacity":"0.6","marginLeft":"-.5rem","paddingBottom":".5rem"}}>Array [</div></li><SchemaItem collapsible={false} name={"id"} required={true} schemaName={"string"} qualifierMessage={undefined} schema={{"type":"string","example":"e888cedf-e9d0-42c5-9485-2d72984faef2"}}></SchemaItem><SchemaItem collapsible={false} name={"application_id"} required={true} schemaName={"string"} qualifierMessage={undefined} schema={{"type":"string","example":"9572d08b-f19f-48cc-a992-1eb7031d3f6a"}}></SchemaItem><SchemaItem collapsible={false} name={"category"} required={true} schemaName={"category"} qualifierMessage={"**Possible values:** [`crm`, `engagement`]"} schema={{"type":"string","enum":["crm","engagement"],"title":"category"}}></SchemaItem><SchemaItem collapsible={false} name={"auth_type"} required={true} schemaName={"string"} qualifierMessage={"**Possible values:** [`oauth2`, `api_key`]"} schema={{"type":"string","enum":["oauth2","api_key"]}}></SchemaItem><SchemaItem collapsible={false} name={"name"} required={true} schemaName={"provider_name"} qualifierMessage={"**Possible values:** [`hubspot`, `salesforce`, `pipedrive`, `zendesk_sell`, `ms_dynamics_365_sales`, `zoho_crm`, `capsule`, `outreach`, `gong`, `apollo`, `salesloft`]"} schema={{"type":"string","enum":["hubspot","salesforce","pipedrive","zendesk_sell","ms_dynamics_365_sales","zoho_crm","capsule","outreach","gong","apollo","salesloft"],"title":"provider_name"}}></SchemaItem><SchemaItem collapsible={true} className={"schemaItem"}><details style={{}} className={"openapi-markdown__details"}><summary style={{}}><span className={"openapi-schema__container"}><strong className={"openapi-schema__property"}>config</strong><span className={"openapi-schema__name"}> object</span></span></summary><div style={{"marginLeft":"1rem"}}><SchemaItem collapsible={false} name={"provider_app_id"} required={true} schemaName={"string"} qualifierMessage={undefined} schema={{"type":"string","example":"my_app_id"}}></SchemaItem><SchemaItem collapsible={false} name={"use_managed_oauth"} required={false} schemaName={"boolean"} qualifierMessage={undefined} schema={{"type":"boolean","description":"True: use Supaglue's OAuth application credentials. False: Use the provided OAuth application credentials.","example":false}}></SchemaItem><SchemaItem collapsible={true} className={"schemaItem"}><details style={{}} className={"openapi-markdown__details"}><summary style={{}}><span className={"openapi-schema__container"}><strong className={"openapi-schema__property"}>oauth</strong><span className={"openapi-schema__name"}> object</span><span className={"openapi-schema__divider"}></span><span className={"openapi-schema__required"}>required</span></span></summary><div style={{"marginLeft":"1rem"}}><SchemaItem collapsible={false} name={"oauth_scopes"} required={true} schemaName={"string[]"} qualifierMessage={undefined} schema={{"type":"array","items":{"type":"string","example":"crm.objects.contacts.read"}}}></SchemaItem><SchemaItem collapsible={true} className={"schemaItem"}><details style={{}} className={"openapi-markdown__details"}><summary style={{}}><span className={"openapi-schema__container"}><strong className={"openapi-schema__property"}>credentials</strong><span className={"openapi-schema__name"}> object</span><span className={"openapi-schema__divider"}></span><span className={"openapi-schema__required"}>required</span></span></summary><div style={{"marginLeft":"1rem"}}><SchemaItem collapsible={false} name={"oauth_client_id"} required={true} schemaName={"string"} qualifierMessage={undefined} schema={{"type":"string","example":"7393b5a4-5e20-4648-87af-b7b297793fd1"}}></SchemaItem><SchemaItem collapsible={false} name={"oauth_client_secret"} required={true} schemaName={"string"} qualifierMessage={undefined} schema={{"type":"string","example":"941b846a-5a8c-48b8-b0e1-41b6d4bc4f1a"}}></SchemaItem></div></details></SchemaItem></div></details></SchemaItem></div></details></SchemaItem><SchemaItem collapsible={true} className={"schemaItem"}><details style={{}} className={"openapi-markdown__details"}><summary style={{}}><span className={"openapi-schema__container"}><strong className={"openapi-schema__property"}>objects</strong><span className={"openapi-schema__name"}> object</span></span></summary><div style={{"marginLeft":"1rem"}}><SchemaItem collapsible={true} className={"schemaItem"}><details style={{}} className={"openapi-markdown__details"}><summary style={{}}><span className={"openapi-schema__container"}><strong className={"openapi-schema__property"}>common</strong><span className={"openapi-schema__name"}> object[]</span></span></summary><div style={{"marginLeft":"1rem"}}><li><div style={{"fontSize":"var(--ifm-code-font-size)","opacity":"0.6","marginLeft":"-.5rem","paddingBottom":".5rem"}}>Array [</div></li><SchemaItem collapsible={false} name={"name"} required={true} schemaName={"string"} qualifierMessage={undefined} schema={{"type":"string","example":"common_object_name"}}></SchemaItem><SchemaItem collapsible={false} name={"schema_id"} required={false} schemaName={"string"} qualifierMessage={undefined} schema={{"type":"string","description":"If set, will sync these mapped fields into the raw_data column in addition to the common object. If not set, will fetch all fields as is."}}></SchemaItem><li><div style={{"fontSize":"var(--ifm-code-font-size)","opacity":"0.6","marginLeft":"-.5rem"}}>]</div></li></div></details></SchemaItem><SchemaItem collapsible={true} className={"schemaItem"}><details style={{}} className={"openapi-markdown__details"}><summary style={{}}><span className={"openapi-schema__container"}><strong className={"openapi-schema__property"}>standard</strong><span className={"openapi-schema__name"}> object[]</span></span></summary><div style={{"marginLeft":"1rem"}}><li><div style={{"fontSize":"var(--ifm-code-font-size)","opacity":"0.6","marginLeft":"-.5rem","paddingBottom":".5rem"}}>Array [</div></li><SchemaItem collapsible={false} name={"name"} required={true} schemaName={"string"} qualifierMessage={undefined} schema={{"type":"string","example":"standard_object_name"}}></SchemaItem><SchemaItem collapsible={false} name={"schema_id"} required={false} schemaName={"string"} qualifierMessage={undefined} schema={{"type":"string"}}></SchemaItem><li><div style={{"fontSize":"var(--ifm-code-font-size)","opacity":"0.6","marginLeft":"-.5rem"}}>]</div></li></div></details></SchemaItem><SchemaItem collapsible={true} className={"schemaItem"}><details style={{}} className={"openapi-markdown__details"}><summary style={{}}><span className={"openapi-schema__container"}><strong className={"openapi-schema__property"}>custom</strong><span className={"openapi-schema__name"}> object[]</span></span></summary><div style={{"marginLeft":"1rem"}}><li><div style={{"fontSize":"var(--ifm-code-font-size)","opacity":"0.6","marginLeft":"-.5rem","paddingBottom":".5rem"}}>Array [</div></li><SchemaItem collapsible={false} name={"name"} required={true} schemaName={"string"} qualifierMessage={undefined} schema={{"type":"string","example":"custom_object_name"}}></SchemaItem><SchemaItem collapsible={false} name={"schema_id"} required={false} schemaName={"string"} qualifierMessage={undefined} schema={{"type":"string"}}></SchemaItem><li><div style={{"fontSize":"var(--ifm-code-font-size)","opacity":"0.6","marginLeft":"-.5rem"}}>]</div></li></div></details></SchemaItem></div></details></SchemaItem><li><div style={{"fontSize":"var(--ifm-code-font-size)","opacity":"0.6","marginLeft":"-.5rem"}}>]</div></li></ul></details></TabItem><TabItem label={"Example (from schema)"} value={"Example (from schema)"}><ResponseSamples responseExample={"[\n  {\n    \"id\": \"e888cedf-e9d0-42c5-9485-2d72984faef2\",\n    \"application_id\": \"9572d08b-f19f-48cc-a992-1eb7031d3f6a\",\n    \"category\": \"crm\",\n    \"auth_type\": \"oauth2\",\n    \"name\": \"hubspot\",\n    \"config\": {\n      \"provider_app_id\": \"my_app_id\",\n      \"use_managed_oauth\": true,\n      \"oauth\": {\n        \"oauth_scopes\": [\n          \"crm.objects.contacts.read\",\n          \"crm.objects.companies.read\",\n          \"crm.objects.deals.read\",\n          \"crm.objects.owners.read\",\n          \"crm.objects.contacts.write\",\n          \"crm.objects.companies.write\",\n          \"crm.objects.deals.write\"\n        ],\n        \"credentials\": {\n          \"oauth_client_id\": \"7393b5a4-5e20-4648-87af-b7b297793fd1\",\n          \"oauth_client_secret\": \"941b846a-5a8c-48b8-b0e1-41b6d4bc4f1a\"\n        }\n      }\n    },\n    \"objects\": {\n      \"common\": [\n        {\n          \"name\": \"common_object_name\",\n          \"schema_id\": \"string\"\n        }\n      ],\n      \"standard\": [\n        {\n          \"name\": \"standard_object_name\",\n          \"schema_id\": \"string\"\n        }\n      ],\n      \"custom\": [\n        {\n          \"name\": \"custom_object_name\",\n          \"schema_id\": \"string\"\n        }\n      ]\n    }\n  }\n]"} language={"json"}></ResponseSamples></TabItem><TabItem label={"Example"} value={"Example"}><ResponseSamples responseExample={"[\n  {\n    \"id\": \"e888cedf-e9d0-42c5-9485-2d72984faef8\",\n    \"category\": \"crm\",\n    \"auth_type\": \"oauth2\",\n    \"destination_id\": \"0a292508-d254-4929-98d3-dc23416efff8\",\n    \"provider_name\": \"hubspot\",\n    \"config\": {\n      \"provider_app_id\": \"my_app_id\",\n      \"oauth\": {\n        \"oauth_scopes\": [\n          \"crm.objects.contacts.read\",\n          \"crm.objects.companies.read\",\n          \"crm.objects.deals.read\",\n          \"crm.objects.owners.read\",\n          \"crm.objects.contacts.write\",\n          \"crm.objects.companies.write\",\n          \"crm.objects.deals.write\"\n        ],\n        \"credentials\": {\n          \"oauth_client_id\": \"7393b5a4-5e20-4648-87af-b7b297793fd1\",\n          \"oauth_client_secret\": \"941b846a-5a8c-48b8-b0e1-41b6d4bc4f1a\"\n        }\n      }\n    }\n  },\n  {\n    \"id\": \"cb40ff24-6587-4b24-82a3-9269a05d5dda\",\n    \"category\": \"crm\",\n    \"auth_type\": \"oauth2\",\n    \"destination_id\": null,\n    \"provider_name\": \"salesforce\",\n    \"config\": {\n      \"provider_app_id\": \"my_app_id2\",\n      \"oauth\": {\n        \"oauth_scopes\": [\n          \"crm.objects.contacts.read\",\n          \"crm.objects.companies.read\",\n          \"crm.objects.deals.read\",\n          \"crm.objects.owners.read\",\n          \"crm.objects.contacts.write\",\n          \"crm.objects.companies.write\",\n          \"crm.objects.deals.write\"\n        ],\n        \"credentials\": {\n          \"oauth_client_id\": \"7393b5a4-5e20-4648-87af-b7b297793fd1\",\n          \"oauth_client_secret\": \"941b846a-5a8c-48b8-b0e1-41b6d4bc4f1a\"\n        }\n      }\n    }\n  }\n]"} language={"json"}></ResponseSamples></TabItem></SchemaTabs></TabItem></MimeTabs></div></TabItem></ApiTabs></div></div>
      <|MERGE_RESOLUTION|>--- conflicted
+++ resolved
@@ -1,38 +1,317 @@
 ---
 id: get-providers
-title: "List providers"
-description: "Get a list of providers"
-sidebar_label: "List providers"
+title: 'List providers'
+description: 'Get a list of providers'
+sidebar_label: 'List providers'
 hide_title: true
 hide_table_of_contents: true
-<<<<<<< HEAD
-api: {"operationId":"getProviders","tags":["Providers"],"security":[{"x-api-key":[]}],"description":"Get a list of providers","responses":{"200":{"description":"Providers","content":{"application/json":{"schema":{"type":"array","items":{"properties":{"id":{"type":"string","example":"e888cedf-e9d0-42c5-9485-2d72984faef2"},"application_id":{"type":"string","example":"9572d08b-f19f-48cc-a992-1eb7031d3f6a"},"category":{"type":"string","enum":["crm","engagement"],"title":"category"},"auth_type":{"type":"string","enum":["oauth2","api_key"]},"name":{"type":"string","enum":["hubspot","salesforce","pipedrive","zendesk_sell","ms_dynamics_365_sales","zoho_crm","capsule","outreach","gong","apollo","salesloft"],"title":"provider_name"},"config":{"type":"object","properties":{"provider_app_id":{"type":"string","example":"my_app_id"},"use_managed_oauth":{"type":"boolean","description":"True: use Supaglue's OAuth application credentials. False: Use the provided OAuth application credentials.","example":false},"oauth":{"type":"object","properties":{"oauth_scopes":{"type":"array","items":{"type":"string","example":"crm.objects.contacts.read"}},"credentials":{"type":"object","properties":{"oauth_client_id":{"type":"string","example":"7393b5a4-5e20-4648-87af-b7b297793fd1"},"oauth_client_secret":{"type":"string","example":"941b846a-5a8c-48b8-b0e1-41b6d4bc4f1a"}},"required":["oauth_client_id","oauth_client_secret"]}},"required":["oauth_scopes","credentials"]}},"required":["provider_app_id","oauth"],"example":{"provider_app_id":"my_app_id","use_managed_oauth":true,"oauth":{"oauth_scopes":["crm.objects.contacts.read","crm.objects.companies.read","crm.objects.deals.read","crm.objects.owners.read","crm.objects.contacts.write","crm.objects.companies.write","crm.objects.deals.write"],"credentials":{"oauth_client_id":"7393b5a4-5e20-4648-87af-b7b297793fd1","oauth_client_secret":"941b846a-5a8c-48b8-b0e1-41b6d4bc4f1a"}}},"title":"create_provider_config"},"objects":{"type":"object","properties":{"common":{"type":"array","items":{"type":"object","properties":{"name":{"type":"string","example":"common_object_name"},"schema_id":{"type":"string","description":"If set, will sync these mapped fields into the raw_data column in addition to the common object. If not set, will fetch all fields as is."}},"required":["name"]}},"standard":{"type":"array","items":{"type":"object","properties":{"name":{"type":"string","example":"standard_object_name"},"schema_id":{"type":"string"}},"required":["name"]}},"custom":{"type":"array","items":{"type":"object","properties":{"name":{"type":"string","example":"custom_object_name"},"schema_id":{"type":"string"}},"required":["name"]}}},"title":"objects"}},"required":["id","application_id","category","auth_type","name"],"title":"provider"}},"examples":{"Example":{"value":[{"id":"e888cedf-e9d0-42c5-9485-2d72984faef8","category":"crm","auth_type":"oauth2","destination_id":"0a292508-d254-4929-98d3-dc23416efff8","provider_name":"hubspot","config":{"provider_app_id":"my_app_id","oauth":{"oauth_scopes":["crm.objects.contacts.read","crm.objects.companies.read","crm.objects.deals.read","crm.objects.owners.read","crm.objects.contacts.write","crm.objects.companies.write","crm.objects.deals.write"],"credentials":{"oauth_client_id":"7393b5a4-5e20-4648-87af-b7b297793fd1","oauth_client_secret":"941b846a-5a8c-48b8-b0e1-41b6d4bc4f1a"}}}},{"id":"cb40ff24-6587-4b24-82a3-9269a05d5dda","category":"crm","auth_type":"oauth2","destination_id":null,"provider_name":"salesforce","config":{"provider_app_id":"my_app_id2","oauth":{"oauth_scopes":["crm.objects.contacts.read","crm.objects.companies.read","crm.objects.deals.read","crm.objects.owners.read","crm.objects.contacts.write","crm.objects.companies.write","crm.objects.deals.write"],"credentials":{"oauth_client_id":"7393b5a4-5e20-4648-87af-b7b297793fd1","oauth_client_secret":"941b846a-5a8c-48b8-b0e1-41b6d4bc4f1a"}}}}]}}}}}},"method":"get","path":"/providers","servers":[{"url":"https://api.supaglue.io/mgmt/v2","description":"Supaglue API"}],"securitySchemes":{"x-api-key":{"type":"apiKey","name":"x-api-key","in":"header","description":"API key to allow developers to access the API"}},"info":{"version":"0.12.7","title":"Supaglue Management API","contact":{"name":"Supaglue","email":"docs@supaglue.com","url":"https://supaglue.com"},"description":"#### Introduction\n\nWelcome to the Supaglue Management API documentation. You can use this API to manage customer integrations and connections.\n\n[![Run in Postman](https://run.pstmn.io/button.svg)](https://god.gw.postman.com/run-collection/18172762-35306f94-8368-4412-b7f3-72715131f727?action=collection%2Ffork&source=rip_markdown&collection-url=entityId%3D18172762-35306f94-8368-4412-b7f3-72715131f727%26entityType%3Dcollection%26workspaceId%3D4d2a33f3-a9f9-41f4-ac2e-5ad4db4a5edb)\n\n#### Base API URL\n\n```\nhttps://api.supaglue.io/mgmt/v2\n```\n"},"postman":{"name":"List providers","description":{"content":"Get a list of providers","type":"text/plain"},"url":{"path":["providers"],"host":["{{baseUrl}}"],"query":[],"variable":[]},"header":[{"key":"Accept","value":"application/json"}],"method":"GET","auth":{"type":"apikey","apikey":[{"type":"any","value":"x-api-key","key":"key"},{"type":"any","value":"<API Key>","key":"value"},{"type":"any","value":"header","key":"in"}]}}}
-=======
-api: {"operationId":"getProviders","tags":["Providers"],"security":[{"x-api-key":[]}],"description":"Get a list of providers","responses":{"200":{"description":"Providers","content":{"application/json":{"schema":{"type":"array","items":{"properties":{"id":{"type":"string","example":"e888cedf-e9d0-42c5-9485-2d72984faef2"},"application_id":{"type":"string","example":"9572d08b-f19f-48cc-a992-1eb7031d3f6a"},"category":{"type":"string","enum":["crm","engagement"],"title":"category"},"auth_type":{"type":"string","enum":["oauth2","api_key"]},"name":{"type":"string","enum":["hubspot","salesforce","pipedrive","zendesk_sell","ms_dynamics_365_sales","zoho_crm","capsule","outreach","gong","apollo","salesloft"],"title":"provider_name"},"config":{"type":"object","properties":{"provider_app_id":{"type":"string","example":"my_app_id"},"use_managed_oauth":{"type":"boolean","description":"True: use Supaglue's OAuth application credentials. False: Use the provided OAuth application credentials.","example":false},"oauth":{"type":"object","properties":{"oauth_scopes":{"type":"array","items":{"type":"string","example":"crm.objects.contacts.read"}},"credentials":{"type":"object","properties":{"oauth_client_id":{"type":"string","example":"7393b5a4-5e20-4648-87af-b7b297793fd1"},"oauth_client_secret":{"type":"string","example":"941b846a-5a8c-48b8-b0e1-41b6d4bc4f1a"}},"required":["oauth_client_id","oauth_client_secret"]}},"required":["oauth_scopes","credentials"]}},"required":["provider_app_id","oauth"],"example":{"provider_app_id":"my_app_id","use_managed_oauth":true,"oauth":{"oauth_scopes":["crm.objects.contacts.read","crm.objects.companies.read","crm.objects.deals.read","crm.objects.owners.read","crm.objects.contacts.write","crm.objects.companies.write","crm.objects.deals.write"],"credentials":{"oauth_client_id":"7393b5a4-5e20-4648-87af-b7b297793fd1","oauth_client_secret":"941b846a-5a8c-48b8-b0e1-41b6d4bc4f1a"}}},"title":"create_provider_config"},"objects":{"type":"object","properties":{"common":{"type":"array","items":{"type":"object","properties":{"name":{"type":"string","example":"common_object_name"},"schema_id":{"type":"string","description":"If set, will sync these mapped fields into the raw_data column in addition to the common object. If not set, will fetch all fields as is."}},"required":["name"]}},"standard":{"type":"array","items":{"type":"object","properties":{"name":{"type":"string","example":"standard_object_name"},"schema_id":{"type":"string"}},"required":["name"]}},"custom":{"type":"array","items":{"type":"object","properties":{"name":{"type":"string","example":"custom_object_name"},"schema_id":{"type":"string"}},"required":["name"]}}},"title":"objects"}},"required":["id","application_id","category","auth_type","name"],"title":"provider"}},"examples":{"Example":{"value":[{"id":"e888cedf-e9d0-42c5-9485-2d72984faef8","category":"crm","auth_type":"oauth2","destination_id":"0a292508-d254-4929-98d3-dc23416efff8","provider_name":"hubspot","config":{"provider_app_id":"my_app_id","oauth":{"oauth_scopes":["crm.objects.contacts.read","crm.objects.companies.read","crm.objects.deals.read","crm.objects.owners.read","crm.objects.contacts.write","crm.objects.companies.write","crm.objects.deals.write"],"credentials":{"oauth_client_id":"7393b5a4-5e20-4648-87af-b7b297793fd1","oauth_client_secret":"941b846a-5a8c-48b8-b0e1-41b6d4bc4f1a"}}}},{"id":"cb40ff24-6587-4b24-82a3-9269a05d5dda","category":"crm","auth_type":"oauth2","destination_id":null,"provider_name":"salesforce","config":{"provider_app_id":"my_app_id2","oauth":{"oauth_scopes":["crm.objects.contacts.read","crm.objects.companies.read","crm.objects.deals.read","crm.objects.owners.read","crm.objects.contacts.write","crm.objects.companies.write","crm.objects.deals.write"],"credentials":{"oauth_client_id":"7393b5a4-5e20-4648-87af-b7b297793fd1","oauth_client_secret":"941b846a-5a8c-48b8-b0e1-41b6d4bc4f1a"}}}}]}}}}}},"method":"get","path":"/providers","servers":[{"url":"https://api.supaglue.io/mgmt/v2","description":"Supaglue API"}],"securitySchemes":{"x-api-key":{"type":"apiKey","name":"x-api-key","in":"header","description":"API key to allow developers to access the API"}},"info":{"version":"0.12.8","title":"Supaglue Management API","contact":{"name":"Supaglue","email":"docs@supaglue.com","url":"https://supaglue.com"},"description":"#### Introduction\n\nWelcome to the Supaglue Management API documentation. You can use this API to manage customer integrations and connections.\n\n[![Run in Postman](https://run.pstmn.io/button.svg)](https://god.gw.postman.com/run-collection/18172762-35306f94-8368-4412-b7f3-72715131f727?action=collection%2Ffork&source=rip_markdown&collection-url=entityId%3D18172762-35306f94-8368-4412-b7f3-72715131f727%26entityType%3Dcollection%26workspaceId%3D4d2a33f3-a9f9-41f4-ac2e-5ad4db4a5edb)\n\n#### Base API URL\n\n```\nhttps://api.supaglue.io/mgmt/v2\n```\n"},"postman":{"name":"List providers","description":{"content":"Get a list of providers","type":"text/plain"},"url":{"path":["providers"],"host":["{{baseUrl}}"],"query":[],"variable":[]},"header":[{"key":"Accept","value":"application/json"}],"method":"GET","auth":{"type":"apikey","apikey":[{"type":"any","value":"x-api-key","key":"key"},{"type":"any","value":"<API Key>","key":"value"},{"type":"any","value":"header","key":"in"}]}}}
->>>>>>> e7b59c6b
-sidebar_class_name: "get api-method"
+api:
+  {
+    'operationId': 'getProviders',
+    'tags': ['Providers'],
+    'security': [{ 'x-api-key': [] }],
+    'description': 'Get a list of providers',
+    'responses':
+      {
+        '200':
+          {
+            'description': 'Providers',
+            'content':
+              {
+                'application/json':
+                  {
+                    'schema':
+                      {
+                        'type': 'array',
+                        'items':
+                          {
+                            'properties':
+                              {
+                                'id': { 'type': 'string', 'example': 'e888cedf-e9d0-42c5-9485-2d72984faef2' },
+                                'application_id':
+                                  { 'type': 'string', 'example': '9572d08b-f19f-48cc-a992-1eb7031d3f6a' },
+                                'category': { 'type': 'string', 'enum': ['crm', 'engagement'], 'title': 'category' },
+                                'auth_type': { 'type': 'string', 'enum': ['oauth2', 'api_key'] },
+                                'name':
+                                  {
+                                    'type': 'string',
+                                    'enum':
+                                      [
+                                        'hubspot',
+                                        'salesforce',
+                                        'pipedrive',
+                                        'zendesk_sell',
+                                        'ms_dynamics_365_sales',
+                                        'zoho_crm',
+                                        'capsule',
+                                        'outreach',
+                                        'gong',
+                                        'apollo',
+                                        'salesloft',
+                                      ],
+                                    'title': 'provider_name',
+                                  },
+                                'config':
+                                  {
+                                    'type': 'object',
+                                    'properties':
+                                      {
+                                        'provider_app_id': { 'type': 'string', 'example': 'my_app_id' },
+                                        'use_managed_oauth':
+                                          {
+                                            'type': 'boolean',
+                                            'description': "True: use Supaglue's OAuth application credentials. False: Use the provided OAuth application credentials.",
+                                            'example': false,
+                                          },
+                                        'oauth':
+                                          {
+                                            'type': 'object',
+                                            'properties':
+                                              {
+                                                'oauth_scopes':
+                                                  {
+                                                    'type': 'array',
+                                                    'items':
+                                                      { 'type': 'string', 'example': 'crm.objects.contacts.read' },
+                                                  },
+                                                'credentials':
+                                                  {
+                                                    'type': 'object',
+                                                    'properties':
+                                                      {
+                                                        'oauth_client_id':
+                                                          {
+                                                            'type': 'string',
+                                                            'example': '7393b5a4-5e20-4648-87af-b7b297793fd1',
+                                                          },
+                                                        'oauth_client_secret':
+                                                          {
+                                                            'type': 'string',
+                                                            'example': '941b846a-5a8c-48b8-b0e1-41b6d4bc4f1a',
+                                                          },
+                                                      },
+                                                    'required': ['oauth_client_id', 'oauth_client_secret'],
+                                                  },
+                                              },
+                                            'required': ['oauth_scopes', 'credentials'],
+                                          },
+                                      },
+                                    'required': ['provider_app_id', 'oauth'],
+                                    'example':
+                                      {
+                                        'provider_app_id': 'my_app_id',
+                                        'use_managed_oauth': true,
+                                        'oauth':
+                                          {
+                                            'oauth_scopes':
+                                              [
+                                                'crm.objects.contacts.read',
+                                                'crm.objects.companies.read',
+                                                'crm.objects.deals.read',
+                                                'crm.objects.owners.read',
+                                                'crm.objects.contacts.write',
+                                                'crm.objects.companies.write',
+                                                'crm.objects.deals.write',
+                                              ],
+                                            'credentials':
+                                              {
+                                                'oauth_client_id': '7393b5a4-5e20-4648-87af-b7b297793fd1',
+                                                'oauth_client_secret': '941b846a-5a8c-48b8-b0e1-41b6d4bc4f1a',
+                                              },
+                                          },
+                                      },
+                                    'title': 'create_provider_config',
+                                  },
+                                'objects':
+                                  {
+                                    'type': 'object',
+                                    'properties':
+                                      {
+                                        'common':
+                                          {
+                                            'type': 'array',
+                                            'items':
+                                              {
+                                                'type': 'object',
+                                                'properties':
+                                                  {
+                                                    'name': { 'type': 'string', 'example': 'common_object_name' },
+                                                    'schema_id':
+                                                      {
+                                                        'type': 'string',
+                                                        'description': 'If set, will sync these mapped fields into the raw_data column in addition to the common object. If not set, will fetch all fields as is.',
+                                                      },
+                                                  },
+                                                'required': ['name'],
+                                              },
+                                          },
+                                        'standard':
+                                          {
+                                            'type': 'array',
+                                            'items':
+                                              {
+                                                'type': 'object',
+                                                'properties':
+                                                  {
+                                                    'name': { 'type': 'string', 'example': 'standard_object_name' },
+                                                    'schema_id': { 'type': 'string' },
+                                                  },
+                                                'required': ['name'],
+                                              },
+                                          },
+                                        'custom':
+                                          {
+                                            'type': 'array',
+                                            'items':
+                                              {
+                                                'type': 'object',
+                                                'properties':
+                                                  {
+                                                    'name': { 'type': 'string', 'example': 'custom_object_name' },
+                                                    'schema_id': { 'type': 'string' },
+                                                  },
+                                                'required': ['name'],
+                                              },
+                                          },
+                                      },
+                                    'title': 'objects',
+                                  },
+                              },
+                            'required': ['id', 'application_id', 'category', 'auth_type', 'name'],
+                            'title': 'provider',
+                          },
+                      },
+                    'examples':
+                      {
+                        'Example':
+                          {
+                            'value':
+                              [
+                                {
+                                  'id': 'e888cedf-e9d0-42c5-9485-2d72984faef8',
+                                  'category': 'crm',
+                                  'auth_type': 'oauth2',
+                                  'destination_id': '0a292508-d254-4929-98d3-dc23416efff8',
+                                  'provider_name': 'hubspot',
+                                  'config':
+                                    {
+                                      'provider_app_id': 'my_app_id',
+                                      'oauth':
+                                        {
+                                          'oauth_scopes':
+                                            [
+                                              'crm.objects.contacts.read',
+                                              'crm.objects.companies.read',
+                                              'crm.objects.deals.read',
+                                              'crm.objects.owners.read',
+                                              'crm.objects.contacts.write',
+                                              'crm.objects.companies.write',
+                                              'crm.objects.deals.write',
+                                            ],
+                                          'credentials':
+                                            {
+                                              'oauth_client_id': '7393b5a4-5e20-4648-87af-b7b297793fd1',
+                                              'oauth_client_secret': '941b846a-5a8c-48b8-b0e1-41b6d4bc4f1a',
+                                            },
+                                        },
+                                    },
+                                },
+                                {
+                                  'id': 'cb40ff24-6587-4b24-82a3-9269a05d5dda',
+                                  'category': 'crm',
+                                  'auth_type': 'oauth2',
+                                  'destination_id': null,
+                                  'provider_name': 'salesforce',
+                                  'config':
+                                    {
+                                      'provider_app_id': 'my_app_id2',
+                                      'oauth':
+                                        {
+                                          'oauth_scopes':
+                                            [
+                                              'crm.objects.contacts.read',
+                                              'crm.objects.companies.read',
+                                              'crm.objects.deals.read',
+                                              'crm.objects.owners.read',
+                                              'crm.objects.contacts.write',
+                                              'crm.objects.companies.write',
+                                              'crm.objects.deals.write',
+                                            ],
+                                          'credentials':
+                                            {
+                                              'oauth_client_id': '7393b5a4-5e20-4648-87af-b7b297793fd1',
+                                              'oauth_client_secret': '941b846a-5a8c-48b8-b0e1-41b6d4bc4f1a',
+                                            },
+                                        },
+                                    },
+                                },
+                              ],
+                          },
+                      },
+                  },
+              },
+          },
+      },
+    'method': 'get',
+    'path': '/providers',
+    'servers': [{ 'url': 'https://api.supaglue.io/mgmt/v2', 'description': 'Supaglue API' }],
+    'securitySchemes':
+      {
+        'x-api-key':
+          {
+            'type': 'apiKey',
+            'name': 'x-api-key',
+            'in': 'header',
+            'description': 'API key to allow developers to access the API',
+          },
+      },
+    'info':
+      {
+        'version': '0.12.7',
+        'title': 'Supaglue Management API',
+        'contact': { 'name': 'Supaglue', 'email': 'docs@supaglue.com', 'url': 'https://supaglue.com' },
+        'description': "#### Introduction\n\nWelcome to the Supaglue Management API documentation. You can use this API to manage customer integrations and connections.\n\n[![Run in Postman](https://run.pstmn.io/button.svg)](https://god.gw.postman.com/run-collection/18172762-35306f94-8368-4412-b7f3-72715131f727?action=collection%2Ffork&source=rip_markdown&collection-url=entityId%3D18172762-35306f94-8368-4412-b7f3-72715131f727%26entityType%3Dcollection%26workspaceId%3D4d2a33f3-a9f9-41f4-ac2e-5ad4db4a5edb)\n\n#### Base API URL\n\n```\nhttps://api.supaglue.io/mgmt/v2\n```\n",
+      },
+    'postman':
+      {
+        'name': 'List providers',
+        'description': { 'content': 'Get a list of providers', 'type': 'text/plain' },
+        'url': { 'path': ['providers'], 'host': ['{{baseUrl}}'], 'query': [], 'variable': [] },
+        'header': [{ 'key': 'Accept', 'value': 'application/json' }],
+        'method': 'GET',
+        'auth':
+          {
+            'type': 'apikey',
+            'apikey':
+              [
+                { 'type': 'any', 'value': 'x-api-key', 'key': 'key' },
+                { 'type': 'any', 'value': '<API Key>', 'key': 'value' },
+                { 'type': 'any', 'value': 'header', 'key': 'in' },
+              ],
+          },
+      },
+  }
+sidebar_class_name: 'get api-method'
 info_path: api/v2/mgmt/supaglue-management-api
 custom_edit_url: null
 ---
 
-import ApiTabs from "@theme/ApiTabs";
-import DiscriminatorTabs from "@theme/DiscriminatorTabs";
-import MethodEndpoint from "@theme/ApiDemoPanel/MethodEndpoint";
-import SecuritySchemes from "@theme/ApiDemoPanel/SecuritySchemes";
-import MimeTabs from "@theme/MimeTabs";
-import ParamsItem from "@theme/ParamsItem";
-import ResponseSamples from "@theme/ResponseSamples";
-import SchemaItem from "@theme/SchemaItem";
-import SchemaTabs from "@theme/SchemaTabs";
-import TabItem from "@theme/TabItem";
-
-<h1 className={"openapi__heading"}>List providers</h1>
-
-<MethodEndpoint method={"get"} path={"/providers"}></MethodEndpoint>
-
-<SecuritySchemes infoPath={"api/v2/mgmt/supaglue-management-api"}></SecuritySchemes>
-
-
+import ApiTabs from '@theme/ApiTabs';
+import DiscriminatorTabs from '@theme/DiscriminatorTabs';
+import MethodEndpoint from '@theme/ApiDemoPanel/MethodEndpoint';
+import SecuritySchemes from '@theme/ApiDemoPanel/SecuritySchemes';
+import MimeTabs from '@theme/MimeTabs';
+import ParamsItem from '@theme/ParamsItem';
+import ResponseSamples from '@theme/ResponseSamples';
+import SchemaItem from '@theme/SchemaItem';
+import SchemaTabs from '@theme/SchemaTabs';
+import TabItem from '@theme/TabItem';
+
+<h1 className={'openapi__heading'}>List providers</h1>
+
+<MethodEndpoint method={'get'} path={'/providers'}></MethodEndpoint>
+
+<SecuritySchemes infoPath={'api/v2/mgmt/supaglue-management-api'}></SecuritySchemes>
 
 Get a list of providers
 
@@ -42,5 +321,4 @@
 
 Providers
 
-</div><div><MimeTabs className={"openapi-tabs__mime"} schemaType={"response"}><TabItem label={"application/json"} value={"application/json"}><SchemaTabs className={"openapi-tabs__schema"}><TabItem label={"Schema"} value={"Schema"}><details style={{}} className={"openapi-markdown__details response"} data-collapsed={false} open={true}><summary style={{}} className={"openapi-markdown__details-summary-response"}><strong>Schema</strong></summary><div style={{"textAlign":"left","marginLeft":"1rem"}}></div><ul style={{"marginLeft":"1rem"}}><li><div style={{"fontSize":"var(--ifm-code-font-size)","opacity":"0.6","marginLeft":"-.5rem","paddingBottom":".5rem"}}>Array [</div></li><SchemaItem collapsible={false} name={"id"} required={true} schemaName={"string"} qualifierMessage={undefined} schema={{"type":"string","example":"e888cedf-e9d0-42c5-9485-2d72984faef2"}}></SchemaItem><SchemaItem collapsible={false} name={"application_id"} required={true} schemaName={"string"} qualifierMessage={undefined} schema={{"type":"string","example":"9572d08b-f19f-48cc-a992-1eb7031d3f6a"}}></SchemaItem><SchemaItem collapsible={false} name={"category"} required={true} schemaName={"category"} qualifierMessage={"**Possible values:** [`crm`, `engagement`]"} schema={{"type":"string","enum":["crm","engagement"],"title":"category"}}></SchemaItem><SchemaItem collapsible={false} name={"auth_type"} required={true} schemaName={"string"} qualifierMessage={"**Possible values:** [`oauth2`, `api_key`]"} schema={{"type":"string","enum":["oauth2","api_key"]}}></SchemaItem><SchemaItem collapsible={false} name={"name"} required={true} schemaName={"provider_name"} qualifierMessage={"**Possible values:** [`hubspot`, `salesforce`, `pipedrive`, `zendesk_sell`, `ms_dynamics_365_sales`, `zoho_crm`, `capsule`, `outreach`, `gong`, `apollo`, `salesloft`]"} schema={{"type":"string","enum":["hubspot","salesforce","pipedrive","zendesk_sell","ms_dynamics_365_sales","zoho_crm","capsule","outreach","gong","apollo","salesloft"],"title":"provider_name"}}></SchemaItem><SchemaItem collapsible={true} className={"schemaItem"}><details style={{}} className={"openapi-markdown__details"}><summary style={{}}><span className={"openapi-schema__container"}><strong className={"openapi-schema__property"}>config</strong><span className={"openapi-schema__name"}> object</span></span></summary><div style={{"marginLeft":"1rem"}}><SchemaItem collapsible={false} name={"provider_app_id"} required={true} schemaName={"string"} qualifierMessage={undefined} schema={{"type":"string","example":"my_app_id"}}></SchemaItem><SchemaItem collapsible={false} name={"use_managed_oauth"} required={false} schemaName={"boolean"} qualifierMessage={undefined} schema={{"type":"boolean","description":"True: use Supaglue's OAuth application credentials. False: Use the provided OAuth application credentials.","example":false}}></SchemaItem><SchemaItem collapsible={true} className={"schemaItem"}><details style={{}} className={"openapi-markdown__details"}><summary style={{}}><span className={"openapi-schema__container"}><strong className={"openapi-schema__property"}>oauth</strong><span className={"openapi-schema__name"}> object</span><span className={"openapi-schema__divider"}></span><span className={"openapi-schema__required"}>required</span></span></summary><div style={{"marginLeft":"1rem"}}><SchemaItem collapsible={false} name={"oauth_scopes"} required={true} schemaName={"string[]"} qualifierMessage={undefined} schema={{"type":"array","items":{"type":"string","example":"crm.objects.contacts.read"}}}></SchemaItem><SchemaItem collapsible={true} className={"schemaItem"}><details style={{}} className={"openapi-markdown__details"}><summary style={{}}><span className={"openapi-schema__container"}><strong className={"openapi-schema__property"}>credentials</strong><span className={"openapi-schema__name"}> object</span><span className={"openapi-schema__divider"}></span><span className={"openapi-schema__required"}>required</span></span></summary><div style={{"marginLeft":"1rem"}}><SchemaItem collapsible={false} name={"oauth_client_id"} required={true} schemaName={"string"} qualifierMessage={undefined} schema={{"type":"string","example":"7393b5a4-5e20-4648-87af-b7b297793fd1"}}></SchemaItem><SchemaItem collapsible={false} name={"oauth_client_secret"} required={true} schemaName={"string"} qualifierMessage={undefined} schema={{"type":"string","example":"941b846a-5a8c-48b8-b0e1-41b6d4bc4f1a"}}></SchemaItem></div></details></SchemaItem></div></details></SchemaItem></div></details></SchemaItem><SchemaItem collapsible={true} className={"schemaItem"}><details style={{}} className={"openapi-markdown__details"}><summary style={{}}><span className={"openapi-schema__container"}><strong className={"openapi-schema__property"}>objects</strong><span className={"openapi-schema__name"}> object</span></span></summary><div style={{"marginLeft":"1rem"}}><SchemaItem collapsible={true} className={"schemaItem"}><details style={{}} className={"openapi-markdown__details"}><summary style={{}}><span className={"openapi-schema__container"}><strong className={"openapi-schema__property"}>common</strong><span className={"openapi-schema__name"}> object[]</span></span></summary><div style={{"marginLeft":"1rem"}}><li><div style={{"fontSize":"var(--ifm-code-font-size)","opacity":"0.6","marginLeft":"-.5rem","paddingBottom":".5rem"}}>Array [</div></li><SchemaItem collapsible={false} name={"name"} required={true} schemaName={"string"} qualifierMessage={undefined} schema={{"type":"string","example":"common_object_name"}}></SchemaItem><SchemaItem collapsible={false} name={"schema_id"} required={false} schemaName={"string"} qualifierMessage={undefined} schema={{"type":"string","description":"If set, will sync these mapped fields into the raw_data column in addition to the common object. If not set, will fetch all fields as is."}}></SchemaItem><li><div style={{"fontSize":"var(--ifm-code-font-size)","opacity":"0.6","marginLeft":"-.5rem"}}>]</div></li></div></details></SchemaItem><SchemaItem collapsible={true} className={"schemaItem"}><details style={{}} className={"openapi-markdown__details"}><summary style={{}}><span className={"openapi-schema__container"}><strong className={"openapi-schema__property"}>standard</strong><span className={"openapi-schema__name"}> object[]</span></span></summary><div style={{"marginLeft":"1rem"}}><li><div style={{"fontSize":"var(--ifm-code-font-size)","opacity":"0.6","marginLeft":"-.5rem","paddingBottom":".5rem"}}>Array [</div></li><SchemaItem collapsible={false} name={"name"} required={true} schemaName={"string"} qualifierMessage={undefined} schema={{"type":"string","example":"standard_object_name"}}></SchemaItem><SchemaItem collapsible={false} name={"schema_id"} required={false} schemaName={"string"} qualifierMessage={undefined} schema={{"type":"string"}}></SchemaItem><li><div style={{"fontSize":"var(--ifm-code-font-size)","opacity":"0.6","marginLeft":"-.5rem"}}>]</div></li></div></details></SchemaItem><SchemaItem collapsible={true} className={"schemaItem"}><details style={{}} className={"openapi-markdown__details"}><summary style={{}}><span className={"openapi-schema__container"}><strong className={"openapi-schema__property"}>custom</strong><span className={"openapi-schema__name"}> object[]</span></span></summary><div style={{"marginLeft":"1rem"}}><li><div style={{"fontSize":"var(--ifm-code-font-size)","opacity":"0.6","marginLeft":"-.5rem","paddingBottom":".5rem"}}>Array [</div></li><SchemaItem collapsible={false} name={"name"} required={true} schemaName={"string"} qualifierMessage={undefined} schema={{"type":"string","example":"custom_object_name"}}></SchemaItem><SchemaItem collapsible={false} name={"schema_id"} required={false} schemaName={"string"} qualifierMessage={undefined} schema={{"type":"string"}}></SchemaItem><li><div style={{"fontSize":"var(--ifm-code-font-size)","opacity":"0.6","marginLeft":"-.5rem"}}>]</div></li></div></details></SchemaItem></div></details></SchemaItem><li><div style={{"fontSize":"var(--ifm-code-font-size)","opacity":"0.6","marginLeft":"-.5rem"}}>]</div></li></ul></details></TabItem><TabItem label={"Example (from schema)"} value={"Example (from schema)"}><ResponseSamples responseExample={"[\n  {\n    \"id\": \"e888cedf-e9d0-42c5-9485-2d72984faef2\",\n    \"application_id\": \"9572d08b-f19f-48cc-a992-1eb7031d3f6a\",\n    \"category\": \"crm\",\n    \"auth_type\": \"oauth2\",\n    \"name\": \"hubspot\",\n    \"config\": {\n      \"provider_app_id\": \"my_app_id\",\n      \"use_managed_oauth\": true,\n      \"oauth\": {\n        \"oauth_scopes\": [\n          \"crm.objects.contacts.read\",\n          \"crm.objects.companies.read\",\n          \"crm.objects.deals.read\",\n          \"crm.objects.owners.read\",\n          \"crm.objects.contacts.write\",\n          \"crm.objects.companies.write\",\n          \"crm.objects.deals.write\"\n        ],\n        \"credentials\": {\n          \"oauth_client_id\": \"7393b5a4-5e20-4648-87af-b7b297793fd1\",\n          \"oauth_client_secret\": \"941b846a-5a8c-48b8-b0e1-41b6d4bc4f1a\"\n        }\n      }\n    },\n    \"objects\": {\n      \"common\": [\n        {\n          \"name\": \"common_object_name\",\n          \"schema_id\": \"string\"\n        }\n      ],\n      \"standard\": [\n        {\n          \"name\": \"standard_object_name\",\n          \"schema_id\": \"string\"\n        }\n      ],\n      \"custom\": [\n        {\n          \"name\": \"custom_object_name\",\n          \"schema_id\": \"string\"\n        }\n      ]\n    }\n  }\n]"} language={"json"}></ResponseSamples></TabItem><TabItem label={"Example"} value={"Example"}><ResponseSamples responseExample={"[\n  {\n    \"id\": \"e888cedf-e9d0-42c5-9485-2d72984faef8\",\n    \"category\": \"crm\",\n    \"auth_type\": \"oauth2\",\n    \"destination_id\": \"0a292508-d254-4929-98d3-dc23416efff8\",\n    \"provider_name\": \"hubspot\",\n    \"config\": {\n      \"provider_app_id\": \"my_app_id\",\n      \"oauth\": {\n        \"oauth_scopes\": [\n          \"crm.objects.contacts.read\",\n          \"crm.objects.companies.read\",\n          \"crm.objects.deals.read\",\n          \"crm.objects.owners.read\",\n          \"crm.objects.contacts.write\",\n          \"crm.objects.companies.write\",\n          \"crm.objects.deals.write\"\n        ],\n        \"credentials\": {\n          \"oauth_client_id\": \"7393b5a4-5e20-4648-87af-b7b297793fd1\",\n          \"oauth_client_secret\": \"941b846a-5a8c-48b8-b0e1-41b6d4bc4f1a\"\n        }\n      }\n    }\n  },\n  {\n    \"id\": \"cb40ff24-6587-4b24-82a3-9269a05d5dda\",\n    \"category\": \"crm\",\n    \"auth_type\": \"oauth2\",\n    \"destination_id\": null,\n    \"provider_name\": \"salesforce\",\n    \"config\": {\n      \"provider_app_id\": \"my_app_id2\",\n      \"oauth\": {\n        \"oauth_scopes\": [\n          \"crm.objects.contacts.read\",\n          \"crm.objects.companies.read\",\n          \"crm.objects.deals.read\",\n          \"crm.objects.owners.read\",\n          \"crm.objects.contacts.write\",\n          \"crm.objects.companies.write\",\n          \"crm.objects.deals.write\"\n        ],\n        \"credentials\": {\n          \"oauth_client_id\": \"7393b5a4-5e20-4648-87af-b7b297793fd1\",\n          \"oauth_client_secret\": \"941b846a-5a8c-48b8-b0e1-41b6d4bc4f1a\"\n        }\n      }\n    }\n  }\n]"} language={"json"}></ResponseSamples></TabItem></SchemaTabs></TabItem></MimeTabs></div></TabItem></ApiTabs></div></div>
-      +</div><div><MimeTabs className={"openapi-tabs__mime"} schemaType={"response"}><TabItem label={"application/json"} value={"application/json"}><SchemaTabs className={"openapi-tabs__schema"}><TabItem label={"Schema"} value={"Schema"}><details style={{}} className={"openapi-markdown__details response"} data-collapsed={false} open={true}><summary style={{}} className={"openapi-markdown__details-summary-response"}><strong>Schema</strong></summary><div style={{"textAlign":"left","marginLeft":"1rem"}}></div><ul style={{"marginLeft":"1rem"}}><li><div style={{"fontSize":"var(--ifm-code-font-size)","opacity":"0.6","marginLeft":"-.5rem","paddingBottom":".5rem"}}>Array [</div></li><SchemaItem collapsible={false} name={"id"} required={true} schemaName={"string"} qualifierMessage={undefined} schema={{"type":"string","example":"e888cedf-e9d0-42c5-9485-2d72984faef2"}}></SchemaItem><SchemaItem collapsible={false} name={"application_id"} required={true} schemaName={"string"} qualifierMessage={undefined} schema={{"type":"string","example":"9572d08b-f19f-48cc-a992-1eb7031d3f6a"}}></SchemaItem><SchemaItem collapsible={false} name={"category"} required={true} schemaName={"category"} qualifierMessage={"**Possible values:** [`crm`, `engagement`]"} schema={{"type":"string","enum":["crm","engagement"],"title":"category"}}></SchemaItem><SchemaItem collapsible={false} name={"auth_type"} required={true} schemaName={"string"} qualifierMessage={"**Possible values:** [`oauth2`, `api_key`]"} schema={{"type":"string","enum":["oauth2","api_key"]}}></SchemaItem><SchemaItem collapsible={false} name={"name"} required={true} schemaName={"provider_name"} qualifierMessage={"**Possible values:** [`hubspot`, `salesforce`, `pipedrive`, `zendesk_sell`, `ms_dynamics_365_sales`, `zoho_crm`, `capsule`, `outreach`, `gong`, `apollo`, `salesloft`]"} schema={{"type":"string","enum":["hubspot","salesforce","pipedrive","zendesk_sell","ms_dynamics_365_sales","zoho_crm","capsule","outreach","gong","apollo","salesloft"],"title":"provider_name"}}></SchemaItem><SchemaItem collapsible={true} className={"schemaItem"}><details style={{}} className={"openapi-markdown__details"}><summary style={{}}><span className={"openapi-schema__container"}><strong className={"openapi-schema__property"}>config</strong><span className={"openapi-schema__name"}> object</span></span></summary><div style={{"marginLeft":"1rem"}}><SchemaItem collapsible={false} name={"provider_app_id"} required={true} schemaName={"string"} qualifierMessage={undefined} schema={{"type":"string","example":"my_app_id"}}></SchemaItem><SchemaItem collapsible={false} name={"use_managed_oauth"} required={false} schemaName={"boolean"} qualifierMessage={undefined} schema={{"type":"boolean","description":"True: use Supaglue's OAuth application credentials. False: Use the provided OAuth application credentials.","example":false}}></SchemaItem><SchemaItem collapsible={true} className={"schemaItem"}><details style={{}} className={"openapi-markdown__details"}><summary style={{}}><span className={"openapi-schema__container"}><strong className={"openapi-schema__property"}>oauth</strong><span className={"openapi-schema__name"}> object</span><span className={"openapi-schema__divider"}></span><span className={"openapi-schema__required"}>required</span></span></summary><div style={{"marginLeft":"1rem"}}><SchemaItem collapsible={false} name={"oauth_scopes"} required={true} schemaName={"string[]"} qualifierMessage={undefined} schema={{"type":"array","items":{"type":"string","example":"crm.objects.contacts.read"}}}></SchemaItem><SchemaItem collapsible={true} className={"schemaItem"}><details style={{}} className={"openapi-markdown__details"}><summary style={{}}><span className={"openapi-schema__container"}><strong className={"openapi-schema__property"}>credentials</strong><span className={"openapi-schema__name"}> object</span><span className={"openapi-schema__divider"}></span><span className={"openapi-schema__required"}>required</span></span></summary><div style={{"marginLeft":"1rem"}}><SchemaItem collapsible={false} name={"oauth_client_id"} required={true} schemaName={"string"} qualifierMessage={undefined} schema={{"type":"string","example":"7393b5a4-5e20-4648-87af-b7b297793fd1"}}></SchemaItem><SchemaItem collapsible={false} name={"oauth_client_secret"} required={true} schemaName={"string"} qualifierMessage={undefined} schema={{"type":"string","example":"941b846a-5a8c-48b8-b0e1-41b6d4bc4f1a"}}></SchemaItem></div></details></SchemaItem></div></details></SchemaItem></div></details></SchemaItem><SchemaItem collapsible={true} className={"schemaItem"}><details style={{}} className={"openapi-markdown__details"}><summary style={{}}><span className={"openapi-schema__container"}><strong className={"openapi-schema__property"}>objects</strong><span className={"openapi-schema__name"}> object</span></span></summary><div style={{"marginLeft":"1rem"}}><SchemaItem collapsible={true} className={"schemaItem"}><details style={{}} className={"openapi-markdown__details"}><summary style={{}}><span className={"openapi-schema__container"}><strong className={"openapi-schema__property"}>common</strong><span className={"openapi-schema__name"}> object[]</span></span></summary><div style={{"marginLeft":"1rem"}}><li><div style={{"fontSize":"var(--ifm-code-font-size)","opacity":"0.6","marginLeft":"-.5rem","paddingBottom":".5rem"}}>Array [</div></li><SchemaItem collapsible={false} name={"name"} required={true} schemaName={"string"} qualifierMessage={undefined} schema={{"type":"string","example":"common_object_name"}}></SchemaItem><SchemaItem collapsible={false} name={"schema_id"} required={false} schemaName={"string"} qualifierMessage={undefined} schema={{"type":"string","description":"If set, will sync these mapped fields into the raw_data column in addition to the common object. If not set, will fetch all fields as is."}}></SchemaItem><li><div style={{"fontSize":"var(--ifm-code-font-size)","opacity":"0.6","marginLeft":"-.5rem"}}>]</div></li></div></details></SchemaItem><SchemaItem collapsible={true} className={"schemaItem"}><details style={{}} className={"openapi-markdown__details"}><summary style={{}}><span className={"openapi-schema__container"}><strong className={"openapi-schema__property"}>standard</strong><span className={"openapi-schema__name"}> object[]</span></span></summary><div style={{"marginLeft":"1rem"}}><li><div style={{"fontSize":"var(--ifm-code-font-size)","opacity":"0.6","marginLeft":"-.5rem","paddingBottom":".5rem"}}>Array [</div></li><SchemaItem collapsible={false} name={"name"} required={true} schemaName={"string"} qualifierMessage={undefined} schema={{"type":"string","example":"standard_object_name"}}></SchemaItem><SchemaItem collapsible={false} name={"schema_id"} required={false} schemaName={"string"} qualifierMessage={undefined} schema={{"type":"string"}}></SchemaItem><li><div style={{"fontSize":"var(--ifm-code-font-size)","opacity":"0.6","marginLeft":"-.5rem"}}>]</div></li></div></details></SchemaItem><SchemaItem collapsible={true} className={"schemaItem"}><details style={{}} className={"openapi-markdown__details"}><summary style={{}}><span className={"openapi-schema__container"}><strong className={"openapi-schema__property"}>custom</strong><span className={"openapi-schema__name"}> object[]</span></span></summary><div style={{"marginLeft":"1rem"}}><li><div style={{"fontSize":"var(--ifm-code-font-size)","opacity":"0.6","marginLeft":"-.5rem","paddingBottom":".5rem"}}>Array [</div></li><SchemaItem collapsible={false} name={"name"} required={true} schemaName={"string"} qualifierMessage={undefined} schema={{"type":"string","example":"custom_object_name"}}></SchemaItem><SchemaItem collapsible={false} name={"schema_id"} required={false} schemaName={"string"} qualifierMessage={undefined} schema={{"type":"string"}}></SchemaItem><li><div style={{"fontSize":"var(--ifm-code-font-size)","opacity":"0.6","marginLeft":"-.5rem"}}>]</div></li></div></details></SchemaItem></div></details></SchemaItem><li><div style={{"fontSize":"var(--ifm-code-font-size)","opacity":"0.6","marginLeft":"-.5rem"}}>]</div></li></ul></details></TabItem><TabItem label={"Example (from schema)"} value={"Example (from schema)"}><ResponseSamples responseExample={"[\n  {\n    \"id\": \"e888cedf-e9d0-42c5-9485-2d72984faef2\",\n    \"application_id\": \"9572d08b-f19f-48cc-a992-1eb7031d3f6a\",\n    \"category\": \"crm\",\n    \"auth_type\": \"oauth2\",\n    \"name\": \"hubspot\",\n    \"config\": {\n      \"provider_app_id\": \"my_app_id\",\n      \"use_managed_oauth\": true,\n      \"oauth\": {\n        \"oauth_scopes\": [\n          \"crm.objects.contacts.read\",\n          \"crm.objects.companies.read\",\n          \"crm.objects.deals.read\",\n          \"crm.objects.owners.read\",\n          \"crm.objects.contacts.write\",\n          \"crm.objects.companies.write\",\n          \"crm.objects.deals.write\"\n        ],\n        \"credentials\": {\n          \"oauth_client_id\": \"7393b5a4-5e20-4648-87af-b7b297793fd1\",\n          \"oauth_client_secret\": \"941b846a-5a8c-48b8-b0e1-41b6d4bc4f1a\"\n        }\n      }\n    },\n    \"objects\": {\n      \"common\": [\n        {\n          \"name\": \"common_object_name\",\n          \"schema_id\": \"string\"\n        }\n      ],\n      \"standard\": [\n        {\n          \"name\": \"standard_object_name\",\n          \"schema_id\": \"string\"\n        }\n      ],\n      \"custom\": [\n        {\n          \"name\": \"custom_object_name\",\n          \"schema_id\": \"string\"\n        }\n      ]\n    }\n  }\n]"} language={"json"}></ResponseSamples></TabItem><TabItem label={"Example"} value={"Example"}><ResponseSamples responseExample={"[\n  {\n    \"id\": \"e888cedf-e9d0-42c5-9485-2d72984faef8\",\n    \"category\": \"crm\",\n    \"auth_type\": \"oauth2\",\n    \"destination_id\": \"0a292508-d254-4929-98d3-dc23416efff8\",\n    \"provider_name\": \"hubspot\",\n    \"config\": {\n      \"provider_app_id\": \"my_app_id\",\n      \"oauth\": {\n        \"oauth_scopes\": [\n          \"crm.objects.contacts.read\",\n          \"crm.objects.companies.read\",\n          \"crm.objects.deals.read\",\n          \"crm.objects.owners.read\",\n          \"crm.objects.contacts.write\",\n          \"crm.objects.companies.write\",\n          \"crm.objects.deals.write\"\n        ],\n        \"credentials\": {\n          \"oauth_client_id\": \"7393b5a4-5e20-4648-87af-b7b297793fd1\",\n          \"oauth_client_secret\": \"941b846a-5a8c-48b8-b0e1-41b6d4bc4f1a\"\n        }\n      }\n    }\n  },\n  {\n    \"id\": \"cb40ff24-6587-4b24-82a3-9269a05d5dda\",\n    \"category\": \"crm\",\n    \"auth_type\": \"oauth2\",\n    \"destination_id\": null,\n    \"provider_name\": \"salesforce\",\n    \"config\": {\n      \"provider_app_id\": \"my_app_id2\",\n      \"oauth\": {\n        \"oauth_scopes\": [\n          \"crm.objects.contacts.read\",\n          \"crm.objects.companies.read\",\n          \"crm.objects.deals.read\",\n          \"crm.objects.owners.read\",\n          \"crm.objects.contacts.write\",\n          \"crm.objects.companies.write\",\n          \"crm.objects.deals.write\"\n        ],\n        \"credentials\": {\n          \"oauth_client_id\": \"7393b5a4-5e20-4648-87af-b7b297793fd1\",\n          \"oauth_client_secret\": \"941b846a-5a8c-48b8-b0e1-41b6d4bc4f1a\"\n        }\n      }\n    }\n  }\n]"} language={"json"}></ResponseSamples></TabItem></SchemaTabs></TabItem></MimeTabs></div></TabItem></ApiTabs></div></div>