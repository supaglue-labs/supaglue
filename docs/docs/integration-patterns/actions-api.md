---
description: ''
---

import Tabs from '@theme/Tabs';
import TabItem from '@theme/TabItem';

# Actions API (writes)

The Actions API lets you perform common operations on your customers' SaaS tools.
![actions_api_diagram](/img/actions-api-diagram-2.png 'actions API diagram')

## How it works

1. You call Supaglue’s Actions API with a request payload.
2. Supaglue applies mappings and updates the data in Salesforce (or other remote provider). You can use Supaglue’s default unified mappings or your own.
3. Optional: Supaglue updates your application DB for the corresponding record, before returning a 200 response (see cache invalidation).

![actions_api_diagram](/img/actions-api-diagram.png 'actions API diagram')

## Unified API

Supaglue unifies action API endpoints, so that you can communicate with multiple providers within a single category with a single interface.

For example, you can update an Salesforce Account record and HubSpot Company record with the same API endpoint and schema, just by changing a header:

<Tabs>

<TabItem value="hubspot" label="HubSpot" default>

```shell

curl --location --request POST 'https://api.supaglue.io/crm/v2/contacts' \
--header 'x-customer-id: 9ca0cd70-ae74-4f8f-81fd-9dd5d0a41677' \
--header 'x-provider-name: hubspot' \
--header 'x-api-key: {{apiKey}}' \
--header 'Content-Type: application/json' \
--data '{
    "model": {
        "first_name": "John",
        "last_name": "Doe"
    }
}'
```

</TabItem>

<TabItem value="salesforce" label="Salesforce">

```shell

curl --location --request POST 'https://api.supaglue.io/crm/v2/contacts' \
--header 'x-customer-id: 9ca0cd70-ae74-4f8f-81fd-9dd5d0a41677' \
--header 'x-provider-name: salesforce' \
--header 'x-api-key: {{apiKey}}' \
--header 'Content-Type: application/json' \
--data '{
    "model": {
        "first_name": "John",
        "last_name": "Doe"
    }
}'
```

</TabItem>

</Tabs>


:::info

<<<<<<< HEAD
Besides unifying the API endpoints, the actions API also applies the Supaglue common model, which normalizes the request and response schemas across different providers in the same category. See [Common schema](platform/common-object) to learn more.
=======
Besides unifying the API endpoints, the actions API also applies the Supaglue common object, which normalizes the request and response schemas across different providers in the same category. See [Common schema](../platform/common-object) to learn more.
>>>>>>> bfd8fbd8

:::


## Cache invalidation

If you have configured a destination for managed syncs, Supaglue will immediately reflect any newly created records or updated records in your destination.

For example, if you have updated an Account record in Salesforce, Supaglue will update the corresponding Account record in your Postgres database.

Cache invalidation helps maintain data consistency between your customers' CRM and your destination database.

:::info
This feature is only supported for some destinations, not all.

:::

## Field mappings
[Field mappings](platform/field-mapping) can be used in the Actions API to reverse-map fields from your system to your customer's fields if you opted to use field mappings for Managed Syncs.

## Pass-through API

For any action not directly supported by Supaglue's API, you can use our pass-through API. This lets you make any API call directly against the remote provider. See our [API reference](api/introduction) for more details.<|MERGE_RESOLUTION|>--- conflicted
+++ resolved
@@ -69,11 +69,7 @@
 
 :::info
 
-<<<<<<< HEAD
-Besides unifying the API endpoints, the actions API also applies the Supaglue common model, which normalizes the request and response schemas across different providers in the same category. See [Common schema](platform/common-object) to learn more.
-=======
-Besides unifying the API endpoints, the actions API also applies the Supaglue common object, which normalizes the request and response schemas across different providers in the same category. See [Common schema](../platform/common-object) to learn more.
->>>>>>> bfd8fbd8
+Besides unifying the API endpoints, the actions API also applies the Supaglue common object, which normalizes the request and response schemas across different providers in the same category. See [Common schema](platform/common-object) to learn more.
 
 :::
 
