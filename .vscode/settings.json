{
  "search.exclude": {
    "**/.yarn": true,
    "**/.pnp.*": true,
    "**/.next": true
  },
  "typescript.enablePromptUseWorkspaceTsdk": true,
  "[javascript]": {
    "editor.codeActionsOnSave": ["source.fixAll.eslint"],
    "editor.defaultFormatter": "esbenp.prettier-vscode"
  },
  "[typescript]": {
    "editor.codeActionsOnSave": ["source.fixAll.eslint"],
    "editor.defaultFormatter": "esbenp.prettier-vscode"
  },
  "[typescriptreact]": {
    "editor.codeActionsOnSave": ["source.fixAll.eslint"],
    "editor.defaultFormatter": "esbenp.prettier-vscode"
  },
  "[prisma]": {
    "editor.defaultFormatter": "esbenp.prettier-vscode"
  },
  "markdown.extension.list.indentationSize": "inherit",
  "markdown.extension.orderedList.autoRenumber": false,
  "files.insertFinalNewline": true,
  "files.trimFinalNewlines": true,
  "search.useIgnoreFiles": true,
  "sqltools.connections": [
    {
      "previewLimit": 50,
      "server": "localhost",
      "port": 5432,
      "driver": "PostgreSQL",
      "name": "api",
      "database": "postgres",
      "username": "postgres",
      "password": "supaglue"
    }
  ],
  "files.readonlyInclude": {
    "**/node_modules/**": true,
    ".yarn/**": true,
    "**/yarn.lock": true,
    "**/openapi.bundle.json": true,
    "**/gen/**": true
  },
<<<<<<< HEAD
  "githubPullRequests.ignoredPullRequestBranches": ["main"]
=======
  "grammarly.selectors": [
    {
      "language": "markdown",
      "scheme": "file",
      "pattern": "docs/docs/tutorials/build-field-mappings.md"
    },
    {
      "language": "markdown",
      "scheme": "file"
    }
  ]
>>>>>>> b8415cec
}<|MERGE_RESOLUTION|>--- conflicted
+++ resolved
@@ -44,9 +44,7 @@
     "**/openapi.bundle.json": true,
     "**/gen/**": true
   },
-<<<<<<< HEAD
-  "githubPullRequests.ignoredPullRequestBranches": ["main"]
-=======
+  "githubPullRequests.ignoredPullRequestBranches": ["main"],
   "grammarly.selectors": [
     {
       "language": "markdown",
@@ -58,5 +56,4 @@
       "scheme": "file"
     }
   ]
->>>>>>> b8415cec
 }