import { CRM_COMMON_MODELS } from '@supaglue/core/types/crm';
import { proxyActivities } from '@temporalio/workflow';
// Only import the activity types
import type { createActivities } from '../activities';

<<<<<<< HEAD
const { doSync, populateAssociations } = proxyActivities<ReturnType<typeof createActivities>>({
  startToCloseTimeout: '120 minute',
=======
const { doSync, populateAssociations, logSyncStart, logSyncFinish } = proxyActivities<
  ReturnType<typeof createActivities>
>({
  startToCloseTimeout: '5 minute',
>>>>>>> 769b6108
});

export const getRunSyncsScheduleId = (connectionId: string): string => `run-syncs-cid-${connectionId}`;
export const getRunSyncsWorkflowId = (connectionId: string): string => `run-syncs-cid-${connectionId}`;

export type RunSyncsArgs = {
  connectionId: string;
  sessionId?: string; // unique session id for analytics
};

export async function runSyncs({ connectionId, sessionId }: RunSyncsArgs): Promise<void> {
  const historyIds = await Promise.all(
    CRM_COMMON_MODELS.map((commonModel) => logSyncStart({ connectionId, commonModel }))
  );
  const results = await Promise.allSettled(
    CRM_COMMON_MODELS.map((commonModel, idx) => doSync({ connectionId, commonModel, sessionId }))
  );
  // technically the sync isn't really complete since we haven't populated associations
  // but we want the per-model granularity on the logs
  await Promise.all(
    results.map(async (result, idx) => {
      if (result.status === 'fulfilled') {
        await logSyncFinish({ historyId: historyIds[idx], status: 'SUCCESS' });
      } else {
        await logSyncFinish({
          historyId: historyIds[idx],
          status: 'FAILURE',
          errorMessage: result.reason.message ?? 'Unknown error',
        });
      }
    })
  );
  await populateAssociations({ connectionId });
}<|MERGE_RESOLUTION|>--- conflicted
+++ resolved
@@ -3,15 +3,10 @@
 // Only import the activity types
 import type { createActivities } from '../activities';
 
-<<<<<<< HEAD
-const { doSync, populateAssociations } = proxyActivities<ReturnType<typeof createActivities>>({
-  startToCloseTimeout: '120 minute',
-=======
 const { doSync, populateAssociations, logSyncStart, logSyncFinish } = proxyActivities<
   ReturnType<typeof createActivities>
 >({
-  startToCloseTimeout: '5 minute',
->>>>>>> 769b6108
+  startToCloseTimeout: '120 minute',
 });
 
 export const getRunSyncsScheduleId = (connectionId: string): string => `run-syncs-cid-${connectionId}`;
@@ -27,7 +22,7 @@
     CRM_COMMON_MODELS.map((commonModel) => logSyncStart({ connectionId, commonModel }))
   );
   const results = await Promise.allSettled(
-    CRM_COMMON_MODELS.map((commonModel, idx) => doSync({ connectionId, commonModel, sessionId }))
+    CRM_COMMON_MODELS.map((commonModel) => doSync({ connectionId, commonModel, sessionId }))
   );
   // technically the sync isn't really complete since we haven't populated associations
   // but we want the per-model granularity on the logs
