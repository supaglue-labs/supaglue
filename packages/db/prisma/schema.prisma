--- conflicted
+++ resolved
@@ -75,11 +75,7 @@
   credentials   Bytes // encrypted, {type, access_token, refresh_token, expires_at, raw}
   customer      Customer    @relation(fields: [customerId], references: [id], onDelete: Cascade)
   customerId    String      @map("customer_id")
-<<<<<<< HEAD
-  // Deprecated
-=======
   /// Deprecated
->>>>>>> 9e20ce31
   remoteId      String      @map("remote_id")
   instanceUrl   String      @default("") @map("instance_url")
   createdAt     DateTime    @default(now()) @map("created_at")
