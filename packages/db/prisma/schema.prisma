--- conflicted
+++ resolved
@@ -129,21 +129,11 @@
   providerName  String     @map("provider_name")
   status        String // available | added | authorized | callable
   credentials   Bytes // encrypted, {type, access_token, refresh_token, expires_at, raw}
-<<<<<<< HEAD
   customer      Customer   @relation(fields: [customerId], references: [id], onDelete: Cascade)
   customerId    String     @map("customer_id")
-  /// Deprecated
-  remoteId      String     @map("remote_id")
   instanceUrl   String     @default("") @map("instance_url")
   createdAt     DateTime   @default(now()) @map("created_at")
   updatedAt     DateTime   @updatedAt @map("updated_at")
-=======
-  customer      Customer    @relation(fields: [customerId], references: [id], onDelete: Cascade)
-  customerId    String      @map("customer_id")
-  instanceUrl   String      @default("") @map("instance_url")
-  createdAt     DateTime    @default(now()) @map("created_at")
-  updatedAt     DateTime    @updatedAt @map("updated_at")
->>>>>>> 1b22b620
   sync          Sync?
   replayIds     ReplayId[]
   provider      Provider   @relation(fields: [providerId], references: [id])
