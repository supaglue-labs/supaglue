// This is your Prisma schema file,
// learn more about it in the docs: https://pris.ly/d/prisma-schema

generator client {
  provider = "prisma-client-js"
}

datasource db {
  provider = "postgresql"
  url      = env("SUPAGLUE_DATABASE_URL")
}

model Application {
  id           String        @id @default(uuid())
  name         String
  config       Json
  createdAt    DateTime      @default(now()) @map("created_at")
  updatedAt    DateTime      @updatedAt @map("updated_at")
  orgId        String        @map("org_id")
  environment  String        @default("production")
  customers    Customer[]
  destinations Destination[]
  providers    Provider[]
  schemas      Schema[]

  @@unique([orgId, name])
  @@map("applications")
}

model Destination {
  id            String       @id @default(uuid())
  name          String
  type          String
  applicationId String       @map("application_id")
  application   Application  @relation(fields: [applicationId], references: [id], onDelete: Cascade)
  config        Json
  createdAt     DateTime     @default(now()) @map("created_at")
  updatedAt     DateTime     @default(now()) @updatedAt @map("updated_at")
  syncConfigs   SyncConfig[]

  @@unique([applicationId, name])
  @@map("destinations")
}

model Customer {
  id                 String       @id // `applicationId:externalIdentifier`
  externalIdentifier String       @map("external_identifier")
  applicationId      String       @map("application_id")
  application        Application  @relation(fields: [applicationId], references: [id], onDelete: Cascade)
  connections        Connection[]
  name               String
  email              String
  createdAt          DateTime     @default(now()) @map("created_at")
  updatedAt          DateTime     @updatedAt @map("updated_at")

  @@unique([applicationId, externalIdentifier])
  @@map("customers")
}

model Provider {
  id            String       @id @default(uuid())
  applicationId String       @map("application_id")
  application   Application  @relation(fields: [applicationId], references: [id], onDelete: Cascade)
  authType      String       @map("auth_type") // [oauth2]
  category      String
  name          String
  config        Json // {provider_app_id, oauth_client_id, oauth_client_secret, oauth_scopes}
  objects       Json?
  createdAt     DateTime     @default(now()) @map("created_at")
  updatedAt     DateTime     @updatedAt @map("updated_at")
  connections   Connection[]
  syncConfig    SyncConfig?

  @@unique([applicationId, name])
  @@map("providers")
}

model SyncConfig {
  id            String       @id @default(uuid())
  applicationId String       @map("application_id")
  providerId    String       @map("provider_id")
  provider      Provider     @relation(fields: [providerId], references: [id])
  destinationId String       @map("destination_id")
  destination   Destination  @relation(fields: [destinationId], references: [id])
  config        Json
  createdAt     DateTime     @default(now()) @map("created_at")
  updatedAt     DateTime     @updatedAt @map("updated_at")
  objectSyncs   ObjectSync[]

  // TODO: Eventually allow multiple destinations
  @@unique([providerId])
  @@map("sync_configs")
}

model SyncConfigChange {
  id           String   @id @default(uuid())
  syncConfigId String   @map("sync_config_id")
  createdAt    DateTime @default(now()) @map("created_at")

  @@map("sync_config_changes")
}

model Connection {
  id                   String       @id @default(uuid())
  // CRM, HRIS, etc.
  category             String
  // Salesforce, Hubspot, etc.
  providerName         String       @map("provider_name")
  status               String // available | added | authorized | callable
  credentials          Bytes // encrypted, {type, access_token, refresh_token, expires_at, raw}
  customer             Customer     @relation(fields: [customerId], references: [id], onDelete: Cascade)
  customerId           String       @map("customer_id")
  instanceUrl          String       @default("") @map("instance_url")
  createdAt            DateTime     @default(now()) @map("created_at")
  updatedAt            DateTime     @updatedAt @map("updated_at")
  replayIds            ReplayId[]
  provider             Provider     @relation(fields: [providerId], references: [id])
  providerId           String       @map("provider_id")
  schemaMappingsConfig Json?        @map("schema_mappings_config")
  objectSyncs          ObjectSync[]

  @@unique([customerId, providerId])
  @@map("connections")
}

model ObjectSync {
  id             String          @id @default(uuid())
  // common, standard, custom
  objectType     String          @map("object_type")
  object         String
  state          Json
  strategy       Json
  connectionId   String          @map("connection_id")
  connection     Connection      @relation(fields: [connectionId], references: [id])
  paused         Boolean         @default(false)
  syncConfigId   String          @map("sync_config_id")
  syncConfig     SyncConfig      @relation(fields: [syncConfigId], references: [id])
  argsForNextRun Json?           @map("args_for_next_run")
  createdAt      DateTime        @default(now()) @map("created_at")
  updatedAt      DateTime        @updatedAt @map("updated_at")
  runs           ObjectSyncRun[]

<<<<<<< HEAD
  @@unique([connectionId, object, objectType])
=======
  @@unique([connectionId, objectType, object])
>>>>>>> 217d3507
  @@map("object_syncs")
}

model ObjectSyncChange {
  id           String   @id @default(uuid())
  objectSyncId String   @map("object_sync_id")
  createdAt    DateTime @default(now()) @map("created_at")

  @@map("object_sync_changes")
}

model ObjectSyncRun {
  id               String     @id @default(uuid())
  objectSyncId     String     @map("object_sync_id")
  objectSync       ObjectSync @relation(fields: [objectSyncId], references: [id], onDelete: Cascade)
  // SUCCESS | ERROR | IN_PROGRESS
  status           String
  errorMessage     String?    @map("error_message")
  startTimestamp   DateTime   @map("start_timestamp")
  endTimestamp     DateTime?  @map("end_timestamp")
  numRecordsSynced Int?       @map("num_records_synced")

  @@map("object_sync_runs")
}

model ReplayId {
  connectionId String     @map("connection_id")
  connection   Connection @relation(fields: [connectionId], references: [id])
  eventType    String     @map("event_type")
  replayId     String     @map("replay_id")
  createdAt    DateTime   @default(now()) @map("created_at")
  updatedAt    DateTime   @updatedAt @map("updated_at")

  @@unique([connectionId, eventType])
  @@map("replay_ids")
}

model Schema {
  id            String      @id @default(uuid())
  name          String
  applicationId String      @map("application_id")
  application   Application @relation(fields: [applicationId], references: [id], onDelete: Cascade)
  config        Json
  createdAt     DateTime    @default(now()) @map("created_at")
  updatedAt     DateTime    @updatedAt @map("updated_at")

  @@unique([applicationId, name])
  @@map("schemas")
}<|MERGE_RESOLUTION|>--- conflicted
+++ resolved
@@ -140,11 +140,7 @@
   updatedAt      DateTime        @updatedAt @map("updated_at")
   runs           ObjectSyncRun[]
 
-<<<<<<< HEAD
-  @@unique([connectionId, object, objectType])
-=======
   @@unique([connectionId, objectType, object])
->>>>>>> 217d3507
   @@map("object_syncs")
 }
 
