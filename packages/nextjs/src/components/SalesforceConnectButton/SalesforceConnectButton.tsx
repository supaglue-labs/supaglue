/** @jsxImportSource @emotion/react */
import classNames from 'classnames';
import { useRouter } from 'next/router';
import { HTMLAttributes } from 'react';
<<<<<<< HEAD
import { useSalesforceIntegration } from '../../hooks/api';
import { SupaglueInternalProvider } from '../../providers';
import { useSupaglueContext } from '../../providers/supaglueProvider';
=======
import { SupaglueApiProviderInternal, useSalesforceIntegration } from '../../hooks/api';
import { useSupaglueContext } from '../../provider';
>>>>>>> 19e0aa23
import { SupaglueAppearance } from '../../types';
import { Button } from '../Button';
import styles from '../Button/styles';

export type SalesforceConnectButtonProps = {
  configurationUrl: string;
  appearance?: SupaglueAppearance & {
    elements?: {
      button?: string;
    };
  };
} & HTMLAttributes<HTMLButtonElement>;

const SalesforceConnectButtonInternal = (props: SalesforceConnectButtonProps) => {
  const { children, configurationUrl } = props;
  const { customerId, apiUrl } = useSupaglueContext();
  const { data: integration, error } = useSalesforceIntegration(customerId);
  const integrationConnected = integration && error?.response?.status !== 404;
  const router = useRouter();

  const queryParams = new URLSearchParams({
    state: JSON.stringify({ customerId, returnUrl: configurationUrl }),
  });

  const onClick = () => {
    if (integrationConnected) {
      router.push(configurationUrl);
    } else {
      window.location.href = `${apiUrl}/oauth/salesforce?${queryParams.toString()}`;
    }
  };

  if (children) {
    return <>{children}</>;
  }

  return (
    <Button
      css={[styles.button, { width: '8rem' }]}
      className={classNames('sg-salesforceConnectButton', props.appearance?.elements?.button)}
      onClick={onClick}
    >
      {integrationConnected ? 'Configure' : 'Connect'}
    </Button>
  );
};

export const SalesforceConnectButton = (props: SalesforceConnectButtonProps) => (
<<<<<<< HEAD
  <SupaglueInternalProvider>
    <SalesforceConnectButtonInternal {...props} />
  </SupaglueInternalProvider>
=======
  <SupaglueApiProviderInternal>
    <SalesforceConnectButtonInternal {...props} />
  </SupaglueApiProviderInternal>
>>>>>>> 19e0aa23
);<|MERGE_RESOLUTION|>--- conflicted
+++ resolved
@@ -2,14 +2,9 @@
 import classNames from 'classnames';
 import { useRouter } from 'next/router';
 import { HTMLAttributes } from 'react';
-<<<<<<< HEAD
 import { useSalesforceIntegration } from '../../hooks/api';
-import { SupaglueInternalProvider } from '../../providers';
+import { SupaglueProviderInternal } from '../../providers';
 import { useSupaglueContext } from '../../providers/supaglueProvider';
-=======
-import { SupaglueApiProviderInternal, useSalesforceIntegration } from '../../hooks/api';
-import { useSupaglueContext } from '../../provider';
->>>>>>> 19e0aa23
 import { SupaglueAppearance } from '../../types';
 import { Button } from '../Button';
 import styles from '../Button/styles';
@@ -58,13 +53,7 @@
 };
 
 export const SalesforceConnectButton = (props: SalesforceConnectButtonProps) => (
-<<<<<<< HEAD
-  <SupaglueInternalProvider>
+  <SupaglueProviderInternal>
     <SalesforceConnectButtonInternal {...props} />
-  </SupaglueInternalProvider>
-=======
-  <SupaglueApiProviderInternal>
-    <SalesforceConnectButtonInternal {...props} />
-  </SupaglueApiProviderInternal>
->>>>>>> 19e0aa23
+  </SupaglueProviderInternal>
 );