--- conflicted
+++ resolved
@@ -6,8 +6,7 @@
 import { SupaglueProviderInternal } from '../../providers';
 import { useSupaglueContext } from '../../providers/SupaglueProvider';
 import { SupaglueAppearance } from '../../types';
-import { Button } from '../Button';
-import styles from './styles';
+import { Button } from '../primitives/Button';
 
 export type SalesforceConnectButtonProps = {
   configurationUrl: string;
@@ -42,15 +41,7 @@
   }
 
   return (
-    <Button
-<<<<<<< HEAD
-      css={styles.salesforceButton}
-=======
-      css={styles.button}
->>>>>>> a234e6c3
-      className={classNames('sg-salesforceConnectButton', props.appearance?.elements?.button)}
-      onClick={onClick}
-    >
+    <Button className={classNames('sg-salesforceConnectButton', props.appearance?.elements?.button)} onClick={onClick}>
       {integrationConnected ? 'Configure' : 'Connect'}
     </Button>
   );
