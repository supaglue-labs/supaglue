--- conflicted
+++ resolved
@@ -4,14 +4,9 @@
 import { useId } from 'react';
 import useSWR from 'swr';
 import useSWRMutation from 'swr/mutation';
-<<<<<<< HEAD
 import { updateSync } from '../../hooks/api';
-import { SupaglueInternalProvider } from '../../providers';
+import { SupaglueProviderInternal } from '../../providers';
 import { useSupaglueContext } from '../../providers/supaglueProvider';
-=======
-import { SupaglueApiProviderInternal, updateSync } from '../../hooks/api';
-import { useSupaglueContext } from '../../provider';
->>>>>>> 19e0aa23
 import { SupaglueAppearance } from '../../types';
 import { styles } from './styles';
 
@@ -90,13 +85,7 @@
 };
 
 export const Switch = (props: SwitchProps) => (
-<<<<<<< HEAD
-  <SupaglueInternalProvider>
+  <SupaglueProviderInternal>
     <SwitchInternal {...props} />
-  </SupaglueInternalProvider>
-=======
-  <SupaglueApiProviderInternal>
-    <SwitchInternal {...props} />
-  </SupaglueApiProviderInternal>
->>>>>>> 19e0aa23
+  </SupaglueProviderInternal>
 );