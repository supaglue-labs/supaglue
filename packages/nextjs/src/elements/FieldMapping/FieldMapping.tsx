--- conflicted
+++ resolved
@@ -22,31 +22,6 @@
 import { SupaglueAppearance } from '../../types';
 import styles from './styles';
 
-<<<<<<< HEAD
-=======
-const getSchema = (syncConfig: SyncConfig): Schema => {
-  if (syncConfig.type === 'outbound') {
-    return syncConfig.source.schema;
-  }
-  return syncConfig.destination.schema;
-};
-
-const customPropertiesEnabled = (syncConfig: SyncConfig): boolean => {
-  if (syncConfig.type === 'inbound' && syncConfig.destination.type === 'postgres') {
-    return Boolean(
-      (syncConfig.destination as PostgresDestination).config.customPropertiesColumn &&
-        syncConfig.customPropertiesEnabled
-    );
-  }
-
-  if (syncConfig.type === 'outbound' && syncConfig.source.type === 'postgres') {
-    return false;
-  }
-
-  return Boolean(syncConfig.customPropertiesEnabled);
-};
-
->>>>>>> 2a02f266
 type MappedField = {
   name: string;
   value: string;
@@ -103,7 +78,7 @@
 
   // Use the customer-defined field mapping if it exists; default to the values supplied by the developer
   const initialFieldMapping: CustomerFieldMapping = {};
-  ((syncConfig.destination as PostgresDestination).schema.fields || []).map(({ name }) => {
+  (schema.fields || []).map(({ name }) => {
     initialFieldMapping[name] = syncConfig.defaultFieldMapping?.find((field) => field.name === name)?.field || '';
   });
 
