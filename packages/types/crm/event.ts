import { CustomFields } from '..';
import { SnakecasedKeys } from '../snakecased_keys';
import { BaseCrmModel } from './base';

export type SnakecasedKeysEvent = SnakecasedKeys<Event>;

export type SnakecasedKeysEventWithTenant = SnakecasedKeysEvent & {
  provider_name: string;
  customer_id: string;
};

export type Event = BaseCrmModel & {
  type: string | null;
  subject: string | null;
  content: string | null;
  startTime: Date | null;
  endTime: Date | null;

  ownerId: string | null;
  accountId: string | null;
  contactId: string | null;
  leadId: string | null;
  opportunityId: string | null;
};

export type EventCreateParams = {
  type?: string | null;
  subject?: string | null;
  content?: string | null;
  startTime?: Date | null;
  endTime?: Date | null;

  accountId?: string | null;
  ownerId?: string | null;
  contactId?: string | null;
  leadId?: string | null;
  opportunityId?: string | null;

  customFields?: CustomFields;
};

export type EventUpdateParams = EventCreateParams & {
<<<<<<< HEAD
  id: string;
=======
  remoteId: string;
};

export type EventTypes = {
  object: Event;
  createParams: EventCreateParams;
  updateParams: EventUpdateParams;
>>>>>>> 143d0706
};<|MERGE_RESOLUTION|>--- conflicted
+++ resolved
@@ -40,15 +40,11 @@
 };
 
 export type EventUpdateParams = EventCreateParams & {
-<<<<<<< HEAD
   id: string;
-=======
-  remoteId: string;
 };
 
 export type EventTypes = {
   object: Event;
   createParams: EventCreateParams;
   updateParams: EventUpdateParams;
->>>>>>> 143d0706
 };