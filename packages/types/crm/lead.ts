import type { Address, BaseCrmModel, CustomFields, EmailAddress, PhoneNumber } from '..';
import { SnakecasedKeys } from '../snakecased_keys';

export type SnakecasedKeysLead = SnakecasedKeys<Lead>;

export type SnakecasedKeysLeadWithTenant = SnakecasedKeysLead & {
  provider_name: string;
  customer_id: string;
};

export type Lead = BaseCrmModel & {
  leadSource: string | null;
  title: string | null;
  company: string | null;
  firstName: string | null;
  lastName: string | null;
  addresses: Address[];
  emailAddresses: EmailAddress[];
  phoneNumbers: PhoneNumber[];
  convertedDate: Date | null;

  convertedContactId: string | null;
  convertedAccountId: string | null;
  ownerId: string | null;
};

export type LeadCreateParams = {
  firstName?: string | null;
  lastName?: string | null;
  title?: string | null;
  leadSource?: string | null;
  company?: string | null;
  addresses?: Address[];
  emailAddresses?: EmailAddress[];

  ownerId?: string | null;

  // TODO: Need extra permissions to create/update this derived field in SF
  // convertedDate?: Date | null;

  customFields?: CustomFields;
};

export type LeadUpdateParams = LeadCreateParams & {
<<<<<<< HEAD
  id: string;
=======
  remoteId: string;
};

export type LeadTypes = {
  object: Lead;
  createParams: LeadCreateParams;
  updateParams: LeadUpdateParams;
>>>>>>> 143d0706
};<|MERGE_RESOLUTION|>--- conflicted
+++ resolved
@@ -42,15 +42,11 @@
 };
 
 export type LeadUpdateParams = LeadCreateParams & {
-<<<<<<< HEAD
   id: string;
-=======
-  remoteId: string;
 };
 
 export type LeadTypes = {
   object: Lead;
   createParams: LeadCreateParams;
   updateParams: LeadUpdateParams;
->>>>>>> 143d0706
 };