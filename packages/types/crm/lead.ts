<<<<<<< HEAD
import type { BaseCrmModel, BaseCrmModelNonRemoteParams, BaseCrmModelRemoteOnlyParams, CustomFields } from '.';
import { Address, EmailAddress, PhoneNumber } from '../base';
=======
import type {
  Account,
  BaseCrmModel,
  BaseCrmModelNonRemoteParams,
  BaseCrmModelRemoteOnlyParams,
  Contact,
  CustomFields,
  User,
} from '.';
>>>>>>> fc04cd62
import { EqualsFilter } from '../filter';
import { SnakecasedKeys } from '../snakecased_keys';
import { Address, EmailAddress, PhoneNumber } from './common/base';

export type SnakecasedKeysLead = SnakecasedKeys<Lead>;
export type SnakecasedKeysSimpleLead = SnakecasedKeys<SimpleLead>;
export type SnakecasedKeysSimpleLeadWithTenant = SnakecasedKeysSimpleLead & {
  provider_name: string;
  customer_id: string;
};

type BaseLead = BaseCrmModel & {
  leadSource: string | null;
  title: string | null;
  company: string | null;
  firstName: string | null;
  lastName: string | null;
  addresses: Address[];
  emailAddresses: EmailAddress[];
  phoneNumbers: PhoneNumber[];
  convertedDate: Date | null;
};

// TODO: Rename/consolidate when we move entirely to managed syncs
export type Lead = BaseLead &
  BaseCrmModelNonRemoteParams & {
    convertedContactId: string | null;
    convertedAccountId: string | null;
    ownerId: string | null;
    rawData?: Record<string, any>;
  };

export type SimpleLead = BaseLead & {
  lastModifiedAt: Date;
  convertedRemoteContactId: string | null;
  convertedRemoteAccountId: string | null;
  remoteOwnerId: string | null;
  rawData: Record<string, any>;
};

export type RemoteLead = BaseLead &
  BaseCrmModelRemoteOnlyParams & {
    convertedRemoteContactId: string | null;
    convertedRemoteAccountId: string | null;
    remoteOwnerId: string | null;
    rawData: Record<string, any>;
  };

type BaseLeadCreateParams = {
  firstName?: string | null;
  lastName?: string | null;
  title?: string | null;
  leadSource?: string | null;
  company?: string | null;
  addresses?: Address[];
  emailAddresses?: EmailAddress[];

  ownerId?: string | null;
  convertedContactId?: string | null;
  convertedAccountId?: string | null;

  // TODO: Need extra permissions to create/update this derived field in SF
  // convertedDate?: Date | null;

  customFields?: CustomFields;
};

export type LeadCreateParams = BaseLeadCreateParams;
export type RemoteLeadCreateParams = BaseLeadCreateParams;

export type LeadUpdateParams = LeadCreateParams & {
  id: string;
};

export type RemoteLeadUpdateParams = RemoteLeadCreateParams & {
  remoteId: string;
};

export type LeadFilters = {
  emailAddress?: EqualsFilter;
  remoteId?: EqualsFilter;
};

export type RemoteLeadTypes = {
  object: RemoteLead;
  createParams: RemoteLeadCreateParams;
  updateParams: RemoteLeadUpdateParams;
};<|MERGE_RESOLUTION|>--- conflicted
+++ resolved
@@ -1,24 +1,11 @@
-<<<<<<< HEAD
 import type { BaseCrmModel, BaseCrmModelNonRemoteParams, BaseCrmModelRemoteOnlyParams, CustomFields } from '.';
-import { Address, EmailAddress, PhoneNumber } from '../base';
-=======
-import type {
-  Account,
-  BaseCrmModel,
-  BaseCrmModelNonRemoteParams,
-  BaseCrmModelRemoteOnlyParams,
-  Contact,
-  CustomFields,
-  User,
-} from '.';
->>>>>>> fc04cd62
-import { EqualsFilter } from '../filter';
-import { SnakecasedKeys } from '../snakecased_keys';
-import { Address, EmailAddress, PhoneNumber } from './common/base';
+import type { EqualsFilter } from '../filter';
+import type { SnakecasedKeys } from '../snakecased_keys';
+import type { Address, EmailAddress, PhoneNumber } from './common/base';
 
-export type SnakecasedKeysLead = SnakecasedKeys<Lead>;
-export type SnakecasedKeysSimpleLead = SnakecasedKeys<SimpleLead>;
-export type SnakecasedKeysSimpleLeadWithTenant = SnakecasedKeysSimpleLead & {
+export type SnakecasedKeysCrmLead = SnakecasedKeys<Lead>;
+export type SnakecasedKeysCrmSimpleLead = SnakecasedKeys<SimpleLead>;
+export type SnakecasedKeysCrmSimpleLeadWithTenant = SnakecasedKeysCrmSimpleLead & {
   provider_name: string;
   customer_id: string;
 };
