--- conflicted
+++ resolved
@@ -12,13 +12,8 @@
 
   public async getAssociationTypes(
     connectionId: string,
-<<<<<<< HEAD
-    sourceObjectClass: SGObject,
-    targetObjectClass: SGObject
-=======
     sourceObject: SGObject,
     targetObject: SGObject
->>>>>>> dad524dd
   ): Promise<AssociationType[]> {
     const remoteClient = (await this.#remoteService.getRemoteClient(connectionId)) as CrmRemoteClient;
     return await remoteClient.getAssociationTypes(sourceObject, targetObject);
