--- conflicted
+++ resolved
@@ -28,11 +28,7 @@
     const { page_size, cursor, include_deleted_data, created_after, created_before, modified_after, modified_before } =
       listParams;
     const models = await this.prisma.crmUser.findMany({
-<<<<<<< HEAD
-      ...getPaginationParams<DateAndIdCursor>(page_size, cursor),
-=======
-      ...getPaginationParams(pageSize, cursor),
->>>>>>> e714c880
+      ...getPaginationParams(page_size, cursor),
       where: {
         connectionId,
         remoteCreatedAt: {
@@ -51,11 +47,7 @@
     });
     const results = models.map(fromUserModel);
     return {
-<<<<<<< HEAD
-      ...getPaginationResult<DateAndIdCursor>(page_size, cursor, results),
-=======
-      ...getPaginationResult(pageSize, cursor, results),
->>>>>>> e714c880
+      ...getPaginationResult(page_size, cursor, results),
       results,
     };
   }
