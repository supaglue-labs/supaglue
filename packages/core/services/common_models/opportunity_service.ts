--- conflicted
+++ resolved
@@ -57,11 +57,7 @@
     } = listParams;
     const expandedAssociations = getExpandedAssociations(expand);
     const models = await this.prisma.crmOpportunity.findMany({
-<<<<<<< HEAD
-      ...getPaginationParams<DateAndIdCursor>(page_size, cursor),
-=======
-      ...getPaginationParams(pageSize, cursor),
->>>>>>> e714c880
+      ...getPaginationParams(page_size, cursor),
       where: {
         connectionId,
         remoteCreatedAt: {
@@ -84,11 +80,7 @@
     });
     const results = models.map((model) => fromOpportunityModel(model, expandedAssociations));
     return {
-<<<<<<< HEAD
-      ...getPaginationResult<DateAndIdCursor>(page_size, cursor, results),
-=======
-      ...getPaginationResult(pageSize, cursor, results),
->>>>>>> e714c880
+      ...getPaginationResult(page_size, cursor, results),
       results,
     };
   }
@@ -100,11 +92,7 @@
   ): Promise<PaginatedResult<Opportunity>> {
     const { page_size, cursor } = paginationParams;
     const models = await this.prisma.crmOpportunity.findMany({
-<<<<<<< HEAD
-      ...getPaginationParams<DateAndIdCursor>(page_size, cursor),
-=======
-      ...getPaginationParams(pageSize, cursor),
->>>>>>> e714c880
+      ...getPaginationParams(page_size, cursor),
       where: {
         connectionId,
         accountId: filters.accountId?.type === 'equals' ? filters.accountId.value : undefined,
@@ -115,11 +103,7 @@
     });
     const results = models.map((model) => fromOpportunityModel(model));
     return {
-<<<<<<< HEAD
-      ...getPaginationResult<DateAndIdCursor>(page_size, cursor, results),
-=======
-      ...getPaginationResult(pageSize, cursor, results),
->>>>>>> e714c880
+      ...getPaginationResult(page_size, cursor, results),
       results,
     };
   }
