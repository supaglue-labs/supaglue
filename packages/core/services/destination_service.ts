--- conflicted
+++ resolved
@@ -12,13 +12,9 @@
   DestinationUnsafeAny,
   DestinationUpdateParamsAny,
 } from '@supaglue/types';
-<<<<<<< HEAD
-=======
-import { snakecaseKeys } from '@supaglue/utils';
 import fs from 'fs';
 import { MongoClient, ServerApiVersion } from 'mongodb';
 import path from 'path';
->>>>>>> ae3bd36e
 import { Client } from 'pg';
 import type { DestinationWriter } from '../destination_writers/base';
 import { BigQueryDestinationWriter } from '../destination_writers/bigquery';
@@ -200,7 +196,9 @@
       case 'mongodb':
         {
           const { config } = params;
-          const uri = `mongodb+srv://${config.user}:${encodeURIComponent(config.password)}@${config.host}`;
+          const password =
+            config.password ?? (existingDestination as DestinationUnsafe<'mongodb'> | null)?.config.password ?? ''; // TODO: shouldn't do empty string
+          const uri = `mongodb+srv://${config.user}:${encodeURIComponent(password)}@${config.host}`;
           // TODO also support non-Atlas MongoDB connections, multiple hosts, X.509 auth, etc.
           const mongoClient = new MongoClient(uri, {
             appName: `supaglue-${version}`,
@@ -263,7 +261,7 @@
     return this.getWriterByDestination(destination);
   }
 
-  private getWriterByDestination(destination: Destination): DestinationWriter | null {
+  private getWriterByDestination(destination: DestinationUnsafeAny): DestinationWriter | null {
     switch (destination.type) {
       case 's3':
         return new S3DestinationWriter(destination);
@@ -311,5 +309,13 @@
           privateKey: params.config.credentials.privateKey ?? existingDestination.config.credentials.privateKey,
         },
       };
+    case 'mongodb':
+      if (params.type !== 'mongodb') {
+        throw new BadRequestError('cannot change destination type');
+      }
+      return {
+        ...params.config,
+        password: params.config.password ?? existingDestination.config.password,
+      };
   }
 }