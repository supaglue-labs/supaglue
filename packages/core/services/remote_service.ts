--- conflicted
+++ resolved
@@ -1,14 +1,7 @@
-<<<<<<< HEAD
+import { getCrmRemoteClient } from '../remotes/crm';
 import type { CrmRemoteClient } from '../remotes/crm/base';
-import { createHubSpotClient, createPipedriveClient, createSalesforceClient } from '../remotes/index';
 import type { ConnectionService } from './connection_service';
 import type { IntegrationService } from './integration_service';
-=======
-import { getCrmRemoteClient } from '../remotes/crm';
-import { CrmRemoteClient } from '../remotes/crm/base';
-import { ConnectionService } from './connection_service';
-import { IntegrationService } from './integration_service';
->>>>>>> e259de11
 
 export class RemoteService {
   #connectionService: ConnectionService;
