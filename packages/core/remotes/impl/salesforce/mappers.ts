import type { PropertyType, PropertyUnified } from '@supaglue/types';
import type {
  Account,
  AccountCreateParams,
  AccountUpdateParams,
  Contact,
  ContactCreateParams,
  ContactUpdateParams,
  CRMCommonObjectType,
  CRMCommonObjectTypeMap,
  Lead,
  LeadCreateParams,
  LeadUpdateParams,
  Opportunity,
  OpportunityCreateParams,
  OpportunityStatus,
  OpportunityUpdateParams,
  User,
} from '@supaglue/types/crm';
import type { Address, EmailAddress, PhoneNumber } from '@supaglue/types/crm/common';
import type { CustomObjectSchema } from '@supaglue/types/custom_object';
import type {
  CustomField as SalesforceCustomField,
  CustomObject as SalesforceCustomObject,
} from 'jsforce/lib/api/metadata/schema';

export function getMapperForCommonObjectType<T extends CRMCommonObjectType>(
  commonObjectType: T
): (record: Record<string, unknown>) => CRMCommonObjectTypeMap<T>['object'] {
  switch (commonObjectType) {
    case 'account':
      return fromSalesforceAccountToAccount;
    case 'contact':
      return fromSalesforceContactToContact;
    case 'lead':
      return fromSalesforceLeadToLead;
    case 'opportunity':
      return fromSalesforceOpportunityToOpportunity;
    case 'user':
      return fromSalesforceUserToUser;
    default:
      throw new Error(`Unsupported common object type: ${commonObjectType}`);
  }
}

export const fromSalesforceUserToUser = (record: Record<string, any>): User => {
  return {
    id: record.Id,
    name: record.Name,
    email: record.Email,
    isActive: record.IsActive,
    // These fields are not supported by Salesforce
    createdAt: record.CreatedDate ? new Date(record.CreatedDate) : null,
    updatedAt: record.SystemModstamp ? new Date(record.SystemModstamp) : null,
    isDeleted: record.IsDeleted === 'true',
    lastModifiedAt: record.SystemModstamp ? new Date(record.SystemModstamp) : new Date(0),
    rawData: record,
  };
};

export const fromSalesforceAccountToAccount = (record: Record<string, any>): Account => {
  const billingAddress: Address | null =
    record.BillingCity ||
    record.BillingCountry ||
    record.BillingPostalCode ||
    record.BillingState ||
    record.BillingStreet
      ? {
          street1: record.BillingStreet ?? null,
          street2: null,
          city: record.BillingCity ?? null,
          state: record.BillingState ?? null,
          postalCode: record.BillingPostalCode ?? null,
          country: record.BillingCountry ?? null,
          addressType: 'billing',
        }
      : null;

  const shippingAddress: Address | null =
    record.ShippingCity ||
    record.ShippingCountry ||
    record.ShippingPostalCode ||
    record.ShippingState ||
    record.ShippingStreet
      ? {
          street1: record.ShippingStreet ?? null,
          street2: null,
          city: record.ShippingCity ?? null,
          state: record.ShippingState ?? null,
          postalCode: record.ShippingPostalCode ?? null,
          country: record.ShippingCountry ?? null,
          addressType: 'shipping',
        }
      : null;

  const addresses = [billingAddress, shippingAddress].filter((address): address is Address => !!address);

  const phoneNumber: PhoneNumber | null = record.Phone
    ? {
        phoneNumber: record.Phone,
        phoneNumberType: 'primary',
      }
    : null;
  const faxPhoneNumber: PhoneNumber | null = record.Fax
    ? {
        phoneNumber: record.Fax,
        phoneNumberType: 'fax',
      }
    : null;

  const phoneNumbers = [phoneNumber, faxPhoneNumber].filter((phoneNumber): phoneNumber is PhoneNumber => !!phoneNumber);

  return {
    id: record.Id,
    name: record.Name,
    description: record.Description ?? null,
    ownerId: record.OwnerId ?? null,
    industry: record.Industry ?? null,
    website: record.Website ?? null,
    numberOfEmployees: record.NumberOfEmployees ? parseInt(record.NumberOfEmployees) : null,
    addresses,
    phoneNumbers,
    // lifecycle stage is not supported in salesforce
    lifecycleStage: null,
    // Figure out where this comes from
    lastActivityAt: record.LastActivityDate ? new Date(record.LastActivityDate) : null,
    createdAt: record.CreatedDate ? new Date(record.CreatedDate) : null,
    updatedAt: record.SystemModstamp ? new Date(record.SystemModstamp) : null,
    isDeleted: record.IsDeleted === 'true',
    lastModifiedAt: record.SystemModstamp ? new Date(record.SystemModstamp) : new Date(0),
    rawData: record,
  };
};

export const toSalesforceAccountCreateParams = (params: AccountCreateParams) => {
  return {
    Name: params.name,
    Description: params.description,
    Industry: params.industry,
    Website: params.website,
    NumberOfEmployees: params.numberOfEmployees,
    ...toSalesforceAccountAddressCreateParams(params.addresses),
    ...toSalesforceAccountPhoneCreateParams(params.phoneNumbers),
    ...params.customFields,
  };
};

export const toSalesforceAccountUpdateParams = (params: AccountUpdateParams) => {
  return {
    Id: params.id,
    ...toSalesforceAccountCreateParams(params),
  };
};

export const fromSalesforceContactToContact = (record: Record<string, any>): Contact => {
  const mailingAddress: Address | null =
    record.MailingCity ||
    record.MailingCountry ||
    record.MailingPostalCode ||
    record.MailingState ||
    record.MailingStreet
      ? {
          street1: record.MailingStreet ?? null,
          street2: null,
          city: record.MailingCity ?? null,
          state: record.MailingState ?? null,
          postalCode: record.MailingPostalCode ?? null,
          country: record.MailingCountry ?? null,
          addressType: 'mailing',
        }
      : null;

  const otherAddress: Address | null =
    record.OtherCity || record.OtherCountry || record.OtherPostalCode || record.OtherState || record.OtherStreet
      ? {
          street1: record.OtherStreet ?? null,
          street2: null,
          city: record.OtherCity ?? null,
          state: record.OtherState ?? null,
          postalCode: record.OtherPostalCode ?? null,
          country: record.OtherCountry ?? null,
          addressType: 'other',
        }
      : null;

  const addresses = [mailingAddress, otherAddress].filter((address): address is Address => !!address);

  const phoneNumbers: PhoneNumber[] = [];
  if (record.Phone) {
    phoneNumbers.push({
      phoneNumber: record.Phone,
      phoneNumberType: 'primary',
    });
  }

  if (record.MobilePhone) {
    phoneNumbers.push({
      phoneNumber: record.MobilePhone,
      phoneNumberType: 'mobile',
    });
  }

  if (record.Fax) {
    phoneNumbers.push({
      phoneNumber: record.Fax,
      phoneNumberType: 'fax',
    });
  }

  return {
    id: record.Id,
    accountId: record.AccountId ?? null,
    ownerId: record.OwnerId ?? null,
    firstName: record.FirstName ?? null,
    lastName: record.LastName ?? null,
    addresses,
    emailAddresses: record.Email ? [{ emailAddress: record.Email, emailAddressType: 'primary' }] : [],
    phoneNumbers,
    // lifecycle stage is not supported in salesforce
    lifecycleStage: null,
    lastActivityAt: record.LastActivityDate ? new Date(record.LastActivityDate) : null,
    createdAt: record.CreatedDate ? new Date(record.CreatedDate) : null,
    updatedAt: record.SystemModstamp ? new Date(record.SystemModstamp) : null,
    isDeleted: record.IsDeleted === 'true',
    lastModifiedAt: record.SystemModstamp ? new Date(record.SystemModstamp) : new Date(0),
    rawData: record,
  };
};

export const toSalesforceContactCreateParams = (params: ContactCreateParams) => {
  return {
    FirstName: params.firstName,
    LastName: params.lastName,
    AccountId: params.accountId,
    ...toSalesforceEmailCreateParams(params.emailAddresses),
    ...toSalesforceContactAddressCreateParams(params.addresses),
    ...toSalesforceContactPhoneCreateParams(params.phoneNumbers),
    ...params.customFields,
  };
};

export const toSalesforceContactUpdateParams = (params: ContactUpdateParams) => {
  return {
    Id: params.id,
    ...toSalesforceContactCreateParams(params),
  };
};

export const fromSalesforceLeadToLead = (
  // eslint-disable-next-line @typescript-eslint/no-explicit-any
  record: Record<string, any>
): Lead => {
  return {
    id: record.Id,
    firstName: record.FirstName ?? null,
    lastName: record.LastName ?? null,
    ownerId: record.OwnerId ?? null,
    title: record.Title ?? null,
    company: record.Company ?? null,
    convertedDate: record.ConvertedDate ? new Date(record.ConvertedDate) : null,
    leadSource: record.LeadSource ?? null,
    // TODO: support associated fields
    convertedAccountId: record.ConvertedAccountId ?? null,
    convertedContactId: record.ConvertedContactId ?? null,
    addresses:
      record.Street || record.City || record.State || record.Country || record.PostalCode
        ? [
            {
              street1: record.Street ?? null,
              street2: null,
              city: record.City ?? null,
              state: record.State ?? null,
              country: record.Country ?? null,
              postalCode: record.PostalCode ?? null,
              addressType: 'primary',
            },
          ]
        : [],
    emailAddresses: record.Email ? [{ emailAddress: record.Email, emailAddressType: 'primary' }] : [],
    phoneNumbers: record.Phone
      ? [
          {
            phoneNumber: record.Phone ?? null,
            phoneNumberType: 'primary',
          },
        ]
      : [],
    createdAt: record.CreatedDate ? new Date(record.CreatedDate) : null,
    updatedAt: record.SystemModstamp ? new Date(record.SystemModstamp) : null,
    isDeleted: record.IsDeleted === 'true',
    lastModifiedAt: record.SystemModstamp ? new Date(record.SystemModstamp) : new Date(0),
    rawData: record,
  };
};

export const toSalesforceLeadCreateParams = (params: LeadCreateParams) => {
  return {
    FirstName: params.firstName,
    LastName: params.lastName,
    Title: params.title,
    LeadSource: params.leadSource,
    Company: params.company,
    ...toSalesforceEmailCreateParams(params.emailAddresses),
    ...toSalesforceLeadAddressCreateParams(params.addresses),
    ...params.customFields,
  };
};

export const toSalesforceLeadUpdateParams = (params: LeadUpdateParams) => {
  return {
    Id: params.id,
    ...toSalesforceLeadCreateParams(params),
  };
};

export const fromSalesforceOpportunityToOpportunity = (
  // eslint-disable-next-line @typescript-eslint/no-explicit-any
  record: Record<string, any>
): Opportunity => {
  let status: OpportunityStatus = 'OPEN';
  if (record.IsWon === 'true') {
    status = 'WON';
  } else if (record.IsClosed === 'true') {
    status = 'LOST';
  }
  return {
    id: record.Id,
    name: record.Name,
    description: record.Description ?? null,
    ownerId: record.OwnerId ?? null,
    status,
    stage: record.StageName,
    closeDate: record.CloseDate ? new Date(record.CloseDate) : null,
    accountId: record.AccountId ?? null,
    // pipeline is not supported in salesforce
    pipeline: null,
    amount: record.Amount ? parseInt(record.Amount) : null,
    lastActivityAt: record.LastActivityDate ? new Date(record.LastActivityDate) : null,
    createdAt: record.CreatedDate ? new Date(record.CreatedDate) : null,
    updatedAt: record.SystemModstamp ? new Date(record.SystemModstamp) : null,
    isDeleted: record.IsDeleted === 'true',
    lastModifiedAt: record.SystemModstamp ? new Date(record.SystemModstamp) : new Date(0),
    rawData: record,
  };
};

export const toSalesforceOpportunityCreateParams = (params: OpportunityCreateParams) => {
  return {
    Amount: params.amount,
    CloseDate: params.closeDate,
    Description: params.description,
    Name: params.name,
    StageName: params.stage,
    AccountId: params.accountId,
    ...params.customFields,
  };
};

export const toSalesforceOpportunityUpdateParams = (params: OpportunityUpdateParams) => {
  return {
    Id: params.id,
    ...toSalesforceOpportunityCreateParams(params),
  };
};

export const toSalesforceAccountAddressCreateParams = (addresses?: Address[]): Record<string, string> => {
  if (!addresses) {
    return {};
  }
  const shipping = addresses.find(({ addressType }) => addressType === 'shipping');
  const billing = addresses.find(({ addressType }) => addressType === 'billing');
  return {
    ShippingStreet: shipping?.street1 ?? '',
    ShippingCity: shipping?.city ?? '',
    ShippingState: shipping?.state ?? '',
    ShippingPostalCode: shipping?.postalCode ?? '',
    ShippingCountry: shipping?.country ?? '',
    BillingStreet: billing?.street1 ?? '',
    BillingCity: billing?.city ?? '',
    BillingState: billing?.state ?? '',
    BillingPostalCode: billing?.postalCode ?? '',
    BillingCountry: billing?.country ?? '',
  };
};

export const toSalesforceContactAddressCreateParams = (addresses?: Address[]): Record<string, string> => {
  if (!addresses) {
    return {};
  }
  const mailing = addresses.find(({ addressType }) => addressType === 'mailing');
  const other = addresses.find(({ addressType }) => addressType === 'other');
  return {
    MailingStreet: mailing?.street1 ?? '',
    MailingCity: mailing?.city ?? '',
    MailingState: mailing?.state ?? '',
    MailingPostalCode: mailing?.postalCode ?? '',
    MailingCountry: mailing?.country ?? '',
    OtherStreet: other?.street1 ?? '',
    OtherCity: other?.city ?? '',
    OtherState: other?.state ?? '',
    OtherPostalCode: other?.postalCode ?? '',
    OtherCountry: other?.country ?? '',
  };
};

const toSalesforceLeadAddressCreateParams = (addresses?: Address[]): Record<string, string> => {
  if (!addresses) {
    return {};
  }
  const primary = addresses.find(({ addressType }) => addressType === 'primary');
  return {
    Street: primary?.street1 ?? '',
    City: primary?.city ?? '',
    State: primary?.state ?? '',
    Zip: primary?.postalCode ?? '',
    Country: primary?.country ?? '',
  };
};

const toSalesforceAccountPhoneCreateParams = (phoneNumbers?: PhoneNumber[]): Record<string, string> => {
  if (!phoneNumbers) {
    return {};
  }
  const primary = phoneNumbers.find(({ phoneNumberType }) => phoneNumberType === 'primary');
  const fax = phoneNumbers.find(({ phoneNumberType }) => phoneNumberType === 'fax');
  return {
    Phone: primary?.phoneNumber ?? '',
    Fax: fax?.phoneNumber ?? '',
  };
};

const toSalesforceContactPhoneCreateParams = (phoneNumbers?: PhoneNumber[]): Record<string, string> => {
  if (!phoneNumbers) {
    return {};
  }
  const mobile = phoneNumbers.find(({ phoneNumberType }) => phoneNumberType === 'mobile');
  return {
    ...toSalesforceAccountPhoneCreateParams(phoneNumbers),
    MobilePhone: mobile?.phoneNumber ?? '',
  };
};

const toSalesforceEmailCreateParams = (emailAddresses?: EmailAddress[]): Record<string, string> => {
  if (!emailAddresses) {
    return {};
  }
  const primary = emailAddresses.find(({ emailAddressType }) => emailAddressType === 'primary');
  return {
    Email: primary?.emailAddress ?? '',
  };
};

export const toCustomObject = (salesforceCustomObject: SalesforceCustomObject): CustomObjectSchema => {
  const { nameField } = salesforceCustomObject;
  if (!nameField) {
    throw new Error(`unexpectedly, custom object missing nameField`);
  }
  return {
    name: salesforceCustomObject.fullName!,
    description: salesforceCustomObject.description ?? null,
    labels: {
      singular: salesforceCustomObject.label!,
      plural: salesforceCustomObject.pluralLabel!,
    },
<<<<<<< HEAD
    primaryFieldId: nameField.fullName!,
    fields: [
      toPropertyUnified(nameField, /* isNameField */ true),
      ...salesforceCustomObject.fields.map((field) => toPropertyUnified(field)),
    ],
=======
    // Salesforce name field must be called "Name"
    primaryFieldId: 'Name',
    fields: [nameField, ...salesforceCustomObject.fields].map(toPropertyUnified),
>>>>>>> 04ce50f1
  };
};

export const toPropertyUnified = (salesforceField: SalesforceCustomField, isNameField = false): PropertyUnified => {
  const type = toPropertyType(salesforceField.type!);
  return {
    id: isNameField ? 'Name' : salesforceField.fullName!,
    label: salesforceField.label!,
    type,
    scale: salesforceField.scale ?? undefined,
    precision: salesforceField.precision ?? undefined,
    isRequired: salesforceField.required ?? false,
    groupName: undefined,
    options: [],
    description: salesforceField.description ?? undefined,
    rawDetails: salesforceField,
  };
};

export const toPropertyType = (salesforceType: string): PropertyType => {
  switch (salesforceType) {
    case 'DateTime':
      return 'datetime';
    case 'Date':
      return 'date';
    case 'Number':
      return 'number';
    case 'Text':
      return 'text';
    case 'Checkbox':
      return 'boolean';
    case 'Picklist':
      return 'picklist';
    case 'Multipicklist':
      return 'multipicklist';
    case 'TextArea':
      return 'textarea';
    default:
      return 'other';
  }
};

// TODO: Figure out what to do with id and reference types
export const toSalesforceType = (property: PropertyUnified): string => {
  switch (property.type) {
    case 'number':
      return 'Number';
    case 'text':
      return 'Text';
    case 'textarea':
      return 'TextArea';
    case 'boolean':
      return 'Checkbox';
    case 'picklist':
      return 'Picklist';
    case 'multipicklist':
      return 'Multipicklist';
    case 'date':
      return 'Date';
    case 'datetime':
      return 'DateTime';
    default:
      return 'Text';
  }
};

export const toSalesforceCustomFieldCreateParams = (
  objectName: string,
  property: PropertyUnified,
  prefixed = false
): Partial<SalesforceCustomField> => {
  const base: Partial<SalesforceCustomField> = {
    // When calling the CustomObjects API, it does not need to be prefixed.
    // However, when calling the CustomFields API, it needs to be prefixed.
    fullName: prefixed ? `${objectName}.${property.id}` : property.id,
    label: property.label,
    type: toSalesforceType(property),
    required: property.isRequired,
    defaultValue: property.defaultValue?.toString() ?? null,
  };
  // if (property.defaultValue) {
  //   base = { ...base, defaultValue: property.defaultValue.toString() };
  // }
  if (property.type === 'text') {
    return {
      ...base,
      // TODO: Maybe textarea should be longer
      length: 255,
    };
  }
  if (property.type === 'number') {
    return {
      ...base,
      scale: property.scale,
      precision: property.precision,
    };
  }
  if (property.type === 'boolean') {
    return {
      ...base,
      // Salesforce does not support the concept of required boolean fields
      required: false,
      // JS Force (incorrectly) expects string here
      // This is required for boolean fields
      defaultValue: property.defaultValue?.toString() ?? 'false',
    };
  }
  // TODO: Support picklist options
  return base;
};

export const toSalesforceCustomObjectCreateParams = (
  objectName: string,
  labels: {
    singular: string;
    plural: string;
  },
  description: string | null,
  primaryField: PropertyUnified,
  nonPrimaryFieldsToUpdate: PropertyUnified[]
) => {
  return {
    deploymentStatus: 'Deployed',
    sharingModel: 'ReadWrite',
    fullName: objectName,
    description,
    label: labels.singular,
    pluralLabel: labels.plural,
    nameField: {
      label: primaryField?.label,
      type: 'Text',
    },
    fields: nonPrimaryFieldsToUpdate.map((field) => toSalesforceCustomFieldCreateParams(objectName, field)),
  };
};<|MERGE_RESOLUTION|>--- conflicted
+++ resolved
@@ -462,17 +462,11 @@
       singular: salesforceCustomObject.label!,
       plural: salesforceCustomObject.pluralLabel!,
     },
-<<<<<<< HEAD
-    primaryFieldId: nameField.fullName!,
+    primaryFieldId: 'Name',
     fields: [
       toPropertyUnified(nameField, /* isNameField */ true),
       ...salesforceCustomObject.fields.map((field) => toPropertyUnified(field)),
     ],
-=======
-    // Salesforce name field must be called "Name"
-    primaryFieldId: 'Name',
-    fields: [nameField, ...salesforceCustomObject.fields].map(toPropertyUnified),
->>>>>>> 04ce50f1
   };
 };
 
