--- conflicted
+++ resolved
@@ -80,12 +80,8 @@
     'hs_createdate', // TODO: Use this or createdate?
     'hs_is_contact', // TODO: distinguish from "visitor"?
     'hubspot_owner_id',
-<<<<<<< HEAD
-    'lastmodifieddate',
     'lifecyclestage',
-=======
     'lastmodifieddate', // hs_lastmodifieddate is missing
->>>>>>> 64a1a101
     'lastname',
     'mobilephone',
     'phone',
