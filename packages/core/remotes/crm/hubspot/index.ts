import { Client } from '@hubspot/api-client';
import {
  CollectionResponseSimplePublicObjectWithAssociationsForwardPaging as HubspotPaginatedCompanies,
  CollectionResponseWithTotalSimplePublicObjectForwardPaging as HubspotPaginatedCompaniesWithTotal,
} from '@hubspot/api-client/lib/codegen/crm/companies';
import {
  CollectionResponseSimplePublicObjectWithAssociationsForwardPaging as HubspotPaginatedContacts,
  CollectionResponseWithTotalSimplePublicObjectForwardPaging as HubspotPaginatedContactsWithTotal,
} from '@hubspot/api-client/lib/codegen/crm/contacts';
import {
  CollectionResponseSimplePublicObjectWithAssociationsForwardPaging as HubspotPaginatedDeals,
  CollectionResponseWithTotalSimplePublicObjectForwardPaging as HubspotPaginatedDealsWithTotal,
} from '@hubspot/api-client/lib/codegen/crm/deals';
import { CollectionResponsePublicOwnerForwardPaging as HubspotPaginatedOwners } from '@hubspot/api-client/lib/codegen/crm/owners';
import {
  Account,
  AccountCreateParams,
  AccountUpdateParams,
  ConnectionUnsafe,
  Contact,
  ContactCreateParams,
  ContactUpdateParams,
  CRMCommonModelType,
  CRMCommonModelTypeMap,
  Integration,
  Opportunity,
  OpportunityCreateParams,
  OpportunityUpdateParams,
  SendPassthroughRequestRequest,
  SendPassthroughRequestResponse,
} from '@supaglue/types';
import retry from 'async-retry';
import { Readable } from 'stream';
import { ASYNC_RETRY_OPTIONS, logger } from '../../../lib';
import { paginator } from '../../utils/paginator';
import { AbstractCrmRemoteClient, ConnectorAuthConfig } from '../base';
import {
  fromHubSpotCompanyToAccount,
  fromHubSpotContactToContact,
  fromHubSpotDealToOpportunity,
  fromHubspotOwnerToUser,
  toHubspotAccountCreateParams,
  toHubspotAccountUpdateParams,
  toHubspotContactCreateParams,
  toHubspotContactUpdateParams,
  toHubspotOpportunityCreateParams,
  toHubspotOpportunityUpdateParams,
} from './mappers';

const HUBSPOT_RECORD_LIMIT = 100;
const HUBSPOT_SEARCH_RESULTS_LIMIT = 10000;

const propertiesToFetch = {
  company: [
    'name',
    'hubspot_owner_id',
    'description',
    'industry',
    'website',
    'numberofemployees',
    'address',
    'address2',
    'city',
    'state',
    'country',
    'zip',
    'phone',
    'notes_last_updated',
    'lifecyclestage',
    'createddate',
    'hs_lastmodifieddate',
  ],
  contact: [
    'address', // TODO: IP state/zip/country?
    'address2',
    'city',
    'country',
    'createdate',
    'email',
    'fax',
    'firstname',
    'hs_createdate', // TODO: Use this or createdate?
    'hs_is_contact', // TODO: distinguish from "visitor"?
    'hubspot_owner_id',
    'lifecyclestage',
    'lastmodifieddate', // hs_lastmodifieddate is missing
    'lastname',
    'mobilephone',
    'phone',
    'state',
    'work_email',
    'zip',
  ],
  deal: [
    'dealname',
    'description',
    'dealstage',
    'amount',
    'hubspot_owner_id',
    'notes_last_updated',
    'closedate',
    'pipeline',
    'hs_is_closed_won',
    'hs_is_closed',
    'hs_lastmodifieddate',
  ],
};

// TODO: We may need to fetch this from the hubspot schema
const CONTACT_TO_PRIMARY_COMPANY_ASSOCIATION_ID = 1;
const OPPORTUNITY_TO_PRIMARY_COMPANY_ASSOCIATION_ID = 5;

type Credentials = {
  accessToken: string;
  refreshToken: string;
  expiresAt: string | null; // ISO string
  clientId: string;
  clientSecret: string;
};

class HubSpotClient extends AbstractCrmRemoteClient {
  readonly #client: Client;
  readonly #credentials: Credentials;

  public constructor(credentials: Credentials) {
    super('https://api.hubapi.com');
    const { accessToken } = credentials;
    this.#client = new Client({
      accessToken,
    });
    this.#credentials = credentials;
  }

  protected override getAuthHeadersForPassthroughRequest(): Record<string, string> {
    return {
      Authorization: `Bearer ${this.#credentials.accessToken}`,
    };
  }

  private async maybeRefreshAccessToken(): Promise<void> {
    if (!this.#credentials.expiresAt || Date.parse(this.#credentials.expiresAt) < Date.now() + 300000) {
      const token = await this.#client.oauth.tokensApi.createToken(
        'refresh_token',
        undefined,
        undefined,
        this.#credentials.clientId,
        this.#credentials.clientSecret,
        this.#credentials.refreshToken
      );

      const newAccessToken = token.accessToken;
      const newExpiresAt = new Date(Date.now() + token.expiresIn * 1000).toISOString();

      this.#credentials.accessToken = newAccessToken;
      this.#credentials.expiresAt = newExpiresAt;

      this.#client.setAccessToken(newAccessToken);
      this.emit('token_refreshed', newAccessToken, newExpiresAt);
    }
  }

  public override async listObjects(
    commonModelType: CRMCommonModelType,
    updatedAfter?: Date | undefined
  ): Promise<Readable> {
    switch (commonModelType) {
      case 'account':
        return this.listAccounts(updatedAfter);
      case 'contact':
        return this.listContacts(updatedAfter);
      case 'lead':
        return this.listLeads(updatedAfter);
      case 'opportunity':
        return this.listOpportunities(updatedAfter);
      case 'user':
        return this.listUsers();
      case 'event':
        return this.listEvents();
      default:
        throw new Error(`Unsupported common model type: ${commonModelType}`);
    }
  }

  public override async createObject<T extends CRMCommonModelType>(
    commonModelType: T,
    params: CRMCommonModelTypeMap<T>['createParams']
  ): Promise<CRMCommonModelTypeMap<T>['object']> {
    switch (commonModelType) {
      case 'account':
        return this.createAccount(params);
      case 'contact':
        return this.createContact(params);
      case 'lead':
        throw new Error('Cannot create leads in HubSpot');
      case 'opportunity':
        return this.createOpportunity(params);
      case 'user':
        throw new Error('Cannot create users in HubSpot');
      case 'event':
        throw new Error('Cannot create events in HubSpot');
      default:
        throw new Error(`Unsupported common model type: ${commonModelType}`);
    }
  }

  public override async updateObject<T extends CRMCommonModelType>(
    commonModelType: T,
    params: CRMCommonModelTypeMap<T>['updateParams']
  ): Promise<CRMCommonModelTypeMap<T>['object']> {
    switch (commonModelType) {
      case 'account':
        return this.updateAccount(params);
      case 'contact':
        return this.updateContact(params);
      case 'lead':
        throw new Error('Cannot update leads in HubSpot');
      case 'opportunity':
        return this.updateOpportunity(params);
      case 'user':
        throw new Error('Cannot update users in HubSpot');
      case 'event':
        throw new Error('Cannot update events in HubSpot');
      default:
        throw new Error(`Unsupported common model type: ${commonModelType}`);
    }
  }

  public async listAccounts(updatedAfter?: Date): Promise<Readable> {
    const normalPageFetcher = await this.#getListNormalAccountsFetcher(updatedAfter);
    const archivedPageFetcher = async (after?: string) => {
      const response = await this.#listAccountsFull(/* archived */ true, after);
      return filterForUpdatedAfter(response, updatedAfter);
    };

    return await paginator([
      {
        pageFetcher: normalPageFetcher,
        createStreamFromPage: (response) => Readable.from(response.results.map(fromHubSpotCompanyToAccount)),
        getNextCursorFromPage: (response) => response.paging?.next?.after,
      },
      {
        pageFetcher: archivedPageFetcher,
        createStreamFromPage: (response) => Readable.from(response.results.map(fromHubSpotCompanyToAccount)),
        getNextCursorFromPage: (response) => response.paging?.next?.after,
      },
    ]);
  }

  async #getListNormalAccountsFetcher(
    updatedAfter?: Date
  ): Promise<(after?: string) => Promise<HubspotPaginatedCompanies>> {
    if (updatedAfter) {
      // Incremental uses the Search endpoint which doesn't allow for more than 10k results.
      // If we get back more than 10k results, we need to fall back to the full fetch.
      const response = await this.#listAccountsIncremental(updatedAfter, 0);
      if (response.total > HUBSPOT_SEARCH_RESULTS_LIMIT) {
        return async (after?: string) => {
          const response = await this.#listAccountsFull(/* archived */ false, after);
          return filterForUpdatedAfter(response, updatedAfter);
        };
      }
      return this.#listAccountsIncremental.bind(this, updatedAfter, HUBSPOT_RECORD_LIMIT);
    }

    return this.#listAccountsFull.bind(this, /* archived */ false);
  }

  async #listAccountsFull(archived: boolean, after?: string): Promise<HubspotPaginatedCompanies> {
    return await retryWhenRateLimited(async () => {
      await this.maybeRefreshAccessToken();
      const companies = await this.#client.crm.companies.basicApi.getPage(
        HUBSPOT_RECORD_LIMIT,
        after,
        propertiesToFetch.company,
        undefined,
        undefined,
        archived
      );
      return companies;
    });
  }

  async #listAccountsIncremental(
    updatedAfter: Date,
    limit: number,
    after?: string
  ): Promise<HubspotPaginatedCompaniesWithTotal> {
    return await retryWhenRateLimited(async () => {
      await this.maybeRefreshAccessToken();
      const companies = await this.#client.crm.companies.searchApi.doSearch({
        filterGroups: [
          {
            filters: [
              {
                propertyName: 'hs_lastmodifieddate',
                operator: 'GT', // TODO: should we do GTE in case there are multiple records updated at the same timestamp?
                value: updatedAfter.getTime().toString(),
              },
            ],
          },
        ],
        sorts: [
          {
            propertyName: 'hs_lastmodifieddate',
            direction: 'ASCENDING',
          } as unknown as string, // hubspot sdk has wrong types https://github.com/HubSpot/hubspot-api-nodejs/issues/350
        ],
        properties: propertiesToFetch.company,
        limit,
        after: after as unknown as number, // hubspot sdk has wrong types https://github.com/HubSpot/hubspot-api-nodejs/issues/350
      });
      return companies;
    });
  }

  private async getAccount(id: string): Promise<Account> {
    await this.maybeRefreshAccessToken();
    const company = await this.#client.crm.companies.basicApi.getById(id, propertiesToFetch.company);
    return fromHubSpotCompanyToAccount(company);
  }

  public async createAccount(params: AccountCreateParams): Promise<Account> {
    await this.maybeRefreshAccessToken();
    const company = await this.#client.crm.companies.basicApi.create({
      properties: toHubspotAccountCreateParams(params),
    });
    return await this.getAccount(company.id);
  }

  public async updateAccount(params: AccountUpdateParams): Promise<Account> {
    await this.maybeRefreshAccessToken();
    const company = await this.#client.crm.companies.basicApi.update(params.id, {
      properties: toHubspotAccountUpdateParams(params),
    });
    return await this.getAccount(company.id);
  }

  public async listOpportunities(updatedAfter?: Date): Promise<Readable> {
    const normalPageFetcher = await this.#getListNormalOpportunitiesFetcher(updatedAfter);
    const archivedPageFetcher = async (after?: string) => {
      const response = await this.#listOpportunitiesFull(/* archived */ true, after);
      return filterForUpdatedAfter(response, updatedAfter);
    };

    return await paginator([
      {
        pageFetcher: normalPageFetcher,
        createStreamFromPage: (response) => Readable.from(response.results.map(fromHubSpotDealToOpportunity)),
        getNextCursorFromPage: (response) => response.paging?.next?.after,
      },
      {
        pageFetcher: archivedPageFetcher,
        createStreamFromPage: (response) => Readable.from(response.results.map(fromHubSpotDealToOpportunity)),
        getNextCursorFromPage: (response) => response.paging?.next?.after,
      },
    ]);
  }

  async #getListNormalOpportunitiesFetcher(
    updatedAfter?: Date
  ): Promise<(after?: string) => Promise<HubspotPaginatedDeals>> {
    if (updatedAfter) {
      // Incremental uses the Search endpoint which doesn't allow for more than 10k results.
      // If we get back more than 10k results, we need to fall back to the full fetch.
      const response = await this.#listOpportunitiesIncremental(updatedAfter, 0);
      if (response.total > HUBSPOT_SEARCH_RESULTS_LIMIT) {
        return async (after?: string) => {
          const response = await this.#listOpportunitiesFull(/* archived */ false, after);
          return filterForUpdatedAfter(response, updatedAfter);
        };
      }
      return this.#listOpportunitiesIncremental.bind(this, updatedAfter, HUBSPOT_RECORD_LIMIT);
    }

    return this.#listOpportunitiesFull.bind(this, /* archived */ false);
  }

  async #listOpportunitiesFull(archived: boolean, after?: string): Promise<HubspotPaginatedDeals> {
    return await retryWhenRateLimited(async () => {
      await this.maybeRefreshAccessToken();
      const deals = await this.#client.crm.deals.basicApi.getPage(
        HUBSPOT_RECORD_LIMIT,
        after,
        propertiesToFetch.deal,
        /* propertiesWithHistory */ undefined,
        /* associations */ ['company'],
        archived
      );
      return deals;
    });
  }

  async #listOpportunitiesIncremental(
    updatedAfter: Date,
    limit: number,
    after?: string
  ): Promise<HubspotPaginatedDealsWithTotal> {
    return await retryWhenRateLimited(async () => {
      await this.maybeRefreshAccessToken();
      const response = await this.#client.crm.deals.searchApi.doSearch({
        filterGroups: [
          {
            filters: [
              {
                propertyName: 'hs_lastmodifieddate',
                operator: 'GT', // TODO: should we do GTE in case there are multiple records updated at the same timestamp?
                value: updatedAfter.getTime().toString(),
              },
            ],
          },
        ],
        sorts: [
          {
            propertyName: 'hs_lastmodifieddate',
            direction: 'ASCENDING',
          } as unknown as string, // hubspot sdk has wrong types https://github.com/HubSpot/hubspot-api-nodejs/issues/350
        ],
        properties: propertiesToFetch.deal,
        limit,
        after: after as unknown as number, // hubspot sdk has wrong types https://github.com/HubSpot/hubspot-api-nodejs/issues/350
      });

      const dealIds = response.results.map((deal) => deal.id);

      // Get associations
      const dealToCompaniesMap = await this.#listAssociations(
        'deal',
        'company',
        dealIds.map((id) => id)
      );

      // Add associations to deals
      // TODO: We shouldn't hijack the response object like this; clean this code up
      return {
        ...response,
        results: response.results.map((deal) => ({
          ...deal,
          associations: {
            companies: {
              results: (dealToCompaniesMap[deal.id] ?? []).map((id) => ({ id, type: 'deal_to_company' })),
            },
          },
        })),
      };
    });
  }

  private async getOpportunity(id: string): Promise<Opportunity> {
    await this.maybeRefreshAccessToken();
    const deal = await this.#client.crm.deals.basicApi.getById(
      id,
      propertiesToFetch.deal,
      /* propertiesWithHistory */ undefined,
      /* associations */ ['company']
    );
    return fromHubSpotDealToOpportunity(deal);
  }

  public async createOpportunity(params: OpportunityCreateParams): Promise<Opportunity> {
    await this.maybeRefreshAccessToken();
    const deal = await this.#client.crm.deals.basicApi.create({
      properties: toHubspotOpportunityCreateParams(params),
    });
    if (params.accountId && parseInt(params.accountId)) {
      await this.#client.crm.deals.associationsApi.create(parseInt(deal.id), 'company', parseInt(params.accountId), [
        { associationCategory: 'HUBSPOT_DEFINED', associationTypeId: OPPORTUNITY_TO_PRIMARY_COMPANY_ASSOCIATION_ID },
      ]);
    }
    return await this.getOpportunity(deal.id);
  }

  public async updateOpportunity(params: OpportunityUpdateParams): Promise<Opportunity> {
    await this.maybeRefreshAccessToken();
    const deal = await this.#client.crm.deals.basicApi.update(params.id, {
      properties: toHubspotOpportunityUpdateParams(params),
    });
    if (params.accountId && parseInt(params.accountId)) {
      await this.#client.crm.deals.associationsApi.create(parseInt(deal.id), 'company', parseInt(params.accountId), [
        { associationCategory: 'HUBSPOT_DEFINED', associationTypeId: OPPORTUNITY_TO_PRIMARY_COMPANY_ASSOCIATION_ID },
      ]);
    }
    return await this.getOpportunity(deal.id);
  }

  public async listContacts(updatedAfter?: Date): Promise<Readable> {
    const normalPageFetcher = await this.#getListNormalContactsFetcher(updatedAfter);
    const archivedPageFetcher = async (after?: string) => {
      const response = await this.#listContactsFull(/* archived */ true, after);
      return filterForUpdatedAfter(response, updatedAfter);
    };

    return await paginator([
      {
        pageFetcher: normalPageFetcher,
        createStreamFromPage: (response) => Readable.from(response.results.map(fromHubSpotContactToContact)),
        getNextCursorFromPage: (response) => response.paging?.next?.after,
      },
      {
        pageFetcher: archivedPageFetcher,
        createStreamFromPage: (response) => Readable.from(response.results.map(fromHubSpotContactToContact)),
        getNextCursorFromPage: (response) => response.paging?.next?.after,
      },
    ]);
  }

  async #getListNormalContactsFetcher(
    updatedAfter?: Date
  ): Promise<(after?: string) => Promise<HubspotPaginatedContacts>> {
    if (updatedAfter) {
      // Incremental uses the Search endpoint which doesn't allow for more than 10k results.
      // If we get back more than 10k results, we need to fall back to the full fetch.
      const response = await this.#listContactsIncremental(updatedAfter, 0);
      if (response.total > HUBSPOT_SEARCH_RESULTS_LIMIT) {
        return async (after?: string) => {
          const response = await this.#listContactsFull(/* archived */ false, after);
          return filterForUpdatedAfter(response, updatedAfter);
        };
      }
      return this.#listContactsIncremental.bind(this, updatedAfter, HUBSPOT_RECORD_LIMIT);
    }

    return this.#listContactsFull.bind(this, /* archived */ false);
  }

  async #listContactsFull(archived: boolean, after?: string): Promise<HubspotPaginatedContacts> {
    return await retryWhenRateLimited(async () => {
      await this.maybeRefreshAccessToken();
      const contacts = await this.#client.crm.contacts.basicApi.getPage(
        HUBSPOT_RECORD_LIMIT,
        after,
        propertiesToFetch.contact,
        /* propertiesWithHistory */ undefined,
        /* associations */ ['company'],
        archived
      );
      return contacts;
    });
  }

  async #listContactsIncremental(
    updatedAfter: Date,
    limit: number,
    after?: string
  ): Promise<HubspotPaginatedContactsWithTotal> {
    return await retryWhenRateLimited(async () => {
      await this.maybeRefreshAccessToken();

      // Get contacts
      const response = await this.#client.crm.contacts.searchApi.doSearch({
        filterGroups: [
          {
            filters: [
              {
                propertyName: 'lastmodifieddate', // hubspot doesn't set hs_lastmodifieddate for some reason
                operator: 'GT', // TODO: should we do GTE in case there are multiple records updated at the same timestamp?
                value: updatedAfter.getTime().toString(),
              },
            ],
          },
        ],
        sorts: [
          {
            propertyName: 'lastmodifieddate',
            direction: 'ASCENDING',
          } as unknown as string, // hubspot sdk has wrong types
        ],
        properties: propertiesToFetch.contact,
        limit,
        after: after as unknown as number, // hubspot sdk has wrong types
      });

      const contactIds = response.results.map((contact) => contact.id);

      // Get associations
      const contactToCompaniesMap = await this.#listAssociations(
        'contact',
        'company',
        contactIds.map((id) => id)
      );

      // Add associations to contacts
      // TODO: We shouldn't hijack the response object like this; clean this code up
      return {
        ...response,
        results: response.results.map((contact) => ({
          ...contact,
          associations: {
            companies: {
              results: (contactToCompaniesMap[contact.id] ?? []).map((id) => ({ id, type: 'contact_to_company' })),
            },
          },
        })),
      };
    });
  }

  private async getContact(id: string): Promise<Contact> {
    await this.maybeRefreshAccessToken();
    const contact = await this.#client.crm.contacts.basicApi.getById(
      id,
      propertiesToFetch.contact,
      /* propertiesWithHistory */ undefined,
      /* associations */ ['company']
    );
    return fromHubSpotContactToContact(contact);
  }

  public async createContact(params: ContactCreateParams): Promise<Contact> {
    await this.maybeRefreshAccessToken();
    const contact = await this.#client.crm.contacts.basicApi.create({
      properties: toHubspotContactCreateParams(params),
    });
    if (params.accountId && parseInt(params.accountId)) {
      await this.#client.crm.contacts.associationsApi.create(
        parseInt(contact.id),
        'company',
        parseInt(params.accountId),
        [{ associationCategory: 'HUBSPOT_DEFINED', associationTypeId: CONTACT_TO_PRIMARY_COMPANY_ASSOCIATION_ID }]
      );
    }
    return await this.getContact(contact.id);
  }

  public async updateContact(params: ContactUpdateParams): Promise<Contact> {
    await this.maybeRefreshAccessToken();
    const contact = await this.#client.crm.contacts.basicApi.update(params.id, {
      properties: toHubspotContactUpdateParams(params),
    });
    if (params.accountId && parseInt(params.accountId)) {
      await this.#client.crm.contacts.associationsApi.create(
        parseInt(contact.id),
        'company',
        parseInt(params.accountId),
        [{ associationCategory: 'HUBSPOT_DEFINED', associationTypeId: CONTACT_TO_PRIMARY_COMPANY_ASSOCIATION_ID }]
      );
    }
    return await this.getContact(contact.id);
  }

  public async listLeads(updatedAfter?: Date): Promise<Readable> {
    return Readable.from([]);
  }

  public async listEvents(): Promise<Readable> {
    return Readable.from([]);
  }

<<<<<<< HEAD
  public async getEvent(id: string): Promise<Event> {
    throw new Error('Not fetcheremented');
  }

  public async createEvent(params: EventCreateParams): Promise<Event> {
    throw new Error('Not fetcheremented');
  }

  public async updateEvent(params: EventUpdateParams): Promise<Event> {
    throw new Error('Not fetcheremented');
  }

=======
>>>>>>> 143d0706
  public async listUsers(updatedAfter?: Date): Promise<Readable> {
    const normalPageFetcher = async (after?: string) => {
      const response = await this.#listUsersFull(/* archived */ false, after);
      return filterForUpdatedAfter(response, updatedAfter);
    };
    const archivedPageFetcher = async (after?: string) => {
      const response = await this.#listUsersFull(/* archived */ true, after);
      return filterForUpdatedAfter(response, updatedAfter);
    };

    return await paginator([
      {
        pageFetcher: normalPageFetcher,
        createStreamFromPage: (response) => Readable.from(response.results.map(fromHubspotOwnerToUser)),
        getNextCursorFromPage: (response) => response.paging?.next?.after,
      },
      {
        pageFetcher: archivedPageFetcher,
        createStreamFromPage: (response) => Readable.from(response.results.map(fromHubspotOwnerToUser)),
        getNextCursorFromPage: (response) => response.paging?.next?.after,
      },
    ]);
  }

  async #listUsersFull(archived: boolean, after?: string): Promise<HubspotPaginatedOwners> {
    return await retryWhenRateLimited(async () => {
      await this.maybeRefreshAccessToken();
      const owners = await this.#client.crm.owners.ownersApi.getPage(
        /* email */ undefined,
        after,
        HUBSPOT_RECORD_LIMIT,
        archived
      );
      return owners;
    });
  }

  async #listAssociations(
    fromObjectType: string,
    toObjectType: string,
    fromObjectIds: string[]
  ): Promise<Record<string, string[]>> {
    return await retryWhenRateLimited(async () => {
      await this.maybeRefreshAccessToken();
      const associations = await this.#client.crm.associations.batchApi.read(fromObjectType, toObjectType, {
        inputs: fromObjectIds.map((id) => ({ id })),
      });
      return associations.results
        .map((result) => ({ [result._from.id]: result.to.map(({ id }) => id) }))
        .reduce((acc, curr) => ({ ...acc, ...curr }), {});
    });
  }

  public override async sendPassthroughRequest(
    request: SendPassthroughRequestRequest
  ): Promise<SendPassthroughRequestResponse> {
    await this.maybeRefreshAccessToken();
    return await super.sendPassthroughRequest(request);
  }
}

export function newClient(connection: ConnectionUnsafe<'hubspot'>, integration: Integration): HubSpotClient {
  return new HubSpotClient({
    accessToken: connection.credentials.accessToken,
    refreshToken: connection.credentials.refreshToken,
    expiresAt: connection.credentials.expiresAt,
    clientId: integration.config.oauth.credentials.oauthClientId,
    clientSecret: integration.config.oauth.credentials.oauthClientSecret,
  });
}

export const authConfig: ConnectorAuthConfig = {
  tokenHost: 'https://api.hubapi.com',
  tokenPath: '/oauth/v1/token',
  authorizeHost: 'https://app.hubspot.com',
  authorizePath: '/oauth/authorize',
};

const isRateLimited = (e: any): boolean => {
  return e.code === 429;
};

const retryWhenRateLimited = async <Args extends any[], Return>(
  operation: (...operationParameters: Args) => Return,
  ...parameters: Args
): Promise<Return> => {
  const helper = async (bail: (e: Error) => void) => {
    try {
      return await operation(...parameters);
    } catch (e: any) {
      logger.error(e, `Error encountered: ${e.message}`);
      if (!isRateLimited(e)) {
        bail(e);
        return null as Return;
      }
      throw e;
    }
  };
  return await retry(helper, ASYNC_RETRY_OPTIONS);
};

function filterForUpdatedAfter<
  R extends {
    results: { updatedAt?: Date }[];
  }
>(response: R, updatedAfter?: Date): R {
  return {
    ...response,
    results: response.results.filter((record) => {
      if (!updatedAfter) {
        return true;
      }

      if (!record.updatedAt) {
        return true;
      }

      return updatedAfter < record.updatedAt;
    }),
  };
}<|MERGE_RESOLUTION|>--- conflicted
+++ resolved
@@ -645,21 +645,6 @@
     return Readable.from([]);
   }
 
-<<<<<<< HEAD
-  public async getEvent(id: string): Promise<Event> {
-    throw new Error('Not fetcheremented');
-  }
-
-  public async createEvent(params: EventCreateParams): Promise<Event> {
-    throw new Error('Not fetcheremented');
-  }
-
-  public async updateEvent(params: EventUpdateParams): Promise<Event> {
-    throw new Error('Not fetcheremented');
-  }
-
-=======
->>>>>>> 143d0706
   public async listUsers(updatedAfter?: Date): Promise<Readable> {
     const normalPageFetcher = async (after?: string) => {
       const response = await this.#listUsersFull(/* archived */ false, after);
