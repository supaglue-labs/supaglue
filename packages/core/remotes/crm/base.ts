--- conflicted
+++ resolved
@@ -44,11 +44,7 @@
   createCustomRecord(params: CustomObjectRecordCreateParams): Promise<string>;
   updateCustomRecord(params: CustomObjectRecordUpdateParams): Promise<void>;
 
-<<<<<<< HEAD
-  getAssociationTypes(sourceObjectClass: SGObject, targetObjectClass: SGObject): Promise<AssociationType[]>;
-=======
   getAssociationTypes(sourceObject: SGObject, targetObject: SGObject): Promise<AssociationType[]>;
->>>>>>> dad524dd
   createAssociationType(params: AssociationTypeCreateParams): Promise<void>;
 
   createAssociation(params: AssociationCreateParams): Promise<Association>;
@@ -110,14 +106,7 @@
     throw new Error('Not implemented');
   }
 
-<<<<<<< HEAD
-  public async getAssociationTypes(
-    sourceObjectClass: SGObject,
-    targetObjectClass: SGObject
-  ): Promise<AssociationType[]> {
-=======
   public async getAssociationTypes(sourceObject: SGObject, targetObject: SGObject): Promise<AssociationType[]> {
->>>>>>> dad524dd
     throw new Error('Not implemented');
   }
   public async createAssociationType(params: AssociationTypeCreateParams): Promise<void> {
