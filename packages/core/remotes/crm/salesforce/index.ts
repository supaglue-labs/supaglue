--- conflicted
+++ resolved
@@ -597,41 +597,6 @@
 
   public async listEvents(updatedAfter?: Date): Promise<Readable> {
     return Readable.from([]);
-<<<<<<< HEAD
-    // const baseSoql = `
-    //   SELECT ${propertiesToFetch.event.join(', ')}
-    //   FROM Event
-    // `;
-    // const soql = updatedAfter
-    //   ? `${baseSoql} WHERE SystemModstamp > ${updatedAfter.toISOString()} ORDER BY SystemModstamp ASC`
-    //   : baseSoql;
-    // return this.listCommonModelRecords(soql, fromSalesforceEventToEvent);
-  }
-
-  public async getEvent(id: string): Promise<Event> {
-    throw new Error('Not implemented');
-    // const event = await this.#client.retrieve('Event', id);
-    // return fromSalesforceEventToEvent(event);
-  }
-
-  public async createEvent(params: EventCreateParams): Promise<Event> {
-    throw new Error('Not implemented');
-    // const response = await this.#client.create('Event', toSalesforceEventCreateParams(params));
-    // if (!response.success) {
-    //   throw new Error('Failed to create Salesforce event');
-    // }
-    // return await this.getEvent(response.id);
-  }
-
-  public async updateEvent(params: EventUpdateParams): Promise<Event> {
-    throw new Error('Not implemented');
-    // const response = await this.#client.update('Event', toSalesforceEventUpdateParams(params));
-    // if (!response.success) {
-    //   throw new Error('Failed to update Salesforce event');
-    // }
-    // return await this.getEvent(response.id);
-=======
->>>>>>> 143d0706
   }
 }
 
