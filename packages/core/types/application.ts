--- conflicted
+++ resolved
@@ -15,21 +15,6 @@
   apiKey: string | null;
 };
 
-<<<<<<< HEAD
-export type HttpRequestType = 'GET' | 'POST' | 'PUT' | 'DELETE' | 'PATCH';
-
-export type WebhookConfig = {
-  url: string;
-  requestType: HttpRequestType; // GET, POST, etc.
-  notifyOnSyncSuccess: boolean;
-  notifyOnSyncError: boolean;
-  notifyOnConnectionSuccess: boolean;
-  notifyOnConnectionError: boolean;
-  headers?: Record<string, string | number | boolean>; // Authorization header etc.
-};
-
-=======
->>>>>>> 35a688ce
 export type ApplicationCreateParams = {
   name: string;
   orgId: string;
