<<<<<<< HEAD
import { ObjectSchema, ObjectSchemaField, SchemaMappingsConfigForObjectFieldMapping } from '@supaglue/types';
import { FieldMappingConfig } from '@supaglue/types/field_mapping_config';

export function createFieldMappingConfig(
  schema?: ObjectSchema,
  customerFieldMappings?: SchemaMappingsConfigForObjectFieldMapping[]
=======
import { SchemaConfig, SchemaField, SchemaMappingsConfigObjectFieldMapping } from '@supaglue/types';
import { FieldMappingConfig } from '@supaglue/types/field_mapping_config';

export function createFieldMappingConfig(
  schema?: SchemaConfig,
  customerFieldMappings?: SchemaMappingsConfigObjectFieldMapping[]
>>>>>>> d27b8d0e
): FieldMappingConfig {
  if (!schema) {
    return { type: 'inherit_all_fields' };
  }

<<<<<<< HEAD
  const unmappedSchemaFields: ObjectSchemaField[] = [];
=======
  const unmappedSchemaFields: SchemaField[] = [];
>>>>>>> d27b8d0e
  const mappedSchemaFields: { name: string; mappedName: string }[] = [];

  for (const field of schema.fields) {
    if (field.mappedName) {
      mappedSchemaFields.push({ name: field.name, mappedName: field.mappedName });
    } else {
      unmappedSchemaFields.push(field);
    }
  }

  // Check that all fields in schema have a mapped field
  for (const unmappedSchemaField of unmappedSchemaFields) {
    const mappedField = customerFieldMappings?.find((field) => field.schemaField === unmappedSchemaField.name);
    if (!mappedField) {
      throw new Error(`No mapped field found for schema field ${unmappedSchemaField.name}`);
    }
  }

  // Iterate over customer field mappings. Any fields that are not in the schema are only
  // allowed if allowAdditionalFieldMappings is true.
  for (const customerFieldMapping of customerFieldMappings ?? []) {
    const correspondingSchemaField = schema.fields.find((field) => field.name === customerFieldMapping.schemaField);
    if (correspondingSchemaField) {
      // Don't allow setting of fields that are already set in the schema
      if (correspondingSchemaField.mappedName) {
        throw new Error(`Field ${correspondingSchemaField.name} is already mapped`);
      }
    } else {
      // If the field is not in the schema, it's only allowed if allowAdditionalFieldMappings is true
      if (!schema.allowAdditionalFieldMappings) {
        throw new Error(`Field ${customerFieldMapping.schemaField} is not in the schema`);
      }
    }
  }
  if (
    !schema.allowAdditionalFieldMappings &&
    customerFieldMappings?.some(
      (field) => !unmappedSchemaFields.find((schemaField) => schemaField.name === field.schemaField)
    )
  ) {
    throw new Error('Additional field mappings are not allowed');
  }

  // Combine:
  // 1. already-mapped schema fields
  // 2. customer field mappings
  return {
    type: 'defined',
    fieldMappings: [
      ...mappedSchemaFields.map((field) => ({
        schemaField: field.name,
        mappedField: field.mappedName,
      })),
      ...(customerFieldMappings ?? []),
    ],
  };
}<|MERGE_RESOLUTION|>--- conflicted
+++ resolved
@@ -1,28 +1,15 @@
-<<<<<<< HEAD
-import { ObjectSchema, ObjectSchemaField, SchemaMappingsConfigForObjectFieldMapping } from '@supaglue/types';
-import { FieldMappingConfig } from '@supaglue/types/field_mapping_config';
-
-export function createFieldMappingConfig(
-  schema?: ObjectSchema,
-  customerFieldMappings?: SchemaMappingsConfigForObjectFieldMapping[]
-=======
 import { SchemaConfig, SchemaField, SchemaMappingsConfigObjectFieldMapping } from '@supaglue/types';
 import { FieldMappingConfig } from '@supaglue/types/field_mapping_config';
 
 export function createFieldMappingConfig(
   schema?: SchemaConfig,
   customerFieldMappings?: SchemaMappingsConfigObjectFieldMapping[]
->>>>>>> d27b8d0e
 ): FieldMappingConfig {
   if (!schema) {
     return { type: 'inherit_all_fields' };
   }
 
-<<<<<<< HEAD
-  const unmappedSchemaFields: ObjectSchemaField[] = [];
-=======
   const unmappedSchemaFields: SchemaField[] = [];
->>>>>>> d27b8d0e
   const mappedSchemaFields: { name: string; mappedName: string }[] = [];
 
   for (const field of schema.fields) {
