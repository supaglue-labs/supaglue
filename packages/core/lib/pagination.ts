--- conflicted
+++ resolved
@@ -1,11 +1,7 @@
-<<<<<<< HEAD
 import { PaginationInternalParams, PaginationParams } from '@supaglue/types';
 import { BadRequestError } from '../errors';
 
-export function getPaginationParams<CursorType extends BaseCursor>(
-=======
 export function getPaginationParams<T extends string | number = string>(
->>>>>>> e714c880
   pageSize: number | undefined,
   cursorStr: string | undefined
 ) {
@@ -57,8 +53,7 @@
     return;
   }
   return JSON.parse(Buffer.from(encoded, 'base64').toString('binary'));
-<<<<<<< HEAD
-}
+};
 
 const MAX_PAGE_SIZE = 1000;
 
@@ -74,6 +69,4 @@
     ...paginationParams,
     page_size: paginationParams.page_size ? parseInt(paginationParams.page_size) : MAX_PAGE_SIZE,
   };
-=======
->>>>>>> e714c880
 };