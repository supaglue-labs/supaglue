--- conflicted
+++ resolved
@@ -6,26 +6,12 @@
 import { from as copyFrom } from 'pg-copy-streams';
 import { Readable, Transform } from 'stream';
 import { pipeline } from 'stream/promises';
-<<<<<<< HEAD
-import { keysOfSnakecasedSimpleAccountWithTenant } from '../keys/account';
-import { keysOfSnakecasedSimpleContactWithTenant } from '../keys/contact';
-import { keysOfSnakecasedSimpleLeadWithTenant } from '../keys/lead';
-import { keysOfSnakecasedSimpleOpportunityWithTenant } from '../keys/opportunity';
-import { keysOfSnakecasedSimpmleUserWithTenant } from '../keys/user';
-import { logger } from '../lib';
 import {
-  toSnakecasedKeysSimpleAccount,
-  toSnakecasedKeysSimpleContact,
-  toSnakecasedKeysSimpleLead,
-  toSnakecasedKeysSimpleOpportunity,
-  toSnakecasedKeysSimpleUser,
-=======
-import {
-  keysOfSnakecasedCrmAccountWithTenant,
-  keysOfSnakecasedCrmContactWithTenant,
-  keysOfSnakecasedCrmUserWithTenant,
-  keysOfSnakecasedLeadWithTenant,
-  keysOfSnakecasedOpportunityWithTenant,
+  keysOfSnakecasedCrmSimpleAccountWithTenant,
+  keysOfSnakecasedCrmSimpleContactWithTenant,
+  keysOfSnakecasedCrmSimpleUserWithTenant,
+  keysOfSnakecasedSimpleLeadWithTenant,
+  keysOfSnakecasedSimpleOpportunityWithTenant,
 } from '../keys/crm';
 import { keysOfSnakecasedEngagementContactWithTenant } from '../keys/engagement/contact';
 import { keysOfSnakecasedMailboxWithTenant } from '../keys/engagement/mailbox';
@@ -34,19 +20,18 @@
 import { keysOfSnakecasedEngagementUserWithTenant } from '../keys/engagement/user';
 import { logger } from '../lib';
 import {
-  toSnakecasedKeysCrmAccount,
-  toSnakecasedKeysCrmContact,
-  toSnakecasedKeysCrmUser,
-  toSnakecasedKeysLead,
-  toSnakecasedKeysOpportunity,
->>>>>>> fc04cd62
+  toSnakecasedKeysCrmSimpleAccount,
+  toSnakecasedKeysCrmSimpleContact,
+  toSnakecasedKeysCrmSimpleLead,
+  toSnakecasedKeysCrmSimpleOpportunity,
+  toSnakecasedKeysCrmSimpleUser,
 } from '../mappers/crm';
 import {
-  toSnakecasedKeysEngagementContact,
-  toSnakecasedKeysEngagementUser,
-  toSnakecasedKeysMailbox,
-  toSnakecasedKeysSequence,
-  toSnakecasedKeysSequenceState,
+  toSnakecasedKeysEngagementSimpleContact,
+  toSnakecasedKeysEngagementSimpleUser,
+  toSnakecasedKeysSimpleMailbox,
+  toSnakecasedKeysSimpleSequence,
+  toSnakecasedKeysSimpleSequenceState,
 } from '../mappers/engagement';
 import { BaseDestinationWriter, WriteCommonModelsResult } from './base';
 
@@ -229,11 +214,11 @@
   engagement: Record<EngagementCommonModelType, string[]>;
 } = {
   crm: {
-    account: keysOfSnakecasedCrmAccountWithTenant,
-    contact: keysOfSnakecasedCrmContactWithTenant,
-    lead: keysOfSnakecasedLeadWithTenant,
-    opportunity: keysOfSnakecasedOpportunityWithTenant,
-    user: keysOfSnakecasedCrmUserWithTenant,
+    account: keysOfSnakecasedCrmSimpleAccountWithTenant,
+    contact: keysOfSnakecasedCrmSimpleContactWithTenant,
+    lead: keysOfSnakecasedSimpleLeadWithTenant,
+    opportunity: keysOfSnakecasedSimpleOpportunityWithTenant,
+    user: keysOfSnakecasedCrmSimpleUserWithTenant,
   },
   engagement: {
     contact: keysOfSnakecasedEngagementContactWithTenant,
@@ -244,22 +229,6 @@
   },
 };
 
-<<<<<<< HEAD
-const columnsByCommonModelType: Record<CRMCommonModelType, string[]> = {
-  account: keysOfSnakecasedSimpleAccountWithTenant,
-  contact: keysOfSnakecasedSimpleContactWithTenant,
-  lead: keysOfSnakecasedSimpleLeadWithTenant,
-  opportunity: keysOfSnakecasedSimpleOpportunityWithTenant,
-  user: keysOfSnakecasedSimpmleUserWithTenant,
-};
-
-const snakecasedKeysMapperByCommonModelType: Record<CRMCommonModelType, (obj: any) => any> = {
-  account: toSnakecasedKeysSimpleAccount,
-  contact: toSnakecasedKeysSimpleContact,
-  lead: toSnakecasedKeysSimpleLead,
-  opportunity: toSnakecasedKeysSimpleOpportunity,
-  user: toSnakecasedKeysSimpleUser,
-=======
 const getSnakecasedKeysMapper = (category: IntegrationCategory, commonModelType: CommonModel) => {
   if (category === 'crm') {
     return snakecasedKeysMapperByCommonModelType.crm[commonModelType as CRMCommonModelType];
@@ -272,18 +241,18 @@
   engagement: Record<EngagementCommonModelType, (obj: any) => any>;
 } = {
   crm: {
-    account: toSnakecasedKeysCrmAccount,
-    contact: toSnakecasedKeysCrmContact,
-    lead: toSnakecasedKeysLead,
-    opportunity: toSnakecasedKeysOpportunity,
-    user: toSnakecasedKeysCrmUser,
+    account: toSnakecasedKeysCrmSimpleAccount,
+    contact: toSnakecasedKeysCrmSimpleContact,
+    lead: toSnakecasedKeysCrmSimpleLead,
+    opportunity: toSnakecasedKeysCrmSimpleOpportunity,
+    user: toSnakecasedKeysCrmSimpleUser,
   },
   engagement: {
-    contact: toSnakecasedKeysEngagementContact,
-    mailbox: toSnakecasedKeysMailbox,
-    sequence: toSnakecasedKeysSequence,
-    sequence_state: toSnakecasedKeysSequenceState,
-    user: toSnakecasedKeysEngagementUser,
+    contact: toSnakecasedKeysEngagementSimpleContact,
+    mailbox: toSnakecasedKeysSimpleMailbox,
+    sequence: toSnakecasedKeysSimpleSequence,
+    sequence_state: toSnakecasedKeysSimpleSequenceState,
+    user: toSnakecasedKeysEngagementSimpleUser,
   },
 };
 
@@ -292,7 +261,6 @@
     return schemaSetupSqlByCommonModelType.crm[commonModelType as CRMCommonModelType];
   }
   return schemaSetupSqlByCommonModelType.engagement[commonModelType as EngagementCommonModelType];
->>>>>>> fc04cd62
 };
 
 const schemaSetupSqlByCommonModelType: {
@@ -395,131 +363,116 @@
 );`,
     user: (schema: string) => `-- CreateTable
 CREATE TABLE IF NOT EXISTS "${schema}"."crm_users" (
-    "provider_name" TEXT NOT NULL,
-    "customer_id" TEXT NOT NULL,
-    "remote_id" TEXT NOT NULL,
-    "remote_created_at" TIMESTAMP(3),
-    "remote_updated_at" TIMESTAMP(3),
-    "remote_was_deleted" BOOLEAN NOT NULL,
-    "last_modified_at" TIMESTAMP(3) NOT NULL,
-    "name" TEXT,
-    "email" TEXT,
-    "is_active" BOOLEAN,
-    "raw_data" JSONB,
-
-    PRIMARY KEY ("provider_name", "customer_id", "remote_id")
+  "provider_name" TEXT NOT NULL,
+  "customer_id" TEXT NOT NULL,
+  "remote_id" TEXT NOT NULL,
+  "remote_created_at" TIMESTAMP(3),
+  "remote_updated_at" TIMESTAMP(3),
+  "remote_was_deleted" BOOLEAN NOT NULL,
+  "last_modified_at" TIMESTAMP(3) NOT NULL,
+  "name" TEXT,
+  "email" TEXT,
+  "is_active" BOOLEAN,
+  "raw_data" JSONB,
+
+  PRIMARY KEY ("provider_name", "customer_id", "remote_id")
 );`,
   },
   engagement: {
     contact: (schema: string) => `-- CreateTable
-    CREATE TABLE IF NOT EXISTS "${schema}"."engagement_contacts" (
-      "provider_name" TEXT NOT NULL,
-      "customer_id" TEXT NOT NULL,
-      "remote_id" TEXT NOT NULL,
-      "first_name" TEXT,
-      "last_name" TEXT,
-      "job_title" TEXT,
-      "address" JSONB,
-      "email_addresses" JSONB NOT NULL,
-      "phone_numbers" JSONB NOT NULL,
-      "open_count" INTEGER NOT NULL,
-      "click_count" INTEGER NOT NULL,
-      "reply_count" INTEGER NOT NULL,
-      "bounced_count" INTEGER NOT NULL,
-      "remote_data" JSONB,
-      "remote_created_at" TIMESTAMP(3),
-      "remote_updated_at" TIMESTAMP(3),
-      "remote_was_deleted" BOOLEAN NOT NULL,
-      "remote_deleted_at" TIMESTAMP(3),
-      "detected_or_remote_deleted_at" TIMESTAMP(3),
-      "last_modified_at" TIMESTAMP(3) NOT NULL,
-      "owner_id" TEXT,
-    
-      CONSTRAINT "engagement_contacts_pkey" PRIMARY KEY ("provider_name", "customer_id", "remote_id")
-    );`,
+CREATE TABLE IF NOT EXISTS "${schema}"."engagement_contacts" (
+  "provider_name" TEXT NOT NULL,
+  "customer_id" TEXT NOT NULL,
+  "remote_id" TEXT NOT NULL,
+  "remote_created_at" TIMESTAMP(3),
+  "remote_updated_at" TIMESTAMP(3),
+  "remote_was_deleted" BOOLEAN NOT NULL,
+  "last_modified_at" TIMESTAMP(3) NOT NULL,
+  "first_name" TEXT,
+  "last_name" TEXT,
+  "job_title" TEXT,
+  "address" JSONB,
+  "email_addresses" JSONB NOT NULL,
+  "phone_numbers" JSONB NOT NULL,
+  "remote_owner_id" TEXT,
+  "open_count" INTEGER NOT NULL,
+  "click_count" INTEGER NOT NULL,
+  "reply_count" INTEGER NOT NULL,
+  "bounced_count" INTEGER NOT NULL,
+  "raw_data" JSONB,
+
+  PRIMARY KEY ("provider_name", "customer_id", "remote_id")
+);`,
     mailbox: (schema: string) => `-- CreateTable
-    CREATE TABLE IF NOT EXISTS "engagement_mailboxes" (
-      "remote_id" TEXT NOT NULL,
-      "customer_id" TEXT NOT NULL,
-      "email" TEXT,
-      "remote_data" JSONB,
-      "remote_created_at" TIMESTAMP(3),
-      "remote_updated_at" TIMESTAMP(3),
-      "remote_was_deleted" BOOLEAN NOT NULL DEFAULT false,
-      "remote_deleted_at" TIMESTAMP(3),
-      "detected_or_remote_deleted_at" TIMESTAMP(3),
-      "last_modified_at" TIMESTAMP(3) NOT NULL,
-      "created_at" TIMESTAMP(3) NOT NULL DEFAULT CURRENT_TIMESTAMP,
-      "updated_at" TIMESTAMP(3) NOT NULL,
-      "user_id" TEXT,
-  
-      CONSTRAINT "engagement_mailboxes_pkey" PRIMARY KEY ("provider_name", "customer_id", "remote_id")
-    );`,
+CREATE TABLE IF NOT EXISTS "${schema}"."engagement_mailboxes" (
+  "provider_name" TEXT NOT NULL,
+  "customer_id" TEXT NOT NULL,
+  "remote_id" TEXT NOT NULL,
+  "remote_created_at" TIMESTAMP(3),
+  "remote_updated_at" TIMESTAMP(3),
+  "remote_was_deleted" BOOLEAN NOT NULL DEFAULT false,
+  "last_modified_at" TIMESTAMP(3) NOT NULL,
+  "email" TEXT,
+  "remote_user_id" TEXT,
+  "raw_data" JSONB,
+
+  PRIMARY KEY ("provider_name", "customer_id", "remote_id")
+);`,
     sequence: (schema: string) => `-- CreateTable
-    CREATE TABLE IF NOT EXISTS "engagement_sequences" (
-      "remote_id" TEXT NOT NULL,
-      "customer_id" TEXT NOT NULL,
-      "is_enabled" BOOLEAN NOT NULL,
-      "name" TEXT,
-      "tags" JSONB,
-      "num_steps" INTEGER NOT NULL,
-      "schedule_count" INTEGER NOT NULL,
-      "open_count" INTEGER NOT NULL,
-      "opt_out_count" INTEGER NOT NULL,
-      "reply_count" INTEGER NOT NULL,
-      "click_count" INTEGER NOT NULL,
-      "remote_data" JSONB,
-      "remote_created_at" TIMESTAMP(3),
-      "remote_updated_at" TIMESTAMP(3),
-      "remote_was_deleted" BOOLEAN NOT NULL DEFAULT false,
-      "remote_deleted_at" TIMESTAMP(3),
-      "detected_or_remote_deleted_at" TIMESTAMP(3),
-      "last_modified_at" TIMESTAMP(3) NOT NULL,
-      "created_at" TIMESTAMP(3) NOT NULL DEFAULT CURRENT_TIMESTAMP,
-      "updated_at" TIMESTAMP(3) NOT NULL,
-      "owner_id" TEXT,
-  
-      CONSTRAINT "engagement_sequences_pkey" PRIMARY KEY ("provider_name", "customer_id", "remote_id")
-    );`,
+CREATE TABLE IF NOT EXISTS "${schema}"."engagement_sequences" (
+  "provider_name" TEXT NOT NULL,
+  "customer_id" TEXT NOT NULL,
+  "remote_id" TEXT NOT NULL,
+  "remote_created_at" TIMESTAMP(3),
+  "remote_updated_at" TIMESTAMP(3),
+  "remote_was_deleted" BOOLEAN NOT NULL DEFAULT false,
+  "last_modified_at" TIMESTAMP(3) NOT NULL,
+  "remote_owner_id" TEXT,
+  "name" TEXT,
+  "tags" JSONB,
+  "num_steps" INTEGER NOT NULL,
+  "schedule_count" INTEGER NOT NULL,
+  "click_count" INTEGER NOT NULL,
+  "reply_count" INTEGER NOT NULL,
+  "open_count" INTEGER NOT NULL,
+  "opt_out_count" INTEGER NOT NULL,
+  "is_enabled" BOOLEAN NOT NULL,
+  "raw_data" JSONB,
+
+  PRIMARY KEY ("provider_name", "customer_id", "remote_id")
+);`,
     sequence_state: (schema: string) => `-- CreateTable
-    CREATE TABLE IF NOT EXISTS "engagement_sequence_states" (
-      "remote_id" TEXT NOT NULL,
-      "customer_id" TEXT NOT NULL,
-      "state" TEXT,
-      "remote_data" JSONB,
-      "remote_created_at" TIMESTAMP(3),
-      "remote_updated_at" TIMESTAMP(3),
-      "remote_was_deleted" BOOLEAN NOT NULL DEFAULT false,
-      "remote_deleted_at" TIMESTAMP(3),
-      "detected_or_remote_deleted_at" TIMESTAMP(3),
-      "last_modified_at" TIMESTAMP(3) NOT NULL,
-      "created_at" TIMESTAMP(3) NOT NULL DEFAULT CURRENT_TIMESTAMP,
-      "updated_at" TIMESTAMP(3) NOT NULL,
-      "mailbox_id" TEXT,
-      "sequence_id" TEXT,
-      "contact_id" TEXT,
-  
-      CONSTRAINT "engagement_sequence_states_pkey" PRIMARY KEY ("provider_name", "customer_id", "remote_id")
-    );`,
+CREATE TABLE IF NOT EXISTS "${schema}"."engagement_sequence_states" (
+  "provider_name" TEXT NOT NULL,
+  "customer_id" TEXT NOT NULL,
+  "remote_id" TEXT NOT NULL,
+  "remote_created_at" TIMESTAMP(3),
+  "remote_updated_at" TIMESTAMP(3),
+  "remote_was_deleted" BOOLEAN NOT NULL DEFAULT false,
+  "last_modified_at" TIMESTAMP(3) NOT NULL,
+  "remote_sequence_id" TEXT,
+  "remote_contact_id" TEXT,
+  "remote_mailbox_id" TEXT,
+  "state" TEXT,
+  "raw_data" JSONB,
+
+  PRIMARY KEY ("provider_name", "customer_id", "remote_id")
+);`,
     user: (schema: string) => `-- CreateTable
-    CREATE TABLE IF NOT EXISTS "engagement_users" (
-      "remote_id" TEXT NOT NULL,
-      "customer_id" TEXT NOT NULL,
-      "first_name" TEXT,
-      "last_name" TEXT,
-      "email" TEXT,
-      "is_active" BOOLEAN,
-      "raw_data" JSONB,
-      "remote_created_at" TIMESTAMP(3),
-      "remote_updated_at" TIMESTAMP(3),
-      "remote_was_deleted" BOOLEAN NOT NULL DEFAULT false,
-      "remote_deleted_at" TIMESTAMP(3),
-      "detected_or_remote_deleted_at" TIMESTAMP(3),
-      "last_modified_at" TIMESTAMP(3) NOT NULL,
-      "created_at" TIMESTAMP(3) NOT NULL DEFAULT CURRENT_TIMESTAMP,
-      "updated_at" TIMESTAMP(3) NOT NULL,
-
-      CONSTRAINT "engagement_users_pkey" PRIMARY KEY ("provider_name", "customer_id", "remote_id")
-    );`,
+CREATE TABLE IF NOT EXISTS "${schema}"."engagement_users" (
+  "provider_name" TEXT NOT NULL,
+  "customer_id" TEXT NOT NULL,
+  "remote_id" TEXT NOT NULL,
+  "remote_created_at" TIMESTAMP(3),
+  "remote_updated_at" TIMESTAMP(3),
+  "remote_was_deleted" BOOLEAN NOT NULL DEFAULT false,
+  "last_modified_at" TIMESTAMP(3) NOT NULL,
+  "first_name" TEXT,
+  "last_name" TEXT,
+  "email" TEXT,
+  "raw_data" JSONB,
+
+  PRIMARY KEY ("provider_name", "customer_id", "remote_id")
+);`,
   },
 };