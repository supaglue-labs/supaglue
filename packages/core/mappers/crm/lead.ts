--- conflicted
+++ resolved
@@ -1,28 +1,17 @@
-import { CrmLead } from '@supaglue/db';
-import { GetInternalParams } from '@supaglue/types';
-<<<<<<< HEAD
-import { Address, EmailAddress, PhoneNumber } from '@supaglue/types/base';
-import { Lead, RemoteLead, SnakecasedKeysLead, SnakecasedKeysSimpleLead } from '@supaglue/types/crm';
+import type { CrmLead } from '@supaglue/db';
+import type { GetInternalParams } from '@supaglue/types';
+import type { Lead, RemoteLead, SnakecasedKeysCrmLead, SnakecasedKeysCrmSimpleLead } from '@supaglue/types/crm';
+import type { Address, EmailAddress, PhoneNumber } from '@supaglue/types/crm/common';
 import { v5 as uuidv5 } from 'uuid';
-import { getLastModifiedAt } from '../../services';
-=======
-import { Lead, RemoteLead, SnakecasedKeysLead } from '@supaglue/types/crm';
-import { Address, EmailAddress, PhoneNumber } from '@supaglue/types/crm/common';
-import { v5 as uuidv5 } from 'uuid';
-import { toSnakecasedKeysCrmAccount, toSnakecasedKeysCrmContact, toSnakecasedKeysCrmUser } from '.';
->>>>>>> fc04cd62
+import { getLastModifiedAt } from '../../services/common_models/base_service';
 import { toSnakecasedKeysAddress } from './address';
 import { toSnakecasedKeysEmailAddress } from './email_address';
 import { toSnakecasedKeysPhoneNumber } from './phone_number';
 
-export const toSnakecasedKeysLead = (lead: Lead): SnakecasedKeysLead => {
+export const toSnakecasedKeysLead = (lead: Lead): SnakecasedKeysCrmLead => {
   return {
     id: lead.id,
     owner_id: lead.ownerId,
-<<<<<<< HEAD
-=======
-    owner: lead.owner ? toSnakecasedKeysCrmUser(lead.owner) : undefined,
->>>>>>> fc04cd62
     last_modified_at: lead.lastModifiedAt,
     remote_id: lead.remoteId,
     lead_source: lead.leadSource,
@@ -38,13 +27,12 @@
     remote_created_at: lead.remoteCreatedAt,
     remote_was_deleted: lead.remoteWasDeleted,
     converted_contact_id: lead.convertedContactId,
-<<<<<<< HEAD
     converted_account_id: lead.convertedAccountId,
     raw_data: lead.rawData,
   };
 };
 
-export const toSnakecasedKeysSimpleLead = (lead: RemoteLead): SnakecasedKeysSimpleLead => {
+export const toSnakecasedKeysCrmSimpleLead = (lead: RemoteLead): SnakecasedKeysCrmSimpleLead => {
   return {
     remote_owner_id: lead.remoteOwnerId,
     last_modified_at: getLastModifiedAt(lead),
@@ -63,11 +51,6 @@
     remote_was_deleted: lead.remoteWasDeleted,
     converted_remote_contact_id: lead.convertedRemoteContactId,
     converted_remote_account_id: lead.convertedRemoteAccountId,
-=======
-    converted_contact: lead.convertedContact ? toSnakecasedKeysCrmContact(lead.convertedContact) : undefined,
-    converted_account_id: lead.convertedAccountId,
-    converted_account: lead.convertedAccount ? toSnakecasedKeysCrmAccount(lead.convertedAccount) : undefined,
->>>>>>> fc04cd62
     raw_data: lead.rawData,
   };
 };
