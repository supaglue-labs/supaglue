--- conflicted
+++ resolved
@@ -1,31 +1,20 @@
-import { CrmOpportunity } from '@supaglue/db';
-import { GetInternalParams } from '@supaglue/types';
-import {
+import type { CrmOpportunity } from '@supaglue/db';
+import type { GetInternalParams } from '@supaglue/types';
+import type {
   Opportunity,
   OpportunityStatus,
   RemoteOpportunity,
   SnakecasedKeysOpportunity,
-  SnakecasedKeysSimpleOpportunity,
+  SnakecasedKeysSimpleOpportunity as SnakecasedKeysCrmSimpleOpportunity,
 } from '@supaglue/types/crm';
 import { v5 as uuidv5 } from 'uuid';
-<<<<<<< HEAD
 import { getLastModifiedAt } from '../../services';
-=======
-import { toSnakecasedKeysCrmAccount } from './account';
-import { toSnakecasedKeysCrmUser } from './user';
->>>>>>> fc04cd62
 
 export const toSnakecasedKeysOpportunity = (opportunity: Opportunity): SnakecasedKeysOpportunity => {
   return {
     id: opportunity.id,
     owner_id: opportunity.ownerId,
-<<<<<<< HEAD
     account_id: opportunity.accountId,
-=======
-    owner: opportunity.owner ? toSnakecasedKeysCrmUser(opportunity.owner) : undefined,
-    account_id: opportunity.accountId,
-    account: opportunity.account ? toSnakecasedKeysCrmAccount(opportunity.account) : undefined,
->>>>>>> fc04cd62
     last_modified_at: opportunity.lastModifiedAt,
     remote_id: opportunity.remoteId,
     name: opportunity.name,
@@ -43,7 +32,9 @@
   };
 };
 
-export const toSnakecasedKeysSimpleOpportunity = (opportunity: RemoteOpportunity): SnakecasedKeysSimpleOpportunity => {
+export const toSnakecasedKeysCrmSimpleOpportunity = (
+  opportunity: RemoteOpportunity
+): SnakecasedKeysCrmSimpleOpportunity => {
   return {
     remote_owner_id: opportunity.remoteOwnerId,
     remote_account_id: opportunity.remoteAccountId,
