--- conflicted
+++ resolved
@@ -1,17 +1,12 @@
 import type { Connection as ConnectionModel } from '@supaglue/db';
-<<<<<<< HEAD
-import { ConnectionSafeAny, ConnectionStatus, ConnectionUnsafeAny } from '@supaglue/types';
-import { CRMProviderName } from '@supaglue/types/crm';
-=======
 import {
   CategoryOfProviderName,
   ConnectionSafeAny,
   ConnectionStatus,
   ConnectionUnsafe,
-  CRMProviderName,
   ProviderName,
 } from '@supaglue/types';
->>>>>>> 4433faf9
+import { CRMProviderName } from '@supaglue/types/crm';
 import { decrypt } from '../lib/crypt';
 import { parseCustomerIdPk } from '../lib/customer_id';
 
